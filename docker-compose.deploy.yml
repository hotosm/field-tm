# Copyright (c) 2022, 2023 Humanitarian OpenStreetMap Team
# This file is part of FMTM.
#
#     FMTM is free software: you can redistribute it and/or modify
#     it under the terms of the GNU General Public License as published by
#     the Free Software Foundation, either version 3 of the License, or
#     (at your option) any later version.
#
#     FMTM is distributed in the hope that it will be useful,
#     but WITHOUT ANY WARRANTY; without even the implied warranty of
#     MERCHANTABILITY or FITNESS FOR A PARTICULAR PURPOSE.  See the
#     GNU General Public License for more details.
#
#     You should have received a copy of the GNU General Public License
#     along with FMTM.  If not, see <https:#www.gnu.org/licenses/>.
#

version: "3"

volumes:
  fmtm_db_data:
  fmtm_logs:
  fmtm_images:
  fmtm_tiles:
  traefik-public-certificates:

networks:
  fmtm-net:
    name: fmtm-${GIT_BRANCH}

services:
  traefik:
    image: "docker.io/traefik:v2.8"
    container_name: fmtm_proxy
    volumes:
      - "/var/run/docker.sock:/var/run/docker.sock:ro"
      - "traefik-public-certificates:/certificates"
    ports:
      - 80:80
      - 443:443
    networks:
      - fmtm-net
    restart: "unless-stopped"
    command:
      - "--entrypoints.web.address=:80"
      - "--entrypoints.websecure.address=:443"
      - "--providers.docker=true"
      - "--providers.docker.exposedbydefault=false"
      - "--certificatesresolvers.letsencrypt.acme.httpchallenge=true"
      - "--certificatesresolvers.letsencrypt.acme.httpchallenge.entrypoint=web"
      - "--certificatesresolvers.letsencrypt.acme.email=admin@hotosm.org"
      - "--certificatesresolvers.letsencrypt.acme.storage=/certificates/acme.json"
      ## Enable below for staging tests
      # - "--certificatesresolvers.letsencrypt.acme.caserver=https://acme-staging-v02.api.letsencrypt.org/directory"
    labels:
      - "traefik.enable=true"
      - "traefik.docker.network=fmtm-${GIT_BRANCH}"
      - "traefik.api.dashboard=false"
      - "traefik.http.middlewares.https_redirect.redirectscheme.scheme=https"
      - "traefik.http.middlewares.https_redirect.redirectscheme.permanent=true"
      - "traefik.http.routers.http_catchall.rule=HostRegexp(`{any:.+}`) && !PathPrefix(`/.well-known/acme-challenge/`)"
      - "traefik.http.routers.http_catchall.entrypoints=web"
      - "traefik.http.routers.http_catchall.middlewares=https_redirect"

  fmtm-db:
    image: "postgis/postgis:14-3.3-alpine"
    container_name: fmtm_db
    volumes:
      - fmtm_db_data:/var/lib/postgresql/data/
    environment:
      - POSTGRES_USER=${FMTM_DB_USER:-fmtm}
      - POSTGRES_PASSWORD=${FMTM_DB_PASSWORD:-fmtm}
      - POSTGRES_DB=${FMTM_DB_NAME:-fmtm}
    ports:
      - "5433:5432"
    networks:
      - fmtm-net
    restart: "unless-stopped"

  api:
    image: "ghcr.io/hotosm/fmtm/backend:${API_VERSION}-${GIT_BRANCH}"
    build:
      context: src/backend
      target: prod
      args:
        APP_VERSION: ${API_VERSION}
    container_name: fmtm_api
    volumes:
      - fmtm_logs:/opt/logs
      - fmtm_images:/opt/app/images
      - fmtm_tiles:/opt/tiles
    depends_on:
      - fmtm-db
      - traefik
    env_file:
      - .env
    networks:
      - fmtm-net
    restart: "unless-stopped"
    labels:
      - "traefik.enable=true"
      - "traefik.http.routers.api.tls=true"
      - "traefik.http.routers.api.tls.certresolver=letsencrypt"
      - "traefik.http.routers.api.rule=Host(`${API_URL}`)"
      - "traefik.http.services.api-svc.loadbalancer.server.port=8000"
      - "traefik.http.routers.api.service=api-svc"

<<<<<<< HEAD
  ui:
=======
  migrations:
    image: "ghcr.io/hotosm/fmtm/backend:${API_VERSION}-${GIT_BRANCH}"
    container_name: fmtm_migrations
    depends_on:
      - api
    env_file:
      - .env
    networks:
      - fmtm-net
    command: ["alembic", "upgrade", "head"]
    restart: "no"

  ui-main:
>>>>>>> 577f1ff4
    image: "ghcr.io/hotosm/fmtm/frontend:${FRONTEND_MAIN_VERSION}-${GIT_BRANCH}"
    build:
      context: src/frontend
      dockerfile: prod.dockerfile
      args:
        APP_VERSION: ${FRONTEND_MAIN_VERSION}
        API_URL: ${URL_SCHEME}://${API_URL}
        FRONTEND_MAIN_URL: ${URL_SCHEME}://${FRONTEND_MAIN_URL}
    container_name: fmtm
    depends_on:
      - api
      - traefik
    networks:
      - fmtm-net
    environment:
      - BROTLI=true
      - API_URL=${URL_SCHEME}://${API_URL}
      - FRONTEND_MAIN_URL=${URL_SCHEME}://${FRONTEND_MAIN_URL}
    restart: "unless-stopped"
    labels:
      - "traefik.enable=true"
      - "traefik.http.routers.ui-main.tls=true"
      - "traefik.http.routers.ui-main.tls.certresolver=letsencrypt"
      - "traefik.http.routers.ui-main.rule=Host(`${FRONTEND_MAIN_URL}`)"
      - "traefik.http.services.ui-main-svc.loadbalancer.server.port=8080"
      - "traefik.http.routers.ui-main.service=ui-main-svc"<|MERGE_RESOLUTION|>--- conflicted
+++ resolved
@@ -105,9 +105,6 @@
       - "traefik.http.services.api-svc.loadbalancer.server.port=8000"
       - "traefik.http.routers.api.service=api-svc"
 
-<<<<<<< HEAD
-  ui:
-=======
   migrations:
     image: "ghcr.io/hotosm/fmtm/backend:${API_VERSION}-${GIT_BRANCH}"
     container_name: fmtm_migrations
@@ -120,8 +117,7 @@
     command: ["alembic", "upgrade", "head"]
     restart: "no"
 
-  ui-main:
->>>>>>> 577f1ff4
+  ui:
     image: "ghcr.io/hotosm/fmtm/frontend:${FRONTEND_MAIN_VERSION}-${GIT_BRANCH}"
     build:
       context: src/frontend
