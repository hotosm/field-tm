# Welcome To The Field Mapping Wiki!!

**What is ONE thing all the greatest solutions out there have in common?**

They never forget the people they are building for (^^)

So who are we building field mapping solutions for? In short, we build solutions for:

<<<<<<< HEAD
-  The field mapping manager who coordinates field mapping activities.
-  The field mapper who collects data in the field.
-  The validator who checks the quality of the collected data.
=======
- The **Mapping Coordinator/Field Mapping Manager** (The person who coordinates field mapping)
- The **Field Mapper** (The person who collects data)
- The **Validator** (The person who checks the quality of data collected)
>>>>>>> 410caabe

Below is an overview of the user flow of the **Field Mapper**, the **Mapping Coordinator / Field Mapping Manager** and the **Validator**.

[Click here](https://miro.com/app/board/uXjVPX4XLcI=/?moveToWidget=3458764534814634286&cot=14) to see an overview of who you are building for, which actions they take and some ideas for solutions!

![Screenshot 2022-10-10 at 14 14 23](https://user-images.githubusercontent.com/107098623/194864145-598d6212-9e0b-4c9d-ba90-92e5cd3fa488.png)

# The Field Mapper (The person who collects data)
The **Field Mapper** surveys locations and collects data from them. The basic work flow that a **Field Mapper** has to consider is as follows:
1. Find a phone that:
    - Works well with the app
    - Has mobile data or an internet plan
2. Install all necessary apps on the phone
3. Access the **OSM** registration site and register
4. Follow the tutorial and choose a campaign
5. Select a task from the campaign
6. Launch the map app which allows you to see the moving map of the points that you are now responsible for.
7. Complete each point within the task, making sure to answer the questions in the form for each one.
8. Send the data of each point until the task is complete
9. Once the task is complete, signal that your task is finished. This lets the **Validator** know that they can check the quality of your data

If you want to see this workflow in more detail, click on [this virtual whiteboard!](https://miro.com/app/board/uXjVPX4XLcI=/?moveToWidget=3458764535074723879&cot=14) Here's a sneak-peek:

![Screenshot 2022-10-10 at 14 29 53](https://user-images.githubusercontent.com/107098623/194867381-53813f19-71b1-4342-866f-10c963b7460b.png)

<<<<<<< HEAD
Some of the key points covered are:

-  Understanding the area and purpose of the mapping project
-  Knowing what data to collect and how to collect it
-  Staying safe and respecting the community while collecting data
-  Properly documenting the collected data and any issues encountered

# The field mapping manager (data coordination)

Click on [this virtual whiteboard](https://miro.com/app/board/uXjVPX4XLcI=/?moveToWidget=3458764535077658755&cot=14) to see all the steps a field mapping coordinator or manager goes through. A sneak-peek here:
=======
# The Field Mapping Manager (The person who coordinates field mapping)
The **Field Mapping Manager** is tasked with coordinating all mapping activities, ensuring that **Field Mappers** are safe and qualified to work, as well as monitoring data quality. The **Field Mapping Manager** has to consider 3 main activities:

1. **Pre-field data collection activities**
    - Setting up and testing tools
    - Creating a form
    - Training field mappers (making sure that they understand the form and how to fill it)
    - Creating an area of interest within the location to be mapped
    
2. **Data collection activities**
    - Preparing daily, weekly and monthly activity plans
    - Deploying team (assessing safety and qualifications of mappers)
    - Data quality monitoring
    
3. **Post-field data collection activities**
    - Daily review of data
    - Giving and recieving team feedback
    - Updating tools and methodoligies

If you want more information, click on [this virtual whiteboard!](https://miro.com/app/board/uXjVPX4XLcI=/?moveToWidget=3458764535077658755&cot=14) to see all the steps a **Field Mapping Coordinator or Manager** goes through. Here's a sneak-peek:
>>>>>>> 410caabe

- See also data collection approach [>>in this training guide<<](https://hotosm.github.io/pdc-documentation/en/pages/01-osm-field-surveyor-guideliness/01-metodologi-pengumpulan-data/01_metodologi_pengumpulan_data/)

![Screenshot 2022-10-10 at 13 48 40](https://user-images.githubusercontent.com/107098623/194859584-31dae52a-e918-4cd8-9071-24791750d6bb.png)

<<<<<<< HEAD
Some of the key points covered are:

-  Planning and organizing the mapping project
-  Communicating with field mappers and validators
-  Monitoring progress and addressing any issues
-  Ensuring quality control and documentation standards are met

# The validator (data quality)
=======
# The Validator (The person who checks the quality of data collected)
>>>>>>> 410caabe

![Screenshot 2022-10-20 at 12 14 16](https://user-images.githubusercontent.com/107098623/196922048-c156b8ed-7f1a-404b-a636-fcfca2c0b328.png)

The **Validator** does the following tasks to ensure that quality data is collected and uploaded to **OSM**:
- Logs into task manager
- Checks how many tasks need validation
- Checks tasks for errors 
- Stops mappers that make mistakes and explains how they can fix their errors
- Lowers supervision on good mappers in order to spend more time on those who are stuggling
- Uploads high quality data to **OSM** and marks completed tasks as **done**

Some of the pain points and struggles faced by the **Validator** include:
- Lack of validators (the **Validator** is often the same person as the **Field Mapping Manager**)
- Many areas of the world are still unmapped on online commercial maps
- The quality of maps needs to improve
- The more developers complicate tools, the more they reduce the usefulness of the tools


For more details, click on [this virtual whiteboard!](https://miro.com/app/board/uXjVPX4XLcI=/?moveToWidget=3458764535077160536&cot=14) See sneak-peek below.

- See also all steps of validation [>>in this training guide<<](https://hotosm.github.io/pdc-documentation/en/pages/04-data-validation-and-quality-assurance/02-penggunaan-josm-untuk-validasi-data-survei/josm-for-validating-survey-data/)
- See also global validator Becky's OSM diary which features:
  ["Common Feedback I give while Validating Building Projects"](https://www.openstreetmap.org/user/Becky%20Candy/diary)

![Screenshot 2022-10-10 at 14 45 39](https://user-images.githubusercontent.com/107098623/194870234-fa9497cb-d9e4-43ff-b7dd-ad731f8be488.png)


Some of the key points covered are:

-  Understanding the mapping project and the intended use of the collected data
-  Verifying the accuracy and completeness of the collected data
-  Ensuring consistency with existing data and standards
-  Providing clear and constructive feedback to field mappers and coordinators

Overall, understanding the needs and considerations of each of these three user groups is essential for building effective field mapping solutions.<|MERGE_RESOLUTION|>--- conflicted
+++ resolved
@@ -6,15 +6,10 @@
 
 So who are we building field mapping solutions for? In short, we build solutions for:
 
-<<<<<<< HEAD
 -  The field mapping manager who coordinates field mapping activities.
 -  The field mapper who collects data in the field.
 -  The validator who checks the quality of the collected data.
-=======
-- The **Mapping Coordinator/Field Mapping Manager** (The person who coordinates field mapping)
-- The **Field Mapper** (The person who collects data)
-- The **Validator** (The person who checks the quality of data collected)
->>>>>>> 410caabe
+
 
 Below is an overview of the user flow of the **Field Mapper**, the **Mapping Coordinator / Field Mapping Manager** and the **Validator**.
 
@@ -40,7 +35,6 @@
 
 ![Screenshot 2022-10-10 at 14 29 53](https://user-images.githubusercontent.com/107098623/194867381-53813f19-71b1-4342-866f-10c963b7460b.png)
 
-<<<<<<< HEAD
 Some of the key points covered are:
 
 -  Understanding the area and purpose of the mapping project
@@ -51,34 +45,12 @@
 # The field mapping manager (data coordination)
 
 Click on [this virtual whiteboard](https://miro.com/app/board/uXjVPX4XLcI=/?moveToWidget=3458764535077658755&cot=14) to see all the steps a field mapping coordinator or manager goes through. A sneak-peek here:
-=======
-# The Field Mapping Manager (The person who coordinates field mapping)
-The **Field Mapping Manager** is tasked with coordinating all mapping activities, ensuring that **Field Mappers** are safe and qualified to work, as well as monitoring data quality. The **Field Mapping Manager** has to consider 3 main activities:
-
-1. **Pre-field data collection activities**
-    - Setting up and testing tools
-    - Creating a form
-    - Training field mappers (making sure that they understand the form and how to fill it)
-    - Creating an area of interest within the location to be mapped
-    
-2. **Data collection activities**
-    - Preparing daily, weekly and monthly activity plans
-    - Deploying team (assessing safety and qualifications of mappers)
-    - Data quality monitoring
-    
-3. **Post-field data collection activities**
-    - Daily review of data
-    - Giving and recieving team feedback
-    - Updating tools and methodoligies
-
-If you want more information, click on [this virtual whiteboard!](https://miro.com/app/board/uXjVPX4XLcI=/?moveToWidget=3458764535077658755&cot=14) to see all the steps a **Field Mapping Coordinator or Manager** goes through. Here's a sneak-peek:
->>>>>>> 410caabe
 
 - See also data collection approach [>>in this training guide<<](https://hotosm.github.io/pdc-documentation/en/pages/01-osm-field-surveyor-guideliness/01-metodologi-pengumpulan-data/01_metodologi_pengumpulan_data/)
 
 ![Screenshot 2022-10-10 at 13 48 40](https://user-images.githubusercontent.com/107098623/194859584-31dae52a-e918-4cd8-9071-24791750d6bb.png)
 
-<<<<<<< HEAD
+
 Some of the key points covered are:
 
 -  Planning and organizing the mapping project
@@ -87,9 +59,7 @@
 -  Ensuring quality control and documentation standards are met
 
 # The validator (data quality)
-=======
-# The Validator (The person who checks the quality of data collected)
->>>>>>> 410caabe
+
 
 ![Screenshot 2022-10-20 at 12 14 16](https://user-images.githubusercontent.com/107098623/196922048-c156b8ed-7f1a-404b-a636-fcfca2c0b328.png)
 
