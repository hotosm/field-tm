<<<<<<< HEAD
# Welcome
=======
## Welcome!!
>>>>>>> 78c8c4aa

:+1::tada: First off, We are really glad you're reading this, because we need volunteer developers to help improve the Field Mapping Tasking Manager (FMTM)! :tada::+1:

We welcome and encourage contributors of all skill levels, and we are committed to making sure your participation is inclusive, enjoyable, and rewarding. If you have never contributed to an open source project before, we are a good place to start, and we will make sure you are supported every step of the way. If you have **any** questions, please ask!

<<<<<<< HEAD
We welcome and encourage contributors of all skill levels and we are committed to making sure your participation is inclusive, enjoyable and rewarding.
If you have never contributed to an open source project before, we are a good place to start and will make sure you are supported every step of the way.
If you have **any** questions, please ask!
=======
>>>>>>> 78c8c4aa

You can see an overview of the project and the process we have gone through in developing FMTM so far in these
[slides](https://docs.google.com/presentation/d/1UrBG1X4MXwVd8Ps498FDlAYvesIailjjPPJfR_B4SUs/edit#slide=id.g15c1f409958_0_0)

Furthermore, there are many ways to contribute to the **Field Mapping Tasking Manager (FMTM)**, which includes:

## Testing

<<<<<<< HEAD
As we are in the process of building the prototype, we would really welcome your input in testing and sharing your feedback. If you are also interested in
coordinating a field testing session, do reach out!
=======
Right now, we are in the process of building the prototype. We warmly welcome your input in testing and sharing your feedback. If you are also interested in coordinating a field testing session, please reach out!
>>>>>>> 78c8c4aa

## Code contributions

Create pull requests (PRs) for changes that you think are needed. We would really appreciate your help!

In fact, we are specifically looking for input from developers with **Python skills** and **familiarity with Fast API**.

### Here are the steps to follow to send a pull request (PR):

- Fork the FMTM repository: Click the "Fork" button at the top right corner of the repository page to create your own copy of the repository on
your GitHub account.

- Clone the forked repository: Copy the repository's URL from your GitHub account and use the git clone command in your terminal to create
a local copy of the repository on your computer.

- Make your changes: Use your preferred text editor or IDE to make changes to the code. Once you've made your changes, save your files.

- Commit your changes: Use the git add and git commit commands in your terminal to stage and commit your changes.

- Push your changes: Use the git push command in your terminal to push your changes to your forked repository on GitHub.

- Create a pull request: Navigate to the original FMTM repository and click the "New pull request" button. Select your forked repository as
the "base repository" and the branch containing your changes as the "compare repository". Add a title and description for your pull request,
then click "Create pull request" to submit it.

- Review and address feedback: The FMTM maintainers will review your pull request and provide feedback. Address any requested changes and push the changes
to your forked repository. The pull request will automatically update with your changes.

- Merge your pull request: Once your pull request has been approved, the FMTM maintainers will merge your changes into the development branch.

## Report bugs and suggest improvements

<<<<<<< HEAD
The [issue queue](https://github.com/hotosm/fmtm/issues) is the best way to get started. There are issue templates for BUGs and FEATURES that
you can use, or you can create your own. Once you have submitted an issue, it will be assigned one label out of the following
[label categories](https://github.com/hotosm/fmtm/labels). If you are wondering where to start, you can filter by the GoodFirstIssue label.
=======
The [issue queue](https://github.com/hotosm/fmtm/issues) is the best way to get started. There are issue templates for BUGs and FEATURES that you can use, you could also create your own. Once you have submitted an issue, it will be assigned one label from the following [label categories](https://github.com/hotosm/fmtm/labels). If you are wondering where to start, you can filter by the **good first issue label**.
>>>>>>> 78c8c4aa

## Thank you

Thank you very much in advance for your contributions!! Please ensure you refer to our **Code of Conduct**.
If you've read the guidelines, but are still not sure how to contribute on Github, please reach out to us via our Slack **#geospatial-tech-and-innovation**.<|MERGE_RESOLUTION|>--- conflicted
+++ resolved
@@ -1,19 +1,12 @@
-<<<<<<< HEAD
 # Welcome
-=======
-## Welcome!!
->>>>>>> 78c8c4aa
 
 :+1::tada: First off, We are really glad you're reading this, because we need volunteer developers to help improve the Field Mapping Tasking Manager (FMTM)! :tada::+1:
 
 We welcome and encourage contributors of all skill levels, and we are committed to making sure your participation is inclusive, enjoyable, and rewarding. If you have never contributed to an open source project before, we are a good place to start, and we will make sure you are supported every step of the way. If you have **any** questions, please ask!
 
-<<<<<<< HEAD
 We welcome and encourage contributors of all skill levels and we are committed to making sure your participation is inclusive, enjoyable and rewarding.
 If you have never contributed to an open source project before, we are a good place to start and will make sure you are supported every step of the way.
 If you have **any** questions, please ask!
-=======
->>>>>>> 78c8c4aa
 
 You can see an overview of the project and the process we have gone through in developing FMTM so far in these
 [slides](https://docs.google.com/presentation/d/1UrBG1X4MXwVd8Ps498FDlAYvesIailjjPPJfR_B4SUs/edit#slide=id.g15c1f409958_0_0)
@@ -22,12 +15,8 @@
 
 ## Testing
 
-<<<<<<< HEAD
 As we are in the process of building the prototype, we would really welcome your input in testing and sharing your feedback. If you are also interested in
 coordinating a field testing session, do reach out!
-=======
-Right now, we are in the process of building the prototype. We warmly welcome your input in testing and sharing your feedback. If you are also interested in coordinating a field testing session, please reach out!
->>>>>>> 78c8c4aa
 
 ## Code contributions
 
@@ -60,13 +49,9 @@
 
 ## Report bugs and suggest improvements
 
-<<<<<<< HEAD
 The [issue queue](https://github.com/hotosm/fmtm/issues) is the best way to get started. There are issue templates for BUGs and FEATURES that
 you can use, or you can create your own. Once you have submitted an issue, it will be assigned one label out of the following
 [label categories](https://github.com/hotosm/fmtm/labels). If you are wondering where to start, you can filter by the GoodFirstIssue label.
-=======
-The [issue queue](https://github.com/hotosm/fmtm/issues) is the best way to get started. There are issue templates for BUGs and FEATURES that you can use, you could also create your own. Once you have submitted an issue, it will be assigned one label from the following [label categories](https://github.com/hotosm/fmtm/labels). If you are wondering where to start, you can filter by the **good first issue label**.
->>>>>>> 78c8c4aa
 
 ## Thank you
 
