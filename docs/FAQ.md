## :question: Frequently Asked Questions :question:
<<<<<<< HEAD
### For Users
**Q:** What is FMTM?
=======

### For Users

Q: What is FMTM?
>>>>>>> 317da5c9

**A:** FMTM stands for Field Monitoring Task Manager. It is a web-based
application that facilitates remote monitoring of field activities for
humanitarian organizations.
<hr></hr>

**Q:** Do I need to create an account to use the FMTM Web App?

**A:** No, you can use the FMTM Web App without creating an account, but
creating an account allows you to contribute to mapping projects and
access additional features.
<hr></hr>

**Q:** How do I browse and select mapping projects on the FMTM Web App?

**A:** You can browse and select mapping projects on the FMTM Web App by
clicking on the "Projects" tab and selecting a project of
interest. You can view project details, tasks, and mapping data on the
project page.
<hr></hr>

**Q:** How do I contribute to a mapping project on the FMTM Web App?

**A:** To contribute to a mapping project on the FMTM Web App, you can
create an account, select a project of interest, and choose a task to
work on. You can then use the mapping tools provided to complete the
task.
<hr></hr>

**Q:** Can I work on multiple mapping tasks at the same time on the FMTM Web App?

**A:** Yes, you can work on multiple mapping tasks at the same time on the
FMTM Web App, as long as you can commit the necessary time and effort
to each task.
<hr></hr>

**Q:** How do I know if my mapping work on the FMTM Web App is accurate?

**A:** The FMTM Web App has a validation process where other contributors
review and validate the mapping work. This helps to ensure the
accuracy of the mapping data.
<hr></hr>

**Q:** Can I provide feedback on a mapping project on the FMTM Web App?

**A:** Yes, you can provide feedback on a mapping project on the FMTM Web
App by leaving a comment on the project page or contacting the project
manager.
<hr></hr>

**Q:** How do I download mapping data from a project on the FMTM Web App?

**A:** To download mapping data from a project on the FMTM Web App, you
can select the project of interest and click on the "Export" button on
the project page.
<hr></hr>

**Q:** Can I use the mapping data from the FMTM Web App for my own research or projects?

**A:** The mapping data on the FMTM Web App is generally open and
available for use, but it is important to check the specific project
requirements and licenses before using the data for your own research
or projects.
<hr></hr>

### For Contributors

**Q:** What is the Field Mapping Tasking Manager (FMTM)?

**A:** The Field Mapping Tasking Manager (FMTM) is an online platform that
allows contributors to participate in mapping projects related to
humanitarian and development work.
<hr></hr>

**Q:** How can I become a contributor to the FMTM?

**A:** To become a contributor to the FMTM, you can create an account on
the platform and join a mapping project.
<hr></hr>

**Q:** Who can contribute to FMTM?

**A:** Anyone can contribute to FMTM. It is an open-source project, and
contributions from developers, designers, and other contributors are
always welcome.
<hr></hr>

**Q:** What kind of contributions can I make to FMTM?

**A:** There are several ways you can contribute to FMTM, including:

Development: If you have experience in web development, you can
contribute by fixing bugs, adding new features, or improving the
existing codebase.

Design: If you are a designer, you can contribute by improving the
user interface, creating new design assets, or providing feedback on
the existing design.

Documentation: If you have experience in technical writing, you can
contribute by writing documentation, tutorials, or other educational
materials.

Testing: If you have experience in software testing, you can
contribute by testing the application and reporting bugs or suggesting
improvements.

Translation: If you are fluent in a language other than English, you
can contribute by translating the application or its documentation
into your language.
<hr></hr>

**Q:** What technologies are used in FMTM?

**A:** FMTM is built using several technologies, including Django,
Postgres, Redis, Celery, and Vue.js. The codebase is written in
Python, HTML, CSS, and JavaScript.
<hr></hr>

**Q:** How do I set up FMTM locally?

**A:** To set up FMTM locally, you need to have Python, Postgres, Redis,
and Node.js installed on your system. You can follow the instructions
in the README file of the FMTM repository to set up the project.
<hr></hr>

**Q:** How can I report a bug or suggest a new feature for FMTM?

**A:** You can report bugs or suggest new features by opening an issue on
the FMTM repository on GitHub. Be sure to provide as much detail as
possible, including steps to reproduce the bug, screenshots, or
mockups for new features.
<hr></hr>

**Q:** How can I contribute to FMTM if I'm new to open source or web development?

**A:** FMTM welcomes contributions from developers of all levels of
experience, including those who are new to open source or web
development. You can start by exploring the project's codebase and
documentation, asking questions in the community, and contributing to
issues labeled as "good first issue." Additionally, you can join the
FMTM community on Slack to connect with other contributors and get
help with your contributions.
<hr></hr>

**Q:** What are the benefits of contributing to the FMTM?

**A:** Contributing to the FMTM allows you to help with important
humanitarian and development work, while also developing your mapping
skills and knowledge.
<hr></hr>

**Q:** Do I need to have prior mapping experience to contribute to the FMTM?

**A:** No, prior mapping experience is not required to contribute to the
FMTM. The platform provides training and resources to help new
contributors get started.
<hr></hr>

**Q:** How do I know which mapping project to join?

**A:** The FMTM provides information about each project, including the
location, the organization sponsoring the project, and the mapping
goals. Review the project information and choose a project that
interests you.
<hr></hr>

**Q:** Can I work on multiple mapping projects at the same time?

**A:** Yes, you can work on multiple mapping projects at the same
time. However, it is important to ensure that you can commit the
necessary time and effort to each project.
<hr></hr>

**Q:** How do I get feedback on my mapping work?

**A:** The FMTM provides a validation process where other contributors
review and provide feedback on mapping work. You can also contact
project managers or experienced contributors for additional feedback.
<hr></hr>

**Q:** How can I improve my mapping skills?

**A:** The FMTM provides training and resources to help you improve your
mapping skills. You can also join mapping communities and forums to
connect with other contributors and learn from their experiences.
<hr></hr>

**Q:** Can I use the mapping data for my own research or projects?

**A:** The mapping data on the FMTM is generally open and available for
use, but it is important to check the specific project requirements
and licenses before using the data for your own research or projects.




<|MERGE_RESOLUTION|>--- conflicted
+++ resolved
@@ -1,13 +1,8 @@
 ## :question: Frequently Asked Questions :question:
-<<<<<<< HEAD
+
 ### For Users
-**Q:** What is FMTM?
-=======
-
-### For Users
 
 Q: What is FMTM?
->>>>>>> 317da5c9
 
 **A:** FMTM stands for Field Monitoring Task Manager. It is a web-based
 application that facilitates remote monitoring of field activities for
