--- conflicted
+++ resolved
@@ -37,7 +37,6 @@
 
 Project managers use **FMTM** to manage tasks and assign them to volunteers. The data collected by the volunteer via ODK is typically uploaded to **OpenStreetMap (OSM)**. **OSM** is a free and open-source map of the world that is created and maintained by volunteers.
 
-<<<<<<< HEAD
 1. Navigate to the [HOT website](https://www.hotosm.org/).
 
 2. Click on the Tools & Data feature on the **HOT** Dashboard.
@@ -63,28 +62,6 @@
 
 12. When finished mapping, save your edits and select the button **Submit task**.
 After this, you can go back to step 7 and select a new task for mapping.
-=======
-Overall, the **FMTM** tool is an important component of **HOT**'s efforts to support disaster response and humanitarian efforts around the world. By coordinating mapping activities and ensuring the accuracy and reliability of the data collected by volunteers, **FMTM** helps to provide critical information that can be used to support decision-making and improve the effectiveness of humanitarian efforts.
-
-### 3. Steps On How To Use The FMTM Tool For A Mapping Campaign.
-
-1. Navigate to the [FMTM website](https://fmtm.hotosm.org/).
-
-2. Click on **EXPLORE PROJECTS** to checkout the projects available for mapping
-
-3. Select a project to map in your location.
-
-4. The drop down icon beside **LEGEND** displays a color code. This color code lets you know the status of each task on the map.
-    - **READY** means that task is available to be mapped
-    - **LOCKED FOR MAPPING** means that task is already being mapped by another volunteer and therefore unavailable for mapping
-    - **MAPPED** or **READY FOR VALIDATION** means that task has been completely mapped and ready to be validated.
-    - **LOCKED FOR VALIDATION** means that task has been mapped and being validated.
-    - **VALIDATED** means that task has successfully been validated and completely mapped with no errors
-    - **INVALIDATED** or **MORE MAPPING NEEDED** means that task did not pass the validation process and needs more mapping
-    - **BAD** means that task is not clear and cannot be mapped
-
-> Note: 'task' refers to each section of the map enclosed in the dotted lines and each task has a corresponding number tag.
->>>>>>> 11df1c99
 
 5. To begin mapping, click on a task closest to you that has the color code associated with **READY** and change it's status from **READY** to **LOCKED FOR MAPPING**. Remember to take note of the number tag.
 
