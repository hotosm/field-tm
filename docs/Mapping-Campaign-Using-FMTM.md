# Tutorial On How To Use FMTM For A Mapping Campaign

## Table of content
### 1. Introduction

### 2. An Overview Of The Field Mapping Tasking Manager (FMTM) In Relations With Humanitarian OpenStreetMap Team (HOT), Open Street Mapping (OSM) and Open Data Kit (ODK).

### 3. Steps On How To Use The FMTM Tool For A Mapping Campaign.


### 1. Introduction

A **Mapping Campaign** refers to an organized effort of collecting data from a particular geographic area/feature and creating maps. This may involve using various mapping technologies such as; GPS, satellite imagery, or crowdsourced data. These technologies are used to gather information about the area of interest.

Mapping campaigns can be carried out for lots of different purposes, some examples are:

- Disaster Response and Recovery
- Environmental Conservation
- Urban planning or;
- Social and Political Activism.

They often involve collaboration between organizations like: Government Agencies, Non-profit Groups and volunteers.

Once the data is collected, it is analyzed and processed to create detailed maps that can have a variety of use cases. These could be:

- Identifying areas of need.
- Planning infrastructure and development projects.
- Understanding the impact of environmental changes on the landscape, etc.

### 2. An Overview Of The Field Mapping Tasking Manager (FMTM) In Relations With Humanitarian OpenStreetMap Team (HOT), Open Street Mapping (OSM) and Open Data Kit (ODK).

The **Humanitarian OpenStreetMap Team (HOT**) is a non-profit organization that uses open mapping data to support humanitarian and disaster response efforts around the world. **The Field Mapping Task Manager (FMTM)** is one of the tools that **HOT** used to coordinate and manage mapping projects.

**FMTM** is a software tool that helps project managers to organize and manage mapping tasks. It assigns those tasks to volunteers and tracks their progress. The tool includes features for collaborative editing, data validation, and error detection. This ensures that the data collected by volunteers is accurate and reliable.

**FMTM** is designed to be used in conjunction with **Open Data Kit (ODK)**. **ODK** is a free and open-source set of tools that allows users to create, collect, and manage data with mobile devices. The **ODK** provides a set of open-source tools that allow users to build forms, collect data in the field, and aggregate data on a central server. It is commonly used for data collection in research, monitoring and evaluation, and other development projects.  

Project managers use **FMTM** to manage tasks and assign them to volunteers. The data collected by the volunteer via ODK is typically uploaded to **OpenStreetMap (OSM)**. **OSM** is a free and open-source map of the world that is created and maintained by volunteers.

<<<<<<< HEAD
1. Navigate to the [HOT website](https://www.hotosm.org/).

2. Click on the Tools & Data feature on the **HOT** Dashboard.

3. Select Task Manager from **“Tools we use”**.

4. Click on the **Sign up button** in the upper right corner of the Tasking Manager homepage.

5. Provide your name and email address (We will use this information to guide you through the sign-up process).

6. A new tab will open allowing you to register on **OpenStreetMap.org**. Provide your account information and press the Sign up button at the bottom of the form.

7. Close the tab and go back to the Tasking Manager. Click the button to Log in.

8. Select Explore projects in the main navigation to find a project to help map. Or use the link provided by your mapathon instructor.

9. Read the introductions to the project and click on **Contribute** to begin with a mapping task.

10. Map a randomly selected task for mapping by clicking on the button **Map a task**.
Alternatively, you can select one from the map or the task, and choose **“Map selected task”**.

11. This opens the editor; map all the features asked for in the instructions.

12. When finished mapping, save your edits and select the button **Submit task**.
After this, you can go back to step 7 and select a new task for mapping.
=======
Overall, the **FMTM** tool is an important component of **HOT**'s efforts to support disaster response and humanitarian efforts around the world. By coordinating mapping activities and ensuring the accuracy and reliability of the data collected by volunteers, **FMTM** helps to provide critical information that can be used to support decision-making and improve the effectiveness of humanitarian efforts.

### 3. Steps On How To Use The FMTM Tool For A Mapping Campaign.

1. Navigate to the [FMTM website](https://fmtm.hotosm.org/).

2. Click on **EXPLORE PROJECTS** to checkout the projects available for mapping

3. Select a project to map in your location.

4. The drop down icon beside **LEGEND** displays a color code. This color code lets you know the status of each task on the map.
    - **READY** means that task is available to be mapped
    - **LOCKED FOR MAPPING** means that task is already being mapped by another volunteer and therefore unavailable for mapping
    - **MAPPED** or **READY FOR VALIDATION** means that task has been completely mapped and ready to be validated.
    - **LOCKED FOR VALIDATION** means that task has been mapped and being validated.
    - **VALIDATED** means that task has successfully been validated and completely mapped with no errors
    - **INVALIDATED** or **MORE MAPPING NEEDED** means that task did not pass the validation process and needs more mapping
    - **BAD** means that task is not clear and cannot be mapped

> Note: 'task' refers to each section of the map enclosed in the dotted lines and each task has a corresponding number tag.
>>>>>>> 11df1c99

5. To begin mapping, click on a task closest to you that has the color code associated with **READY** and change it's status from **READY** to **LOCKED FOR MAPPING**. Remember to take note of the number tag.

6. Scroll to the bottom of the page. The **ACTIVITIES** tab shows the tasks either **LOCKED FOR MAPPING**, **BAD** or **LOCKED FOR VALIDATION**. You can search for tasks with the status mentioned using the number tag associated with each task.

7. The **MY TASKS** tab shows the tasks available for mapping and the QR code associated with each task. Scroll through and select the number tag of the task you locked earlier for mapping to bring out the corresponding QR code.

8. Open your ODK collect app, tap on the icon on the top right hand corner of the app and select 'Add project'. Proceed to scan the code generated earlier on the FMTM website.

> Note: If you just downloaded the app, click on the **Configure with QR code** option.

Now you can start field mapping!!<|MERGE_RESOLUTION|>--- conflicted
+++ resolved
@@ -37,33 +37,6 @@
 
 Project managers use **FMTM** to manage tasks and assign them to volunteers. The data collected by the volunteer via ODK is typically uploaded to **OpenStreetMap (OSM)**. **OSM** is a free and open-source map of the world that is created and maintained by volunteers.
 
-<<<<<<< HEAD
-1. Navigate to the [HOT website](https://www.hotosm.org/).
-
-2. Click on the Tools & Data feature on the **HOT** Dashboard.
-
-3. Select Task Manager from **“Tools we use”**.
-
-4. Click on the **Sign up button** in the upper right corner of the Tasking Manager homepage.
-
-5. Provide your name and email address (We will use this information to guide you through the sign-up process).
-
-6. A new tab will open allowing you to register on **OpenStreetMap.org**. Provide your account information and press the Sign up button at the bottom of the form.
-
-7. Close the tab and go back to the Tasking Manager. Click the button to Log in.
-
-8. Select Explore projects in the main navigation to find a project to help map. Or use the link provided by your mapathon instructor.
-
-9. Read the introductions to the project and click on **Contribute** to begin with a mapping task.
-
-10. Map a randomly selected task for mapping by clicking on the button **Map a task**.
-Alternatively, you can select one from the map or the task, and choose **“Map selected task”**.
-
-11. This opens the editor; map all the features asked for in the instructions.
-
-12. When finished mapping, save your edits and select the button **Submit task**.
-After this, you can go back to step 7 and select a new task for mapping.
-=======
 Overall, the **FMTM** tool is an important component of **HOT**'s efforts to support disaster response and humanitarian efforts around the world. By coordinating mapping activities and ensuring the accuracy and reliability of the data collected by volunteers, **FMTM** helps to provide critical information that can be used to support decision-making and improve the effectiveness of humanitarian efforts.
 
 ### 3. Steps On How To Use The FMTM Tool For A Mapping Campaign.
@@ -84,7 +57,6 @@
     - **BAD** means that task is not clear and cannot be mapped
 
 > Note: 'task' refers to each section of the map enclosed in the dotted lines and each task has a corresponding number tag.
->>>>>>> 11df1c99
 
 5. To begin mapping, click on a task closest to you that has the color code associated with **READY** and change it's status from **READY** to **LOCKED FOR MAPPING**. Remember to take note of the number tag.
 
