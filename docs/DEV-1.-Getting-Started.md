--- conflicted
+++ resolved
@@ -67,13 +67,8 @@
 
 ### 9. Submit a pull request
 
-<<<<<<< HEAD
 Go to your forked repository on GitHub and click the "New pull request" button.
 Select the branch that contains your changes, then click "Create pull request".
-=======
-Go to your forked repository on GitHub and click the "Pull requests" tab.  
-Change the base branch from `main` to `development`, select the branch that contains your changes from the compare branch, then click "Create pull request".  
->>>>>>> 78c8c4aa
 This will open a new pull request in the fmtm repository, where you can describe your changes and request that they be merged into the main codebase.
 
 > Note: After a PR has been approved and merged, if the branch is no longer in use, delete it both locally and remotely. Otherwise we get buried in dead branches we don't need.
