# Copyright (c) 2022, 2023 Humanitarian OpenStreetMap Team
# This file is part of FMTM.
#
#     FMTM is free software: you can redistribute it and/or modify
#     it under the terms of the GNU General Public License as published by
#     the Free Software Foundation, either version 3 of the License, or
#     (at your option) any later version.
#
#     FMTM is distributed in the hope that it will be useful,
#     but WITHOUT ANY WARRANTY; without even the implied warranty of
#     MERCHANTABILITY or FITNESS FOR A PARTICULAR PURPOSE.  See the
#     GNU General Public License for more details.
#
#     You should have received a copy of the GNU General Public License
#     along with FMTM.  If not, see <https:#www.gnu.org/licenses/>.
#

version: "3"

volumes:
  fmtm_db_data:
  fmtm_logs:
  fmtm_images:
  fmtm_tiles:

networks:
  fmtm-dev:
    name: fmtm-dev

services:
  fmtm-db:
    image: "postgis/postgis:14-3.3-alpine"
    container_name: fmtm_db
    volumes:
      - fmtm_db_data:/var/lib/postgresql/data/
    environment:
      - POSTGRES_USER=${FMTM_DB_USER:-fmtm}
      - POSTGRES_PASSWORD=${FMTM_DB_PASSWORD:-fmtm}
      - POSTGRES_DB=${FMTM_DB_NAME:-fmtm}
    ports:
      - "5433:5432"
    networks:
      - fmtm-dev
    restart: unless-stopped

  api:
    image: "ghcr.io/hotosm/fmtm/backend:debug"
    build:
      context: src/backend
      target: debug-no-odk
      args:
        APP_VERSION: debug
    container_name: fmtm_api
    volumes:
      - fmtm_logs:/opt/logs
      - fmtm_images:/opt/app/images
      - fmtm_tiles:/opt/tiles
      - ./src/backend/app:/opt/app
    depends_on:
      - fmtm-db
    env_file:
      - .env
    ports:
      - "7050:8000"
      - "5678:5678"
    networks:
      - fmtm-dev
    restart: unless-stopped

  ui-main:
    image: "ghcr.io/hotosm/fmtm/frontend/main:debug"
    build:
      context: src/frontend
      dockerfile: debug.dockerfile
      args:
        APP_VERSION: ${FRONTEND_MAIN_VERSION}
        API_URL: ${URL_SCHEME}://${API_URL}
        FRONTEND_MAIN_URL: ${URL_SCHEME}://${FRONTEND_MAIN_URL}
    container_name: fmtm_main
    depends_on:
      - api
    volumes:
      - ./src/frontend:/app
      - /app/node_modules/
    environment:
      - API_URL=${URL_SCHEME}://${API_URL}
      - FRONTEND_MAIN_URL=${URL_SCHEME}://${FRONTEND_MAIN_URL}
    ports:
      - "8081:8081"
    networks:
      - fmtm-dev
<<<<<<< HEAD
    restart: unless-stopped
=======
    restart: unless-stopped
>>>>>>> cad4f637
<|MERGE_RESOLUTION|>--- conflicted
+++ resolved
@@ -89,8 +89,4 @@
       - "8081:8081"
     networks:
       - fmtm-dev
-<<<<<<< HEAD
-    restart: unless-stopped
-=======
-    restart: unless-stopped
->>>>>>> cad4f637
+    restart: unless-stopped