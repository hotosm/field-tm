name: 🧪 PR Test Backend

on:
  pull_request:
    branches:
      - main
      - staging
      - development
    # Workflow is triggered only if src/backend changes
    paths:
      - src/backend/**
  # Allow manual trigger (workflow_dispatch)
  workflow_dispatch:

jobs:
  pytest:
<<<<<<< HEAD
    uses: hotosm/gh-workflows/.github/workflows/test_compose.yml@3.2.0
    env:
      DEBUG_OVERRIDE: True
=======
    uses: hotosm/gh-workflows/.github/workflows/test_compose.yml@3.2.2
>>>>>>> e751f764
    with:
      image_name: ghcr.io/${{ github.repository }}/backend
      build_context: src
      build_dockerfile: backend/Dockerfile
      pre_command: docker compose up -d && docker compose exec api /app-entrypoint.sh
      compose_file: "compose.yaml"
      compose_service: api
      compose_command: pytest
      cache_extra_imgs: |
        "ghcr.io/hotosm/postgis:${{ vars.POSTGIS_TAG }}"
        "docker.io/minio/minio:${{ vars.MINIO_TAG }}"
    secrets: inherit<|MERGE_RESOLUTION|>--- conflicted
+++ resolved
@@ -14,13 +14,10 @@
 
 jobs:
   pytest:
-<<<<<<< HEAD
     uses: hotosm/gh-workflows/.github/workflows/test_compose.yml@3.2.0
     env:
       DEBUG_OVERRIDE: True
-=======
     uses: hotosm/gh-workflows/.github/workflows/test_compose.yml@3.2.2
->>>>>>> e751f764
     with:
       image_name: ghcr.io/${{ github.repository }}/backend
       build_context: src
