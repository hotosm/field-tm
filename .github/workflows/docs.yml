--- conflicted
+++ resolved
@@ -1,8 +1,4 @@
-<<<<<<< HEAD
-name: 🕮 Publish Docs
-=======
 name: 📖 Publish Docs
->>>>>>> 007f1e13
 
 on:
   push:
@@ -16,31 +12,19 @@
 
 jobs:
   build_doxygen:
-<<<<<<< HEAD
-    uses: hotosm/gh-workflows/.github/workflows/doxygen_build.yml@1.0.0
-=======
     uses: hotosm/gh-workflows/.github/workflows/doxygen_build.yml@1.1.2
->>>>>>> 007f1e13
     with:
       output_path: docs/apidocs
 
   build_openapi_json:
-<<<<<<< HEAD
-    uses: hotosm/gh-workflows/.github/workflows/openapi_build.yml@1.0.0
-=======
     uses: hotosm/gh-workflows/.github/workflows/openapi_build.yml@1.1.2
->>>>>>> 007f1e13
     with:
       image: ghcr.io/${{ github.repository }}/backend:ci-${{ github.ref_name }}
       example_env_file_path: ".env.example"
       output_path: docs/openapi.json
 
   publish_docs:
-<<<<<<< HEAD
-    uses: hotosm/gh-workflows/.github/workflows/mkdocs_build.yml@1.0.0
-=======
     uses: hotosm/gh-workflows/.github/workflows/mkdocs_build.yml@1.1.2
->>>>>>> 007f1e13
     needs:
       - build_doxygen
       - build_openapi_json
