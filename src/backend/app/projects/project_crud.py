--- conflicted
+++ resolved
@@ -2715,8 +2715,6 @@
     db_project.location_str = address if address is not None else ""
 
 
-<<<<<<< HEAD
-=======
 def convert_geojson_to_epsg4326(input_geojson):
     source_crs = pyproj.CRS(
         input_geojson.get("crs", {}).get("properties", {}).get("name", "EPSG:4326")
@@ -2741,7 +2739,6 @@
     return output_geojson
 
 
->>>>>>> 80364c35
 def check_crs(input_geojson: dict):
     log.debug("validating coordinate reference system")
 
