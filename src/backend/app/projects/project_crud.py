# Copyright (c) 2022, 2023 Humanitarian OpenStreetMap Team
#
# This file is part of FMTM.
#
#     FMTM is free software: you can redistribute it and/or modify
#     it under the terms of the GNU General Public License as published by
#     the Free Software Foundation, either version 3 of the License, or
#     (at your option) any later version.
#
#     FMTM is distributed in the hope that it will be useful,
#     but WITHOUT ANY WARRANTY; without even the implied warranty of
#     MERCHANTABILITY or FITNESS FOR A PARTICULAR PURPOSE.  See the
#     GNU General Public License for more details.
#
#     You should have received a copy of the GNU General Public License
#     along with FMTM.  If not, see <https:#www.gnu.org/licenses/>.
#


import base64
import io
import json
import logging
import os
import uuid
from base64 import b64encode
from json import dumps, loads
from typing import List
from zipfile import ZipFile


import geoalchemy2
import geojson
import numpy as np
import segno
import shapely.wkb as wkblib
import sqlalchemy
from fastapi import HTTPException, UploadFile, File
from fastapi.responses import FileResponse
from fastapi.logger import logger as logger
from geoalchemy2.shape import from_shape
from geojson import dump
from osm_fieldwork.make_data_extract import PostgresClient
from osm_fieldwork.OdkCentral import OdkAppUser
from osm_fieldwork.xlsforms import xlsforms_path
from shapely import wkt, wkb
from shapely.geometry import MultiPolygon, Polygon, mapping, shape
from sqlalchemy import (
    column,
    inspect,
    select,
    table,
    func,
    and_
)
from sqlalchemy.dialects.postgresql import insert
from sqlalchemy.orm import Session
from sqlalchemy.sql import text
from osm_fieldwork.filter_data import FilterData
from osm_fieldwork import basemapper

from ..central import central_crud
from ..config import settings
from ..db import db_models
from ..db.postgis_utils import geometry_to_geojson, timestamp
from ..tasks import tasks_crud
from ..users import user_crud

from . import project_schemas

import requests
import time
import zipfile
from io import BytesIO


# --------------
# ---- CRUD ----
# --------------

QR_CODES_DIR = "QR_codes/"
TASK_GEOJSON_DIR = "geojson/"


def get_projects(
    db: Session, user_id: int, skip: int = 0, limit: int = 100, db_objects: bool = False,
    hashtags: List[str] = None
):
    filters = []
    if user_id:
        filters.append(db_models.DbProject.author_id == user_id) 
        
    if hashtags:
        filters.append(db_models.DbProject.hashtags.op('&&')(hashtags))
        
    if len(filters) > 0:
        db_projects = (
            db.query(db_models.DbProject)
            .filter(and_(*filters))
            .order_by(db_models.DbProject.id.asc())
            .offset(skip)
            .limit(limit)
            .all()
        )
    
    else:
        db_projects = (
            db.query(db_models.DbProject)
            .order_by(db_models.DbProject.id.asc())
            .offset(skip).limit(limit).all()
        )
    if db_objects:
        return db_projects
    return convert_to_app_projects(db_projects)


def get_project_summaries(db: Session, user_id: int, skip: int = 0, limit: int = 100, hashtags: str = None):
    # TODO: Just get summaries, something like:
    #     db_projects = db.query(db_models.DbProject).with_entities(
    #         db_models.DbProject.id,
    #         db_models.DbProject.priority,
    #         db_models.DbProject.total_tasks,
    #         db_models.DbProject.tasks_mapped,
    #         db_models.DbProject.tasks_validated,
    #         db_models.DbProject.tasks_bad_imagery,
    #     ).join(db_models.DbProject.project_info) \
    #         .with_entities(
    #             db_models.DbProjectInfo.name,
    #             db_models.DbProjectInfo.short_description) \
    #         .filter(
    #         db_models.DbProject.author_id == user_id).offset(skip).limit(limit).all()

    db_projects = get_projects(db, user_id, skip, limit, True, hashtags)
    return convert_to_project_summaries(db_projects)


def get_project_by_id_w_all_tasks(db: Session, project_id: int):
    db_project = (
        db.query(db_models.DbProject)
        .filter(db_models.DbProject.id == project_id)
        .first()
    )

    return convert_to_app_project(db_project)


def get_project(db: Session, project_id: int):
    db_project = (
        db.query(db_models.DbProject)
        .filter(db_models.DbProject.id == project_id)
        .first()
    )
    return db_project


def get_project_by_id(db: Session, project_id: int):

    db_project = (
        db.query(db_models.DbProject)
        .filter(db_models.DbProject.id == project_id)
        .order_by(db_models.DbProject.id)
        .first()
    )
    return convert_to_app_project(db_project)


def get_project_info_by_id(db: Session, project_id: int):

    db_project_info = (
        db.query(db_models.DbProjectInfo)
        .filter(db_models.DbProjectInfo.project_id == project_id)
        .order_by(db_models.DbProjectInfo.project_id)
        .first()
    )
    return convert_to_app_project_info(db_project_info)


def delete_project_by_id(db: Session, project_id: int):
    try:
        db_project = (
            db.query(db_models.DbProject)
            .filter(db_models.DbProject.id == project_id)
            .order_by(db_models.DbProject.id)
            .first()
        )
        if db_project:
            db.delete(db_project)
            db.commit()
    except Exception as e:
        logger.error(e)
        raise HTTPException(e) from e
    return f"Project {project_id} deleted"


def partial_update_project_info(
    db: Session, project_metadata: project_schemas.ProjectUpdate, project_id
):

    # Get the project from db
    db_project = get_project_by_id(db, project_id)

    # Raise an exception if project is not found.
    if not db_project:
        raise HTTPException(
            status_code=428, detail=f"Project with id {project_id} does not exist"
        ) from None

    # Get project info
    db_project_info = get_project_info_by_id(db, project_id)

    # Update project informations
    if project_metadata.name:
        db_project.project_name_prefix = project_metadata.name
        db_project_info.name = project_metadata.name
    if project_metadata.description:
        db_project_info.description = project_metadata.description
    if project_metadata.short_description:
        db_project_info.short_description = project_metadata.short_description

    db.commit()
    db.refresh(db_project)

    return convert_to_app_project(db_project)


def update_project_info(
    db: Session, project_metadata: project_schemas.BETAProjectUpload, project_id
):
    user = project_metadata.author
    project_info_1 = project_metadata.project_info

    # verify data coming in
    if not user:
        raise HTTPException("No user passed in")
    if not project_info_1:
        raise HTTPException("No project info passed in")

    # get db user
    db_user = user_crud.get_user(db, user.id)
    if not db_user:
        raise HTTPException(
            status_code=400, detail=f"User {user.username} does not exist"
        )

    # verify project exists in db
    db_project = get_project_by_id(db, project_id)
    if not db_project:
        raise HTTPException(
            status_code=428, detail=f"Project with id {project_id} does not exist"
        )

    # Project meta informations
    project_info_1 = project_metadata.project_info

    # Update author of the project
    db_project.author = db_user
    db_project.project_name_prefix = project_info_1.name

    # get project info
    db_project_info = get_project_info_by_id(db, project_id)

    # Update projects meta informations (name, descriptions)
    db_project_info.name = project_info_1.name
    db_project_info.short_description = project_info_1.short_description
    db_project_info.description = project_info_1.description

    db.commit()
    db.refresh(db_project)

    return convert_to_app_project(db_project)


def create_project_with_project_info(
    db: Session, project_metadata: project_schemas.BETAProjectUpload, project_id
):
    project_user = project_metadata.author
    project_info_1 = project_metadata.project_info
    xform_title = project_metadata.xform_title
    odk_credentials = project_metadata.odk_central
    hashtags = project_metadata.hashtags

    # Check / set credentials
    if odk_credentials:
        url = odk_credentials.odk_central_url
        user = odk_credentials.odk_central_user
        pw = odk_credentials.odk_central_password

    else:
        logger.debug("ODKCentral connection variables not set in function")
        logger.debug("Attempting extraction from environment variables")
        url = settings.ODK_CENTRAL_URL
        user = settings.ODK_CENTRAL_USER
        pw = settings.ODK_CENTRAL_PASSWD

    # verify data coming in
    if not project_user:
        raise HTTPException("No user passed in")
    if not project_info_1:
        raise HTTPException("No project info passed in")

    # get db user
    db_user = user_crud.get_user(db, project_user.id)
    if not db_user:
        raise HTTPException(
            status_code=400, detail=f"User {project_user.username} does not exist"
        )
    # TODO: get this from logged in user, return 403 (forbidden) if not authorized

    hashtags = list(map(lambda hashtag: hashtag if hashtag.startswith('#') else f"#{hashtag}", hashtags))\
        if hashtags else None
    # create new project
    db_project = db_models.DbProject(
        author=db_user,
        odkid=project_id,
        project_name_prefix=project_info_1.name,
        xform_title=xform_title,
        odk_central_url=url,
        odk_central_user=user,
        odk_central_password=pw,
        hashtags=hashtags
        # country=[project_metadata.country],
        # location_str=f"{project_metadata.city}, {project_metadata.country}",
    )
    db.add(db_project)

    # add project info (project id needed to create project info)
    db_project_info = db_models.DbProjectInfo(
        project=db_project,
        name=project_info_1.name,
        short_description=project_info_1.short_description,
        description=project_info_1.description,
    )
    db.add(db_project_info)

    db.commit()
    db.refresh(db_project)

    return convert_to_app_project(db_project)


def upload_xlsform(
    db: Session,
    xlsform: str,
    name: str,
    category: str,
):
    try:
        forms = table(
            "xlsforms",
            column("title"),
            column("xls"),
            column("xml"),
            column("id"),
            column("category"),
        )
        ins = insert(forms).values(title=name, xls=xlsform, category=category)
        sql = ins.on_conflict_do_update(
            constraint="xlsforms_title_key",
            set_=dict(title=name, xls=xlsform, category=category),
        )
        db.execute(sql)
        db.commit()
        return True
    except Exception as e:
        raise HTTPException(status=400, detail={"message": str(e)}) from e


def update_multi_polygon_project_boundary(
    db: Session,
    project_id: int,
    boundary: str,
):
    """This function receives the project_id and boundary as a parameter
    and creates a task for each polygon in the database.
    This function also creates a project outline from the multiple polygons received.
    """
    try:

        if isinstance(boundary, str):
            boundary = json.loads(boundary)

        """verify project exists in db"""
        db_project = get_project_by_id(db, project_id)
        if not db_project:
            logger.error(f"Project {project_id} doesn't exist!")
            return False

        """Update the boundary polyon on the database."""
        polygons = boundary["features"]
        for polygon in polygons:

            """If the polygon is a MultiPolygon, convert it to a Polygon"""
            if polygon["geometry"]["type"] == "MultiPolygon":
                polygon["geometry"]["type"] = "Polygon"
                polygon["geometry"]["coordinates"] = polygon["geometry"]["coordinates"][
                    0
                ]

            """Use a lambda function to remove the "z" dimension from each coordinate in the feature's geometry """

            def remove_z_dimension(coord):
                return coord.pop() if len(coord) == 3 else None

            """ Apply the lambda function to each coordinate in its geometry """
            list(map(remove_z_dimension,
                 polygon["geometry"]["coordinates"][0]))

            db_task = db_models.DbTask(
                project_id=project_id,
                outline=wkblib.dumps(shape(polygon["geometry"]), hex=True),
                project_task_index=1,
            )
            db.add(db_task)
            db.commit()

            """ Id is passed in the task_name too. """
            db_task.project_task_name = str(db_task.id)
            db.commit()

        """ Generate project outline from tasks """
        # query = f'''SELECT ST_AsText(ST_Buffer(ST_Union(outline), 0.5, 'endcap=round')) as oval_envelope
        #            FROM tasks
        #           where project_id={project_id};'''

        query = f"""SELECT ST_AsText(ST_ConvexHull(ST_Collect(outline)))
                    FROM tasks
                    WHERE project_id={project_id};"""
        result = db.execute(query)
        data = result.fetchone()

        db_project.outline = data[0]
        db_project.centroid = (wkt.loads(data[0])).centroid.wkt
        db.commit()
        db.refresh(db_project)
        logger.debug("Added project boundary!")

        return True
    except Exception as e:
        logger.error(e)
        raise HTTPException(e) from e


async def preview_tasks(boundary: str, dimension: int):
    """Preview tasks by returning a list of task objects."""
    """Use a lambda function to remove the "z" dimension from each coordinate in the feature's geometry """

    def remove_z_dimension(coord):
        return coord.pop() if len(coord) == 3 else None

    """ Check if the boundary is a Feature or a FeatureCollection """
    if boundary["type"] == "Feature":
        features = [boundary]
    elif boundary["type"] == "FeatureCollection":
        features = boundary["features"]
    elif boundary["type"] == "Polygon":
        features = [{
                    "type": "Feature",
                    "properties": {},
                    "geometry": boundary,
                    }]
    else:
        raise HTTPException(
            status_code=400, detail=f"Invalid GeoJSON type: {boundary['type']}"
        )

    """ Apply the lambda function to each coordinate in its geometry ro remove the z-dimension - if it exists"""
    for feature in features:
        list(map(remove_z_dimension, feature["geometry"]["coordinates"][0]))

    boundary = shape(features[0]["geometry"])

    minx, miny, maxx, maxy = boundary.bounds

    # 1 degree = 111139 m
    value = dimension / 111139

    nx = int((maxx - minx) / value)
    ny = int((maxy - miny) / value)
    # gx, gy = np.linspace(minx, maxx, nx), np.linspace(miny, maxy, ny)

    xdiff = abs(maxx - minx)
    ydiff = abs(maxy - miny)
    if xdiff > ydiff:
        gx, gy = np.linspace(minx, maxx, ny), np.linspace(
            miny, miny + xdiff, ny)
    else:
        gx, gy = np.linspace(minx, minx + ydiff,
                             nx), np.linspace(miny, maxy, nx)
    grid = list()

    id = 0
    for i in range(len(gx) - 1):
        for j in range(len(gy) - 1):
            poly = Polygon(
                [
                    [gx[i], gy[j]],
                    [gx[i], gy[j + 1]],
                    [gx[i + 1], gy[j + 1]],
                    [gx[i + 1], gy[j]],
                    [gx[i], gy[j]],
                ]
            )

            if boundary.intersection(poly):
                feature = geojson.Feature(
                    geometry=boundary.intersection(poly), properties={"id": str(id)}
                )
                id += 1

                geom = shape(feature["geometry"])
                # Check if the geometry is a MultiPolygon
                if geom.geom_type == "MultiPolygon":

                    # Get the constituent Polygon objects from the MultiPolygon
                    polygons = geom.geoms

                    for x in range(len(polygons)):
                        # Convert the two polygons to GeoJSON format
                        feature1 = {
                            "type": "Feature",
                            "properties": {},
                            "geometry": mapping(polygons[x]),
                        }
                        grid.append(feature1)
                else:
                    grid.append(feature)

    collection = geojson.FeatureCollection(grid)

    # If project outline cannot be divided into multiple tasks,
    #   whole boundary is made into a single task.
    if len(collection["features"]) == 0:
        boundary = mapping(boundary)
        out = {
            "type": "FeatureCollection",
            "features": [{"type": "Feature", "geometry": boundary, "properties": {}}],
        }
        return out

    return collection


def get_osm_extracts(boundary: str):
    # Filters for osm extracts
    query = {"filters": {
        "tags": {
            "all_geometry": {
                "join_or": {
                    "building": [],
                    "highway": [],
                    "waterway": []
                }
            }
        }
    }}
    
    json_boundary = json.loads(boundary)
    
    if json_boundary.get("features", None) is not None:
        query["geometry"] = json_boundary
        # query["geometry"] = json_boundary["features"][0]["geometry"]

    else:
        query["geometry"] = json_boundary

    base_url = "https://raw-data-api0.hotosm.org/v1"
    query_url = f"{base_url}/snapshot/"
    headers = {"accept": "application/json", "Content-Type": "application/json"}

    result = requests.post(query_url, data=json.dumps(query), headers=headers)

    if result.status_code == 200:
        task_id = result.json()['task_id']
    else:
        return False

    task_url = f"{base_url}/tasks/status/{task_id}"
    # extracts = requests.get(task_url)
    while True:
        result = requests.get(task_url, headers=headers)
        if result.json()['status'] == "PENDING":
            time.sleep(1)
        elif result.json()['status'] == "SUCCESS":
            break

    zip_url = result.json()['result']['download_url']
    zip_url
    result = requests.get(zip_url, headers=headers)
    # result.content
    fp = BytesIO(result.content)
    zfp = zipfile.ZipFile(fp, "r")
    zfp.extract("Export.geojson", "/tmp/")
    data = json.loads(zfp.read("Export.geojson"))

    for feature in data['features']:
        properties = feature['properties']
        tags = properties.pop('tags', {})
        properties.update(tags)

    return data


async def split_into_tasks(
    db: Session, boundary: str, no_of_buildings:int
):

    project_id = uuid.uuid4()

    outline = json.loads(boundary)

    """Update the boundary polyon on the database."""
    # boundary_data = outline["features"][0]["geometry"]
    if outline['type'] == "Feature":
        boundary_data = outline["geometry"]
    elif outline.get("features", None) is not None:
        boundary_data = outline["features"][0]["geometry"]
    else:
        boundary_data = outline
    outline = shape(boundary_data)

    db_task = db_models.DbProjectAOI(
        project_id=project_id,
        geom=outline.wkt,
    )

    db.add(db_task)
    db.commit()

    data = get_osm_extracts(json.dumps(boundary_data))

    if not data:
        return None


    for feature in data["features"]:
        # If the osm extracts contents do not have a title, provide an empty text for that.
        feature_shape = shape(feature['geometry'])

        wkb_element = from_shape(feature_shape, srid=4326)

        if feature['properties'].get('building') == 'yes':
            db_feature = db_models.DbBuildings(
                project_id=project_id,
                geom=wkb_element,
                tags=feature["properties"]
                # category="buildings"
            )
            db.add(db_feature)
            db.commit()

        elif 'highway' in feature['properties']:
            db_feature = db_models.DbOsmLines(
                project_id=project_id,
                geom=wkb_element,
                tags=feature["properties"]
            )

            db.add(db_feature)
            db.commit()

    # Get the sql query from split_algorithm sql file
    with open('app/db/split_algorithm.sql', 'r') as sql_file:
        query = sql_file.read()

    # Execute the query with the parameter using the `params` parameter
    result = db.execute(query, params={'num_buildings': no_of_buildings})

    # result = db.execute(query)
    data = result.fetchall()[0]
    final_geojson = data['jsonb_build_object']

    db.query(db_models.DbBuildings).delete()
    db.query(db_models.DbOsmLines).delete()
    db.query(db_models.DbProjectAOI).delete()
    db.commit()

    return final_geojson


# def update_project_boundary(
#     db: Session, project_id: int, boundary: str, dimension: int
# ):
#     # verify project exists in db
#     db_project = get_project_by_id(db, project_id)
#     if not db_project:
#         logger.error(f"Project {project_id} doesn't exist!")
#         return False

#     """Use a lambda function to remove the "z" dimension from each coordinate in the feature's geometry """

#     def remove_z_dimension(coord):
#         return coord.pop() if len(coord) == 3 else None

#     """ Check if the boundary is a Feature or a FeatureCollection """
#     if boundary["type"] == "Feature":
#         features = [boundary]
#     elif boundary["type"] == "FeatureCollection":
#         features = boundary["features"]
#     else:
#         # Delete the created Project
#         db.delete(db_project)
#         db.commit()

#         # Raise an exception
#         raise HTTPException(
#             status_code=400, detail=f"Invalid GeoJSON type: {boundary['type']}"
#         )

#     """ Apply the lambda function to each coordinate in its geometry """
#     for feature in features:
#         list(map(remove_z_dimension, feature["geometry"]["coordinates"][0]))

#     """Update the boundary polyon on the database."""
#     outline = shape(features[0]["geometry"])

#     # If the outline is a multipolygon, use the first polygon
#     if isinstance(outline, MultiPolygon):
#         outline = outline.geoms[0]

#     db_project.outline = outline.wkt
#     db_project.centroid = outline.centroid.wkt

#     db.commit()
#     db.refresh(db_project)
#     logger.debug("Added project boundary!")

#     result = create_task_grid(db, project_id=project_id, delta=dimension)

#     tasks = eval(result)
#     for poly in tasks["features"]:
#         logger.debug(poly)
#         task_name = str(poly["properties"]["id"])
#         db_task = db_models.DbTask(
#             project_id=project_id,
#             project_task_name=task_name,
#             outline=wkblib.dumps(shape(poly["geometry"]), hex=True),
#             # qr_code=db_qr,
#             # qr_code_id=db_qr.id,
#             # project_task_index=feature["properties"]["fid"],
#             project_task_index=1,
#             # geometry_geojson=geojson.dumps(task_geojson),
#             # initial_feature_count=len(task_geojson["features"]),
#         )

#         db.add(db_task)
#         db.commit()

#         # FIXME: write to tasks table
#     return True


def update_project_boundary(
    db: Session, project_id: int, boundary: str, dimension: int
):
    # verify project exists in db
    db_project = get_project_by_id(db, project_id)
    if not db_project:
        logger.error(f"Project {project_id} doesn't exist!")
        return False

    """Use a lambda function to remove the "z" dimension from each coordinate in the feature's geometry """

    def remove_z_dimension(coord):
        return coord.pop() if len(coord) == 3 else None

    """ Check if the boundary is a Feature or a FeatureCollection """
    if boundary["type"] == "Feature":
        features = [boundary]
    elif boundary["type"] == "FeatureCollection":
        features = boundary["features"]
    elif boundary["type"] == "Polygon":
        features = [{
                    "type": "Feature",
                    "properties": {},
                    "geometry": boundary,
                    }]
    else:
        # Delete the created Project
        db.delete(db_project)
        db.commit()

        # Raise an exception
        raise HTTPException(
            status_code=400, detail=f"Invalid GeoJSON type: {boundary['type']}"
        )

    """ Apply the lambda function to each coordinate in its geometry """
    for feature in features:
        list(map(remove_z_dimension, feature["geometry"]["coordinates"][0]))

    """Update the boundary polyon on the database."""
    outline = shape(features[0]["geometry"])

    # If the outline is a multipolygon, use the first polygon
    if isinstance(outline, MultiPolygon):
        outline = outline.geoms[0]

    db_project.outline = outline.wkt
    db_project.centroid = outline.centroid.wkt

    db.commit()
    db.refresh(db_project)
    logger.debug("Added project boundary!")

    result = create_task_grid(db, project_id=project_id, delta=dimension)

    # Delete features from the project
    db.query(db_models.DbFeatures).filter(
        db_models.DbFeatures.project_id == project_id
    ).delete()

    # Delete all tasks of the project if there are some
    db.query(db_models.DbTask).filter(
        db_models.DbTask.project_id == project_id
    ).delete()

    tasks = eval(result)
    for poly in tasks["features"]:
        logger.debug(poly)
        task_name = str(poly["properties"]["id"])
        db_task = db_models.DbTask(
            project_id=project_id,
            project_task_name=task_name,
            outline=wkblib.dumps(shape(poly["geometry"]), hex=True),
            # qr_code=db_qr,
            # qr_code_id=db_qr.id,
            # project_task_index=feature["properties"]["fid"],
            project_task_index=1,
            # geometry_geojson=geojson.dumps(task_geojson),
            # initial_feature_count=len(task_geojson["features"]),
        )
        db.add(db_task)
        db.commit()

        # FIXME: write to tasks table
    return True


def update_project_with_zip(
    db: Session,
    project_id: int,
    project_name_prefix: str,
    task_type_prefix: str,
    uploaded_zip: UploadFile,
):
    # TODO: ensure that logged in user is user who created this project, return 403 (forbidden) if not authorized

    # ensure file upload is zip
    if uploaded_zip.content_type not in [
        "application/zip",
        "application/zip-compressed",
        "application/x-zip-compressed",
    ]:
        raise HTTPException(
            status_code=415,
            detail=f"File must be a zip. Uploaded file was {uploaded_zip.content_type}",
        )

    with ZipFile(io.BytesIO(uploaded_zip.file.read()), "r") as zip:
        # verify valid zip file
        bad_file = zip.testzip()
        if bad_file:
            raise HTTPException(
                status_code=400, detail=f"Zip contained a bad file: {bad_file}"
            )

        # verify zip includes top level files & directories
        listed_files = zip.namelist()

        if QR_CODES_DIR not in listed_files:
            raise HTTPException(
                status_code=400,
                detail=f"Zip must contain directory named {QR_CODES_DIR}",
            )

        if TASK_GEOJSON_DIR not in listed_files:
            raise HTTPException(
                status_code=400,
                detail=f"Zip must contain directory named {TASK_GEOJSON_DIR}",
            )

        outline_filename = f"{project_name_prefix}.geojson"
        if outline_filename not in listed_files:
            raise HTTPException(
                status_code=400,
                detail=f'Zip must contain file named "{outline_filename}" that contains a FeatureCollection outlining the project',
            )

        task_outlines_filename = f"{project_name_prefix}_polygons.geojson"
        if task_outlines_filename not in listed_files:
            raise HTTPException(
                status_code=400,
                detail=f'Zip must contain file named "{task_outlines_filename}" that contains a FeatureCollection where each Feature outlines a task',
            )

        # verify project exists in db
        db_project = get_project_by_id(db, project_id)
        if not db_project:
            raise HTTPException(
                status_code=428, detail=f"Project with id {project_id} does not exist"
            )

        # add prefixes
        db_project.project_name_prefix = project_name_prefix
        db_project.task_type_prefix = task_type_prefix

        # generate outline from file and add to project
        outline_shape = get_outline_from_geojson_file_in_zip(
            zip, outline_filename, f"Could not generate Shape from {outline_filename}"
        )
        db_project.outline = outline_shape.wkt
        db_project.centroid = outline_shape.centroid.wkt

        # get all task outlines from file
        project_tasks_feature_collection = get_json_from_zip(
            zip,
            task_outlines_filename,
            f"Could not generate FeatureCollection from {task_outlines_filename}",
        )

        # generate task for each feature
        try:
            task_count = 0
            db_project.total_tasks = len(
                project_tasks_feature_collection["features"])
            for feature in project_tasks_feature_collection["features"]:
                task_name = feature["properties"]["task"]

                # generate and save qr code in db
                qr_filename = (
                    f"{project_name_prefix}_{task_type_prefix}__{task_name}.png"
                )
                db_qr = get_dbqrcode_from_file(
                    zip,
                    QR_CODES_DIR + qr_filename,
                    f"QRCode for task {task_name} does not exist. File should be in {qr_filename}",
                )
                db.add(db_qr)

                # save outline
                task_outline_shape = get_shape_from_json_str(
                    feature,
                    f"Could not create task outline for {task_name} using {feature}",
                )

                # extract task geojson
                task_geojson_filename = (
                    f"{project_name_prefix}_{task_type_prefix}__{task_name}.geojson"
                )
                task_geojson = get_json_from_zip(
                    zip,
                    TASK_GEOJSON_DIR + task_geojson_filename,
                    f"Geojson for task {task_name} does not exist",
                )

                # generate qr code id first
                db.flush()
                # save task in db
                task = db_models.DbTask(
                    project_id=project_id,
                    project_task_index=feature["properties"]["fid"],
                    project_task_name=task_name,
                    qr_code=db_qr,
                    qr_code_id=db_qr.id,
                    outline=task_outline_shape.wkt,
                    # geometry_geojson=json.dumps(task_geojson),
                    initial_feature_count=len(task_geojson["features"]),
                )
                db.add(task)

                # for error messages
                task_count = task_count + 1
            db_project.last_updated = timestamp()

            db.commit()
            # should now include outline, geometry and tasks
            db.refresh(db_project)

            return db_project

        # Exception was raised by app logic and has an error message, just pass it along
        except HTTPException as e:
            raise e

        # Unexpected exception
        except Exception as e:
            raise HTTPException(
                status_code=500,
                detail=f"{task_count} tasks were created before the following error was thrown: {e}, on feature: {feature}",
            )


# ---------------------------
# ---- SUPPORT FUNCTIONS ----
# ---------------------------


def read_xlsforms(
    db: Session,
    directory: str,
):
    """Read the list of XLSForms from the disk."""
    xlsforms = list()
    for xls in os.listdir(directory):
        if xls.endswith(".xls") or xls.endswith(".xlsx"):
            xlsforms.append(xls)
    logger.info(xls)
    inspect(db_models.DbXForm)
    forms = table(
        "xlsforms", column("title"), column("xls"), column("xml"), column("id")
    )
    # x = Table('xlsforms', MetaData())
    # x.primary_key.columns.values()

    for xlsform in xlsforms:
        infile = f"{directory}/{xlsform}"
        if os.path.getsize(infile) <= 0:
            logger.warning(f"{infile} is empty!")
            continue
        xls = open(infile, "rb")
        name = xlsform.split(".")[0]
        data = xls.read()
        xls.close()
        # logger.info(xlsform)
        ins = insert(forms).values(title=name, xls=data)
        sql = ins.on_conflict_do_update(
            constraint="xlsforms_title_key", set_=dict(title=name, xls=data)
        )
        db.execute(sql)
        db.commit()

    return xlsforms


def get_odk_id_for_project(db: Session, project_id: int):
    """Get the odk project id for the fmtm project id."""
    project = table(
        "projects",
        column("odkid"),
    )

    where = f"id={project_id}"
    sql = select(project).where(text(where))
    logger.info(str(sql))
    result = db.execute(sql)

    # There should only be one match
    if result.rowcount != 1:
        logger.warning(str(sql))
        return False
    project_info = result.first()
    return project_info.odkid


def upload_custom_data_extracts(db: Session,
                                project_id: int,
                                contents: str,
                                category: str = 'buildings',
                                ):
    """
    Uploads custom data extracts to the database.

    Args:
        db (Session): The database session object.
        project_id (int): The ID of the project.
        contents (str): The custom data extracts contents.

    Returns:
        bool: True if the upload is successful.
    """

    project = get_project(db, project_id)

    if not project:
        raise HTTPException(
            status_code=404, detail="Project not found")

    project_geojson = json.loads(
        db.query(func.ST_AsGeoJSON(project.outline)).scalar())

    features_data = json.loads(contents)

    # # Data Cleaning
    # cleaned = FilterData()
    # models = xlsforms_path.replace("xlsforms", "data_models")
    # xlsfile = f"{category}.xls"  # FIXME: for custom form
    # file = f"{xlsforms_path}/{xlsfile}"
    # if os.path.exists(file):
    #     title, extract = cleaned.parse(file)
    # elif os.path.exists(f"{file}x"):
    #     title, extract = cleaned.parse(f"{file}x")
    # # Remove anything in the data extract not in the choices sheet.
    # cleaned_data = cleaned.cleanData(features_data)

    for feature in features_data["features"]:

        feature_shape = shape(feature['geometry'])

        if not (shape(project_geojson).contains(feature_shape)):
            continue

        # If the osm extracts contents do not have a title, provide an empty text for that.
        feature["properties"]["title"] = ""

        feature_shape = shape(feature['geometry'])

        wkb_element = from_shape(feature_shape, srid=4326)
        feature_mapping = {
            'project_id': project_id,
            'geometry': wkb_element,
            'properties': feature["properties"],
        }
        featuree = db_models.DbFeatures(**feature_mapping)
        db.add(featuree)
        db.commit()

    return True


def generate_task_files(
        db: Session,
        project_id: int,
        task_id: int,
        xlsform: str,
        form_type: str,
        odk_credentials: project_schemas.ODKCentral
):

    project = get_project(db, project_id)
    odk_id = project.odkid
    project_name = project.project_name_prefix
    category = project.xform_title
    name = f"{project_name}_{category}_{task_id}"

    # Create an app user for the task
    appuser = central_crud.create_appuser(odk_id, name, odk_credentials)

    # If app user could not be created, raise an exception.
    if not appuser:
        logger.error(f"Couldn't create appuser for project {project_id}")
        return False

    # prefix should be sent instead of name
    create_qr = create_qrcode(
        db, odk_id, appuser.json(
        )["token"], project_name, odk_credentials.odk_central_url
    )

    task = tasks_crud.get_task(db, task_id)
    task.qr_code_id = create_qr["qr_code_id"]
    db.commit()
    db.refresh(task)

    # This file will store xml contents of an xls form.
    xform = f"/tmp/{name}.xml"
    extracts = f"/tmp/{name}.geojson"  # This file will store osm extracts

    # xform_id_format
    xform_id = f"{name}".split("_")[2]

    # Get the features for this task.
    # Postgis query to filter task inside this task outline and of this project
    # Update those features and set task_id
    query = f'''UPDATE features
                SET task_id={task_id}
                WHERE id IN (
                    SELECT id
                    FROM features
                    WHERE project_id={project_id}
                    AND ST_IsValid(geometry)
                    AND ST_IsValid('{task.outline}'::Geometry)
                    AND ST_Intersects(geometry, '{task.outline}'::Geometry)
                )'''

    result = db.execute(query)

    # Get the geojson of those features for this task.
    query = f'''SELECT jsonb_build_object(
                'type', 'FeatureCollection',
                'features', jsonb_agg(feature)
                )
                FROM (
                SELECT jsonb_build_object(
                    'type', 'Feature',
                    'id', id,
                    'geometry', ST_AsGeoJSON(geometry)::jsonb,
                    'properties', properties
                ) AS feature
                FROM features
                WHERE project_id={project_id} and task_id={task_id}
                ) features;'''

    result = db.execute(query)
    features = result.fetchone()[0]

    # Update outfile containing osm extracts with the new geojson contents containing title in the properties.
    with open(extracts, "w") as jsonfile:
        jsonfile.truncate(0)  # clear the contents of the file
        dump(features, jsonfile)

    outfile = central_crud.generate_updated_xform(
        xlsform, xform, form_type)

    # Create an odk xform
    result = central_crud.create_odk_xform(
        odk_id, task_id, outfile, odk_credentials
    )

    # Update the user role for the created xform.
    try:
        # Pass odk credentials
        if odk_credentials:
            url = odk_credentials.odk_central_url
            user = odk_credentials.odk_central_user
            pw = odk_credentials.odk_central_password

        else:
            logger.debug(
                "ODKCentral connection variables not set in function"
            )
            logger.debug("Attempting extraction from environment variables")
            url = settings.ODK_CENTRAL_URL
            user = settings.ODK_CENTRAL_USER
            pw = settings.ODK_CENTRAL_PASSWD

        odk_app = OdkAppUser(url, user, pw)

        odk_app.updateRole(
            projectId=odk_id, xform=xform_id, actorId=appuser.json()["id"]
        )
    except Exception as e:
        logger.warning(str(e))

    project.extract_completed_count += 1
    db.commit()
    db.refresh(project)

    return True


def generate_appuser_files(
    db: Session,
    project_id: int,
    extract_polygon: bool,
    upload: str,
    extracts_contents: str,
    category: str,
    form_type: str,
    background_task_id: uuid.UUID,
):
    """Generate the files for each appuser.
        QR code, new XForm, and the OSM data extract.

        Parameters:
            - db: the database session
            - project_id: Project ID
            - extract_polygon: boolean to determine if we should extract the polygon
            - upload: the xls file to upload if we have a custom form
            - category: the category of the project
            - form_type: weather the form is xls, xlsx or xml
            - background_task_id: the task_id of the background task running this function.
        """

    try:
        ## Logging ##
        # create file handler
        handler = logging.FileHandler(f"/tmp/{project_id}_generate.log")
        handler.setLevel(logging.DEBUG)

        # create formatter
        formatter = logging.Formatter(
            "%(asctime)s - %(name)s - %(levelname)s - %(message)s"
        )
        handler.setFormatter(formatter)

        # add handler to logger
        logger.addHandler(handler)
        logger.info(
            f"Starting generate_appuser_files for project {project_id}")

        # Get the project table contents.
        project = table(
            "projects",
            column("project_name_prefix"),
            column("xform_title"),
            column("id"),
            column("odk_central_url"),
            column("odk_central_user"),
            column("odk_central_password"),
            column("outline")
        )

        where = f"id={project_id}"
        sql = select(
            project.c.project_name_prefix,
            project.c.xform_title,
            project.c.id,
            project.c.odk_central_url,
            project.c.odk_central_user,
            project.c.odk_central_password,

            geoalchemy2.functions.ST_AsGeoJSON(
                project.c.outline).label("outline"),
        ).where(text(where))
        result = db.execute(sql)

        # There should only be one match
        if result.rowcount != 1:
            logger.warning(str(sql))
            if result.rowcount < 1:
                raise HTTPException(
                    status_code=400, detail="Project not found")
            else:
                raise HTTPException(
                    status_code=400, detail="Multiple projects found")

        one = result.first()

        if one:
            prefix = one.project_name_prefix

            # Get odk credentials from project.
            odk_credentials = {
                "odk_central_url": one.odk_central_url,
                "odk_central_user": one.odk_central_user,
                "odk_central_password": one.odk_central_password,
            }

            odk_credentials = project_schemas.ODKCentral(**odk_credentials)

            xform_title = one.xform_title if one.xform_title else None

            if upload:
                xlsform = f"/tmp/custom_form.{form_type}"
                contents = upload
                with open(xlsform, "wb") as f:
                    f.write(contents)
            else:
                xlsform = f"{xlsforms_path}/{xform_title}.xls"

            category = xform_title

            # Data Extracts
            if extracts_contents is not None:
                upload_custom_data_extracts(db, project_id, extracts_contents)

            else:

                # OSM Extracts for whole project
                pg = PostgresClient(
                    'https://raw-data-api0.hotosm.org/v1', "underpass")
                # This file will store osm extracts
                outfile = f"/tmp/{prefix}_{xform_title}.geojson"

                outline = json.loads(one.outline)
                outline_geojson = pg.getFeatures(boundary=outline,
                                                    filespec=outfile,
                                                    polygon=extract_polygon,
                                                    xlsfile=f'{category}.xls',
                                                    category=category
                                                    )

                updated_outline_geojson = {
                    "type": "FeatureCollection",
                    "features": []}

                # Collect feature mappings for bulk insert
                feature_mappings = []

                for feature in outline_geojson["features"]:

                    # If the osm extracts contents do not have a title, provide an empty text for that.
                    feature["properties"]["title"] = ""

                    feature_shape = shape(feature['geometry'])

                    # If the centroid of the Polygon is not inside the outline, skip the feature.
                    if extract_polygon and (not shape(outline).contains(shape(feature_shape.centroid))):
                        continue

                    wkb_element = from_shape(feature_shape, srid=4326)
                    feature_mapping = {
                        'project_id': project_id,
                        'category_title': category,
                        'geometry': wkb_element,
                        'properties': feature["properties"],
                    }
                    updated_outline_geojson['features'].append(feature)
                    feature_mappings.append(feature_mapping)

                # Bulk insert the osm extracts into the db.
                db.bulk_insert_mappings(db_models.DbFeatures, feature_mappings)

            # Generating QR Code, XForm and uploading OSM Extracts to the form.
            # Creating app users and updating the role of that user.
            tasks_list = tasks_crud.get_task_lists(db, project_id)

            for task in tasks_list:
                try:
                    generate_task_files(db, project_id, task,
                                        xlsform, form_type, odk_credentials)
                except Exception as e:
                    logger.warning(str(e))
                    continue
        # Update background task status to COMPLETED
        update_background_task_status_in_database(
            db, background_task_id, 4
        )  # 4 is COMPLETED

    except Exception as e:
        logger.warning(str(e))

        # Update background task status to FAILED
        update_background_task_status_in_database(
            db, background_task_id, 2, str(e)
        )  # 2 is FAILED


def create_qrcode(
    db: Session,
    project_id: int,
    token: str,
    project_name: str,
    odk_central_url: str = None,
):
    # Make QR code for an app_user.
    qrcode = central_crud.create_qrcode(
        project_id, token, project_name, odk_central_url
    )
    qrcode = segno.make(qrcode, micro=False)
    image_name = f"/tmp/{project_name}_qr.png"
    with open(image_name, "rb") as f:
        base64_data = b64encode(f.read()).decode()
    qr_code_text = base64.b64decode(base64_data)
    qrdb = db_models.DbQrCode(image=qr_code_text, filename=image_name)
    db.add(qrdb)
    db.commit()
    codes = table("qr_code", column("id"))
    sql = select(sqlalchemy.func.count(codes.c.id))
    result = db.execute(sql)
    rows = result.fetchone()[0]
    return {"data": qrcode, "id": rows + 1, "qr_code_id": qrdb.id}


def get_project_geometry(db: Session,
                         project_id: int):
    """
    Retrieves the geometry of a project.

    Args:
        db (Session): The database session.
        project_id (int): The ID of the project.

    Returns:
        str: A geojson of the project outline.
    """

    projects = table("projects", column("outline"), column("id"))
    where = f"projects.id={project_id}"
    sql = select(geoalchemy2.functions.ST_AsGeoJSON(projects.c.outline)).where(
        text(where)
    )
    result = db.execute(sql)
    # There should only be one match
    if result.rowcount != 1:
        logger.warning(str(sql))
        return False
    row = eval(result.first()[0])
    return json.dumps(row)


def get_task_geometry(db: Session,
                      project_id: int):
    """
    Retrieves the geometry of tasks associated with a project.

    Args:
        db (Session): The database session.
        project_id (int): The ID of the project.

    Returns:
        str: A geojson of the task boundaries
    """

    tasks = table("tasks", column("outline"),
                  column("project_id"), column("id"))
    where = f"project_id={project_id}"
    sql = select(geoalchemy2.functions.ST_AsGeoJSON(tasks.c.outline)).where(
        text(where)
    )
    result = db.execute(sql)

    features = []
    for row in result:
        geometry = json.loads(row[0])
        feature = {
            "type": "Feature",
            "geometry": geometry,
            "properties": {}
        }
        features.append(feature)

    feature_collection = {
        "type": "FeatureCollection",
        "features": features
    }
    return json.dumps(feature_collection)


def create_task_grid(db: Session, project_id: int, delta: int):
    try:
        # Query DB for project AOI
        projects = table("projects", column("outline"), column("id"))
        where = f"projects.id={project_id}"
        sql = select(geoalchemy2.functions.ST_AsGeoJSON(projects.c.outline)).where(
            text(where)
        )
        result = db.execute(sql)
        # There should only be one match
        if result.rowcount != 1:
            logger.warning(str(sql))
            return False
        data = result.fetchall()
        boundary = shape(loads(data[0][0]))
        minx, miny, maxx, maxy = boundary.bounds

        # 1 degree = 111139 m
        value = delta / 111139

        nx = int((maxx - minx) / value)
        ny = int((maxy - miny) / value)
        # gx, gy = np.linspace(minx, maxx, nx), np.linspace(miny, maxy, ny)

        xdiff = maxx - minx
        ydiff = maxy - miny
        if xdiff > ydiff:
            gx, gy = np.linspace(minx, maxx, ny), np.linspace(
                miny, miny + xdiff, ny)
        else:
            gx, gy = np.linspace(minx, minx + ydiff,
                                 nx), np.linspace(miny, maxy, nx)

        grid = list()

        id = 0
        for i in range(len(gx) - 1):
            for j in range(len(gy) - 1):
                poly = Polygon(
                    [
                        [gx[i], gy[j]],
                        [gx[i], gy[j + 1]],
                        [gx[i + 1], gy[j + 1]],
                        [gx[i + 1], gy[j]],
                        [gx[i], gy[j]],
                    ]
                )

                if boundary.intersection(poly):
                    feature = geojson.Feature(
                        geometry=boundary.intersection(poly), properties={"id": str(id)}
                    )

                    geom = shape(feature["geometry"])
                    # Check if the geometry is a MultiPolygon
                    if geom.geom_type == "MultiPolygon":

                        # Get the constituent Polygon objects from the MultiPolygon
                        polygons = geom.geoms

                        for x in range(len(polygons)):
                            id += 1
                            # Convert the two polygons to GeoJSON format
                            feature1 = {
                                "type": "Feature",
                                "properties": {"id": str(id)},
                                "geometry": mapping(polygons[x]),
                            }
                            grid.append(feature1)
                    else:
                        id += 1
                        grid.append(feature)

        collection = geojson.FeatureCollection(grid)
        # jsonout = open("tmp.geojson", 'w')
        # out = dump(collection, jsonout)
        out = dumps(collection)

        # If project outline cannot be divided into multiple tasks,
        #   whole boundary is made into a single task.
        result = json.loads(out)
        if len(result["features"]) == 0:
            geom = loads(data[0][0])
            out = {
                "type": "FeatureCollection",
                "features": [
                    {
                        "type": "Feature",
                        "geometry": geom,
                        "properties": {"id": project_id},
                    }
                ],
            }
            out = json.dumps(out)

        return out
    except Exception as e:
        logger.error(e)


def get_json_from_zip(zip, filename: str, error_detail: str):
    try:
        with zip.open(filename) as file:
            data = file.read()
            return json.loads(data)
    except Exception as e:
        raise HTTPException(
            status_code=400, detail=f"{error_detail} ----- Error: {e}")


def get_outline_from_geojson_file_in_zip(
    zip, filename: str, error_detail: str, feature_index: int = 0
):
    try:
        with zip.open(filename) as file:
            data = file.read()
            json_dump = json.loads(data)
            feature_collection = geojson.FeatureCollection(json_dump)
            feature = feature_collection["features"][feature_index]
            geom = feature["geometry"]
            shape_from_geom = shape(geom)
            return shape_from_geom
    except Exception as e:
        logger.error(e)
        raise HTTPException(
            status_code=400,
            detail=f"{error_detail} ----- Error: {e} ----",
        ) from e


def get_shape_from_json_str(feature: str, error_detail: str):
    try:
        geom = feature["geometry"]
        return shape(geom)
    except Exception as e:
        logger.error(e)
        raise HTTPException(
            status_code=400,
            detail=f"{error_detail} ----- Error: {e} ---- Json: {feature}",
        ) from e


def get_dbqrcode_from_file(zip, qr_filename: str, error_detail: str):
    try:
        with zip.open(qr_filename) as qr_file:
            binary_qrcode = qr_file.read()
            if binary_qrcode:
                return db_models.DbQrCode(
                    filename=qr_filename,
                    image=binary_qrcode,
                )
            else:
                raise HTTPException(
                    status_code=400, detail=f"{qr_filename} is an empty file"
                ) from None
    except Exception as e:
        logger.error(e)
        raise HTTPException(
            status_code=400, detail=f"{error_detail} ----- Error: {e}"
        ) from e


# --------------------
# ---- CONVERTERS ----
# --------------------

# TODO: write tests for these


def convert_to_app_project(db_project: db_models.DbProject):
    if db_project:
        app_project: project_schemas.Project = db_project

        if db_project.outline:
            app_project.outline_geojson = geometry_to_geojson(
                db_project.outline, {"id": db_project.id}, db_project.id)

        app_project.project_tasks = tasks_crud.convert_to_app_tasks(
            db_project.tasks)

        return app_project
    else:
        return None


def convert_to_app_project_info(db_project_info: db_models.DbProjectInfo):
    if db_project_info:
        app_project_info: project_schemas.ProjectInfo = db_project_info
        return app_project_info
    else:
        return None


def convert_to_app_projects(db_projects: List[db_models.DbProject]):
    if db_projects and len(db_projects) > 0:
        app_projects = []
        for project in db_projects:
            if project:
                app_projects.append(convert_to_app_project(project))
        app_projects_without_nones = [i for i in app_projects if i is not None]
        return app_projects_without_nones
    else:
        return []


def convert_to_project_summary(db_project: db_models.DbProject):
    if db_project:
        summary: project_schemas.ProjectSummary = db_project

        if db_project.project_info and len(db_project.project_info) > 0:
            default_project_info = next(
                (x for x in db_project.project_info),
                None,
            )
            # default_project_info = project_schemas.ProjectInfo
            summary.title = default_project_info.name
            summary.description = default_project_info.short_description

        summary.num_contributors = (
            db_project.tasks_mapped + db_project.tasks_validated
        )  # TODO: get real number of contributors

        return summary
    else:
        return None


def convert_to_project_summaries(db_projects: List[db_models.DbProject]):
    if db_projects and len(db_projects) > 0:
        project_summaries = []
        for project in db_projects:
            if project:
                project_summaries.append(convert_to_project_summary(project))
        app_projects_without_nones = [
            i for i in project_summaries if i is not None]
        return app_projects_without_nones
    else:
        return []


def convert_to_project_feature(db_project_feature: db_models.DbFeatures):
    if db_project_feature:
        app_project_feature: project_schemas.Feature = db_project_feature

        if db_project_feature.geometry:
            app_project_feature.geometry = geometry_to_geojson(
                db_project_feature.geometry,
                    db_project_feature.properties, db_project_feature.id
            )

        return app_project_feature
    else:
        return None


def convert_to_project_features(db_project_features: List[db_models.DbFeatures]):
    if db_project_features and len(db_project_features) > 0:
        app_project_features = []
        for project_feature in db_project_features:
            if project_feature:
                app_project_features.append(
                    convert_to_project_feature(project_feature))
        return app_project_features
    else:
        return []


def get_project_features(db: Session, project_id: int, task_id: int = None):
    if task_id:
        features = (
            db.query(db_models.DbFeatures)
            .filter(db_models.DbFeatures.project_id == project_id)
            .filter(db_models.DbFeatures.task_id == task_id)
            .all()
        )
    else:
        features = (
            db.query(db_models.DbFeatures)
            .filter(db_models.DbFeatures.project_id == project_id)
            .all()
        )
    return convert_to_project_features(features)


async def get_extract_completion_count(project_id: int, db: Session):
    project = (
        db.query(db_models.DbProject)
        .filter(db_models.DbProject.id == project_id)
        .first()
    )
    return project.extract_completed_count


async def get_background_task_status(task_id: uuid.UUID, db: Session):
    """Get the status of a background task."""
    task = (
        db.query(db_models.BackgroundTasks)
        .filter(db_models.BackgroundTasks.id == str(task_id))
        .first()
    )
    return task.status, task.message


async def insert_background_task_into_database(
    db: Session, task_id: uuid.UUID, name: str = None, project_id = None
):
    """Inserts a new task into the database
    Params:
        db: database session
        task_id: uuid of the task
        name: name of the task.
    """
    task = db_models.BackgroundTasks(
        id=str(task_id), name=name, status=1, project_id=project_id
    )  # 1 = running

    db.add(task)
    db.commit()
    db.refresh(task)

    return True


def update_background_task_status_in_database(
    db: Session, task_id: uuid.UUID, status: int, message: str = None
):
    """Updates the status of a task in the database
    Params:
        db: database session
        task_id: uuid of the task
        status: status of the task.
    """
    db.query(db_models.BackgroundTasks).filter(
        db_models.BackgroundTasks.id == str(task_id)
    ).update({
        db_models.BackgroundTasks.status: status,
        db_models.BackgroundTasks.message: message
    })
    db.commit()

    return True


def add_features_into_database(
    db: Session, project_id: int, features: dict, background_task_id: uuid.UUID
):
    """Inserts a new task into the database
    Params:
          db: database session
          project_id: id of the project
          features: features to be added.
    """
    success = 0
    failure = 0
    for feature in features["features"]:
        try:
            feature_geometry = feature["geometry"]
            feature_shape = shape(feature_geometry)

            wkb_element = from_shape(feature_shape, srid=4326)
            feature_obj = db_models.DbFeatures(
                project_id=project_id,
                category_title="buildings",
                geometry=wkb_element,
                task_id=1,
                properties=feature["properties"],
            )
            db.add(feature_obj)
            db.commit()
            success += 1
        except Exception:
            failure += 1
            continue

    update_background_task_status_in_database(
        db, background_task_id, 4
    )  # 4 is COMPLETED

    return True


async def update_project_form(
        db: Session,
        project_id: int,
        form_type: str,
        form: UploadFile = File(None)
        ):

    project = get_project(db, project_id)
    category = project.xform_title
    project_title = project.project_name_prefix
    odk_id = project.odkid

    # ODK Credentials
    odk_credentials = project_schemas.ODKCentral(
        odk_central_url = project.odk_central_url,
        odk_central_user = project.odk_central_user,
        odk_central_password = project.odk_central_password,
        )


    if form:
        xlsform = f"/tmp/custom_form.{form_type}"
        contents = await form.read()
        with open(xlsform, "wb") as f:
            f.write(contents)
    else:
        xlsform = f"{xlsforms_path}/{category}.xls"

    db.query(db_models.DbFeatures).filter(db_models.DbFeatures.project_id == project_id).delete()
    db.commit()

    # OSM Extracts for whole project
    pg = PostgresClient('https://raw-data-api0.hotosm.org/v1', "underpass")
    outfile = f"/tmp/{project_title}_{category}.geojson"  # This file will store osm extracts

    extract_polygon = True if project.data_extract_type == 'polygon' else False

    project = table(
        "projects", 
        column("outline")
    )

    # where = f"id={project_id}
    sql = select(
                geoalchemy2.functions.ST_AsGeoJSON(project.c.outline).label("outline"),
                ).where(text(f"id={project_id}"))
    result = db.execute(sql)
    project_outline = result.first()

    final_outline = json.loads(project_outline.outline)

    outline_geojson = pg.getFeatures(boundary = final_outline, 
                                        filespec = outfile,
                                        polygon = extract_polygon,
                                        xlsfile = f'{category}.xls',
                                        category = category
                                        )


    updated_outline_geojson = {
        "type": "FeatureCollection",
        "features": []}

    # Collect feature mappings for bulk insert
    feature_mappings = []

    for feature in outline_geojson["features"]:

        # If the osm extracts contents do not have a title, provide an empty text for that.
        feature["properties"]["title"] = ""

        feature_shape = shape(feature['geometry'])

        # # If the centroid of the Polygon is not inside the outline, skip the feature.
        # if extract_polygon and (not shape(outline).contains(shape(feature_shape.centroid))):
        #     continue

        wkb_element = from_shape(feature_shape, srid=4326)
        feature_mapping = {
            'project_id': project_id,
            'category_title': category,
            'geometry': wkb_element,
            'properties': feature["properties"],
        }
        updated_outline_geojson['features'].append(feature)
        feature_mappings.append(feature_mapping)

        # Insert features into db
        db_feature = db_models.DbFeatures(
            project_id=project_id,
            category_title = category,
            geometry=wkb_element,
            properties=feature["properties"]
        )
        db.add(db_feature)
        db.commit()

    tasks_list = tasks_crud.get_task_lists(db, project_id)

    for task in tasks_list:

        task_obj = tasks_crud.get_task(db, task)

        # Get the features for this task.
        # Postgis query to filter task inside this task outline and of this project
        # Update those features and set task_id
        query = f'''UPDATE features
                    SET task_id={task}
                    WHERE id in (
                    
                    SELECT id
                    FROM features
                    WHERE project_id={project_id} and ST_Intersects(geometry, '{task_obj.outline}'::Geometry)

                    )'''

        result = db.execute(query)

        # Get the geojson of those features for this task.
        query = f'''SELECT jsonb_build_object(
                    'type', 'FeatureCollection',
                    'features', jsonb_agg(feature)
                    )
                    FROM (
                    SELECT jsonb_build_object(
                        'type', 'Feature',
                        'id', id,
                        'geometry', ST_AsGeoJSON(geometry)::jsonb,
                        'properties', properties
                    ) AS feature
                    FROM features
                    WHERE project_id={project_id} and task_id={task}
                    ) features;'''


        result = db.execute(query)
        features = result.fetchone()[0]

        xform = f"/tmp/{project_title}_{category}_{task}.xml"  # This file will store xml contents of an xls form.
        extracts = f"/tmp/{project_title}_{category}_{task}.geojson"  # This file will store osm extracts

        # Update outfile containing osm extracts with the new geojson contents containing title in the properties.
        with open(extracts, "w") as jsonfile:
            jsonfile.truncate(0)  # clear the contents of the file
            dump(features, jsonfile)


        outfile = central_crud.generate_updated_xform(
            xlsform, xform, form_type)

        # Create an odk xform
        result = central_crud.create_odk_xform(
            odk_id,
            task, 
            xform, 
            odk_credentials, 
            True, 
            True, 
            False
        )

    return True


async def update_odk_credentials(project_instance: project_schemas.BETAProjectUpload, 
                          odk_central_cred: project_schemas.ODKCentral,
                          odkid: int, db: Session):
    project_instance.odkid = odkid
    project_instance.odk_central_url = odk_central_cred.odk_central_url
    project_instance.odk_central_user = odk_central_cred.odk_central_user
    project_instance.odk_central_password = odk_central_cred.odk_central_password
    
    db.commit()
    db.refresh(project_instance)


async def get_extracted_data_from_db(db:Session, project_id:int, outfile:str):

    """Get the geojson of those features for this project"""

    query = f'''SELECT jsonb_build_object(
                'type', 'FeatureCollection',
                'features', jsonb_agg(feature)
                )
                FROM (
                SELECT jsonb_build_object(
                    'type', 'Feature',
                    'id', id,
                    'geometry', ST_AsGeoJSON(geometry)::jsonb,
                    'properties', properties
                ) AS feature
                FROM features
                WHERE project_id={project_id}
                ) features;'''

    result = db.execute(query)
    features = result.fetchone()[0]

    # Update outfile containing osm extracts with the new geojson contents containing title in the properties.
    with open(outfile, "w") as jsonfile:
        jsonfile.truncate(0)
        dump(features, jsonfile)


<<<<<<< HEAD
def get_project_tiles(db: Session, 
=======
def generate_project_tiles(db: Session, 
>>>>>>> 657f20fd
                            project_id: int, 
                            source: str,
                            background_task_id: uuid.UUID,
                            ):
    try:
        """Get the tiles for a project"""

        zooms = [12,13,14,15,16,17,18,19]
        source = source
        base = f"/tmp/tiles/{source}tiles"
        outfile = f"/tmp/{project_id}_{uuid.uuid4()}_tiles.mbtiles"

        tile_path_instance = db_models.DbTilesPath(
            project_id = project_id,
            background_task_id = str(background_task_id),
            status = 1,
            tile_source = source,
            path = outfile
        )
        db.add(tile_path_instance)
        db.commit()


        # Project Outline
        query = f'''SELECT jsonb_build_object(
                    'type', 'FeatureCollection',
                    'features', jsonb_agg(feature)
                    )
                    FROM (
                    SELECT jsonb_build_object(
                        'type', 'Feature',
                        'id', id,
                        'geometry', ST_AsGeoJSON(outline)::jsonb
                    ) AS feature
                    FROM projects
                    WHERE id={project_id}
                    ) features;'''

        result = db.execute(query)
        features = result.fetchone()[0]

        # Boundary
        boundary_file = f"/tmp/{project_id}_boundary.geojson"

        # Update outfile containing osm extracts with the new geojson contents containing title in the properties.
        with open(boundary_file, "w") as jsonfile:
            jsonfile.truncate(0)
            dump(features, jsonfile)

        basemap = basemapper.BaseMapper(boundary_file, base, source)
        outf = basemapper.DataFile(outfile, basemap.getFormat())
        suffix = os.path.splitext(outfile)[1]
        if suffix == ".mbtiles":
            outf.addBounds(basemap.bbox)
        for level in zooms:
            basemap.getTiles(level)
            if outfile:
                # Create output database and specify image format, png, jpg, or tif
                outf.writeTiles(basemap.tiles, base)
            else:
                logging.info("Only downloading tiles to %s!" % base)

        tile_path_instance.status = 4
        db.commit()

        # Update background task status to COMPLETED
        update_background_task_status_in_database(
            db, background_task_id, 4
        )  # 4 is COMPLETED

        logger.info(f"Tiles generation process completed for project id {project_id}")

    except Exception as e:
        logger.error(f'Tiles generation process failed for project id {project_id}')
        logger.error(str(e))

        tile_path_instance.status = 2
        db.commit()

        # Update background task status to FAILED
        update_background_task_status_in_database(
            db, background_task_id, 2, str(e)
        )  # 2 is FAILED


async def get_mbtiles_list(db: Session, project_id: int):
    try:
        tiles_list = db.query(db_models.DbTilesPath.id, 
                              db_models.DbTilesPath.project_id, 
                              db_models.DbTilesPath.status,
                              db_models.DbTilesPath.tile_source) \
                    .filter(db_models.DbTilesPath.project_id == str(project_id)) \
                    .all()
        
        processed_tiles_list = [
            {
                "id": x.id,
                "project_id": x.project_id,
                "status": x.status.name,
                "tile_source": x.tile_source
            }
            for x in tiles_list
        ]

        return processed_tiles_list

    except Exception as e:
        raise HTTPException(status_code=400, detail=str(e))<|MERGE_RESOLUTION|>--- conflicted
+++ resolved
@@ -2092,11 +2092,7 @@
         dump(features, jsonfile)
 
 
-<<<<<<< HEAD
 def get_project_tiles(db: Session, 
-=======
-def generate_project_tiles(db: Session, 
->>>>>>> 657f20fd
                             project_id: int, 
                             source: str,
                             background_task_id: uuid.UUID,
