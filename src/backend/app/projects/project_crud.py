# Copyright (c) 2022, 2023 Humanitarian OpenStreetMap Team
#
# This file is part of FMTM.
#
#     FMTM is free software: you can redistribute it and/or modify
#     it under the terms of the GNU General Public License as published by
#     the Free Software Foundation, either version 3 of the License, or
#     (at your option) any later version.
#
#     FMTM is distributed in the hope that it will be useful,
#     but WITHOUT ANY WARRANTY; without even the implied warranty of
#     MERCHANTABILITY or FITNESS FOR A PARTICULAR PURPOSE.  See the
#     GNU General Public License for more details.
#
#     You should have received a copy of the GNU General Public License
#     along with FMTM.  If not, see <https:#www.gnu.org/licenses/>.
#


import base64
import io
import json
import logging
import os
import uuid
from base64 import b64encode
from json import dumps, loads
from typing import List
from zipfile import ZipFile


import geoalchemy2
import geojson
import numpy as np
import segno
import shapely.wkb as wkblib
import sqlalchemy
from fastapi import HTTPException, UploadFile, File
from fastapi.logger import logger as logger
from geoalchemy2.shape import from_shape
from geojson import dump
from osm_fieldwork.make_data_extract import PostgresClient
from osm_fieldwork.OdkCentral import OdkAppUser
from osm_fieldwork.xlsforms import xlsforms_path
from shapely import wkt, wkb
from shapely.geometry import MultiPolygon, Polygon, mapping, shape
from sqlalchemy import (
    column,
    inspect,
    select,
    table,
    func,
    and_
)
from sqlalchemy.dialects.postgresql import insert
from sqlalchemy.orm import Session
from sqlalchemy.sql import text
from osm_fieldwork.filter_data import FilterData

from ..central import central_crud
from ..config import settings
from ..db import db_models
from ..db.postgis_utils import geometry_to_geojson, timestamp
from ..tasks import tasks_crud
from ..users import user_crud

from . import project_schemas

import requests
import time
import zipfile
from io import BytesIO


# --------------
# ---- CRUD ----
# --------------

QR_CODES_DIR = "QR_codes/"
TASK_GEOJSON_DIR = "geojson/"


def get_projects(
    db: Session, user_id: int, skip: int = 0, limit: int = 100, db_objects: bool = False,
    hashtags: List[str] = None
):
    filters = []
    if user_id:
        filters.append(db_models.DbProject.author_id == user_id) 
        
    if hashtags:
        filters.append(db_models.DbProject.hashtags.op('&&')(hashtags))
        
    if len(filters) > 0:
        db_projects = (
            db.query(db_models.DbProject)
            .filter(and_(*filters))
            .order_by(db_models.DbProject.id.asc())
            .offset(skip)
            .limit(limit)
            .all()
        )
    
    else:
        db_projects = (
            db.query(db_models.DbProject)
            .order_by(db_models.DbProject.id.asc())
            .offset(skip).limit(limit).all()
        )
    if db_objects:
        return db_projects
    return convert_to_app_projects(db_projects)


def get_project_summaries(db: Session, user_id: int, skip: int = 0, limit: int = 100, hashtags: str = None):
    # TODO: Just get summaries, something like:
    #     db_projects = db.query(db_models.DbProject).with_entities(
    #         db_models.DbProject.id,
    #         db_models.DbProject.priority,
    #         db_models.DbProject.total_tasks,
    #         db_models.DbProject.tasks_mapped,
    #         db_models.DbProject.tasks_validated,
    #         db_models.DbProject.tasks_bad_imagery,
    #     ).join(db_models.DbProject.project_info) \
    #         .with_entities(
    #             db_models.DbProjectInfo.name,
    #             db_models.DbProjectInfo.short_description) \
    #         .filter(
    #         db_models.DbProject.author_id == user_id).offset(skip).limit(limit).all()

    db_projects = get_projects(db, user_id, skip, limit, True, hashtags)
    return convert_to_project_summaries(db_projects)


def get_project_by_id_w_all_tasks(db: Session, project_id: int):
    db_project = (
        db.query(db_models.DbProject)
        .filter(db_models.DbProject.id == project_id)
        .first()
    )

    return convert_to_app_project(db_project)


def get_project(db: Session, project_id: int):
    db_project = (
        db.query(db_models.DbProject)
        .filter(db_models.DbProject.id == project_id)
        .first()
    )
    return db_project


def get_project_by_id(db: Session, project_id: int):

    db_project = (
        db.query(db_models.DbProject)
        .filter(db_models.DbProject.id == project_id)
        .order_by(db_models.DbProject.id)
        .first()
    )
    return convert_to_app_project(db_project)


def get_project_info_by_id(db: Session, project_id: int):

    db_project_info = (
        db.query(db_models.DbProjectInfo)
        .filter(db_models.DbProjectInfo.project_id == project_id)
        .order_by(db_models.DbProjectInfo.project_id)
        .first()
    )
    return convert_to_app_project_info(db_project_info)


def delete_project_by_id(db: Session, project_id: int):
    try:
        db_project = (
            db.query(db_models.DbProject)
            .filter(db_models.DbProject.id == project_id)
            .order_by(db_models.DbProject.id)
            .first()
        )
        if db_project:
            db.delete(db_project)
            db.commit()
    except Exception as e:
        logger.error(e)
        raise HTTPException(e) from e
    return f"Project {project_id} deleted"


def partial_update_project_info(
    db: Session, project_metadata: project_schemas.ProjectUpdate, project_id
):

    # Get the project from db
    db_project = get_project_by_id(db, project_id)

    # Raise an exception if project is not found.
    if not db_project:
        raise HTTPException(
            status_code=428, detail=f"Project with id {project_id} does not exist"
        ) from None

    # Get project info
    db_project_info = get_project_info_by_id(db, project_id)

    # Update project informations
    if project_metadata.name:
        db_project.project_name_prefix = project_metadata.name
        db_project_info.name = project_metadata.name
    if project_metadata.description:
        db_project_info.description = project_metadata.description
    if project_metadata.short_description:
        db_project_info.short_description = project_metadata.short_description

    db.commit()
    db.refresh(db_project)

    return convert_to_app_project(db_project)


def update_project_info(
    db: Session, project_metadata: project_schemas.BETAProjectUpload, project_id
):
    user = project_metadata.author
    project_info_1 = project_metadata.project_info

    # verify data coming in
    if not user:
        raise HTTPException("No user passed in")
    if not project_info_1:
        raise HTTPException("No project info passed in")

    # get db user
    db_user = user_crud.get_user(db, user.id)
    if not db_user:
        raise HTTPException(
            status_code=400, detail=f"User {user.username} does not exist"
        )

    # verify project exists in db
    db_project = get_project_by_id(db, project_id)
    if not db_project:
        raise HTTPException(
            status_code=428, detail=f"Project with id {project_id} does not exist"
        )

    # Project meta informations
    project_info_1 = project_metadata.project_info

    # Update author of the project
    db_project.author = db_user
    db_project.project_name_prefix = project_info_1.name

    # get project info
    db_project_info = get_project_info_by_id(db, project_id)

    # Update projects meta informations (name, descriptions)
    db_project_info.name = project_info_1.name
    db_project_info.short_description = project_info_1.short_description
    db_project_info.description = project_info_1.description

    db.commit()
    db.refresh(db_project)

    return convert_to_app_project(db_project)


def create_project_with_project_info(
    db: Session, project_metadata: project_schemas.BETAProjectUpload, project_id
):
    project_user = project_metadata.author
    project_info_1 = project_metadata.project_info
    xform_title = project_metadata.xform_title
    odk_credentials = project_metadata.odk_central
    hashtags = project_metadata.hashtags

    # Check / set credentials
    if odk_credentials:
        url = odk_credentials.odk_central_url
        user = odk_credentials.odk_central_user
        pw = odk_credentials.odk_central_password

    else:
        logger.debug("ODKCentral connection variables not set in function")
        logger.debug("Attempting extraction from environment variables")
        url = settings.ODK_CENTRAL_URL
        user = settings.ODK_CENTRAL_USER
        pw = settings.ODK_CENTRAL_PASSWD

    # verify data coming in
    if not project_user:
        raise HTTPException("No user passed in")
    if not project_info_1:
        raise HTTPException("No project info passed in")

    # get db user
    db_user = user_crud.get_user(db, project_user.id)
    if not db_user:
        raise HTTPException(
            status_code=400, detail=f"User {project_user.username} does not exist"
        )
    # TODO: get this from logged in user, return 403 (forbidden) if not authorized

    hashtags = list(map(lambda hashtag: hashtag if hashtag.startswith('#') else f"#{hashtag}", hashtags))\
        if hashtags else None
    # create new project
    db_project = db_models.DbProject(
        author=db_user,
        odkid=project_id,
        project_name_prefix=project_info_1.name,
        xform_title=xform_title,
        odk_central_url=url,
        odk_central_user=user,
        odk_central_password=pw,
        hashtags=hashtags
        # country=[project_metadata.country],
        # location_str=f"{project_metadata.city}, {project_metadata.country}",
    )
    db.add(db_project)

    # add project info (project id needed to create project info)
    db_project_info = db_models.DbProjectInfo(
        project=db_project,
        name=project_info_1.name,
        short_description=project_info_1.short_description,
        description=project_info_1.description,
    )
    db.add(db_project_info)

    db.commit()
    db.refresh(db_project)

    return convert_to_app_project(db_project)


def upload_xlsform(
    db: Session,
    xlsform: str,
    name: str,
    category: str,
):
    try:
        forms = table(
            "xlsforms",
            column("title"),
            column("xls"),
            column("xml"),
            column("id"),
            column("category"),
        )
        ins = insert(forms).values(title=name, xls=xlsform, category=category)
        sql = ins.on_conflict_do_update(
            constraint="xlsforms_title_key",
            set_=dict(title=name, xls=xlsform, category=category),
        )
        db.execute(sql)
        db.commit()
        return True
    except Exception as e:
        raise HTTPException(status=400, detail={"message": str(e)}) from e


def update_multi_polygon_project_boundary(
    db: Session,
    project_id: int,
    boundary: str,
):
    """This function receives the project_id and boundary as a parameter
    and creates a task for each polygon in the database.
    This function also creates a project outline from the multiple polygons received.
    """
    try:

        if isinstance(boundary, str):
            boundary = json.loads(boundary)

        """verify project exists in db"""
        db_project = get_project_by_id(db, project_id)
        if not db_project:
            logger.error(f"Project {project_id} doesn't exist!")
            return False

        """Update the boundary polyon on the database."""
        polygons = boundary["features"]
        for polygon in polygons:

            """If the polygon is a MultiPolygon, convert it to a Polygon"""
            if polygon["geometry"]["type"] == "MultiPolygon":
                polygon["geometry"]["type"] = "Polygon"
                polygon["geometry"]["coordinates"] = polygon["geometry"]["coordinates"][
                    0
                ]

            """Use a lambda function to remove the "z" dimension from each coordinate in the feature's geometry """

            def remove_z_dimension(coord):
                return coord.pop() if len(coord) == 3 else None

            """ Apply the lambda function to each coordinate in its geometry """
            list(map(remove_z_dimension,
                 polygon["geometry"]["coordinates"][0]))

            db_task = db_models.DbTask(
                project_id=project_id,
                outline=wkblib.dumps(shape(polygon["geometry"]), hex=True),
                project_task_index=1,
            )
            db.add(db_task)
            db.commit()

            """ Id is passed in the task_name too. """
            db_task.project_task_name = str(db_task.id)
            db.commit()

        """ Generate project outline from tasks """
        # query = f'''SELECT ST_AsText(ST_Buffer(ST_Union(outline), 0.5, 'endcap=round')) as oval_envelope
        #            FROM tasks
        #           where project_id={project_id};'''

        query = f"""SELECT ST_AsText(ST_ConvexHull(ST_Collect(outline)))
                    FROM tasks
                    WHERE project_id={project_id};"""
        result = db.execute(query)
        data = result.fetchone()

        db_project.outline = data[0]
        db_project.centroid = (wkt.loads(data[0])).centroid.wkt
        db.commit()
        db.refresh(db_project)
        logger.debug("Added project boundary!")

        return True
    except Exception as e:
        logger.error(e)
        raise HTTPException(e) from e


async def preview_tasks(boundary: str, dimension: int):
    """Preview tasks by returning a list of task objects."""
    """Use a lambda function to remove the "z" dimension from each coordinate in the feature's geometry """

    def remove_z_dimension(coord):
        return coord.pop() if len(coord) == 3 else None

    """ Check if the boundary is a Feature or a FeatureCollection """
    if boundary["type"] == "Feature":
        features = [boundary]
    elif boundary["type"] == "FeatureCollection":
        features = boundary["features"]
    else:
        raise HTTPException(
            status_code=400, detail=f"Invalid GeoJSON type: {boundary['type']}"
        )

    """ Apply the lambda function to each coordinate in its geometry ro remove the z-dimension - if it exists"""
    for feature in features:
        list(map(remove_z_dimension, feature["geometry"]["coordinates"][0]))

    boundary = shape(features[0]["geometry"])

    minx, miny, maxx, maxy = boundary.bounds

    # 1 degree = 111139 m
    value = dimension / 111139

    nx = int((maxx - minx) / value)
    ny = int((maxy - miny) / value)
    # gx, gy = np.linspace(minx, maxx, nx), np.linspace(miny, maxy, ny)

    xdiff = abs(maxx - minx)
    ydiff = abs(maxy - miny)
    if xdiff > ydiff:
        gx, gy = np.linspace(minx, maxx, ny), np.linspace(
            miny, miny + xdiff, ny)
    else:
        gx, gy = np.linspace(minx, minx + ydiff,
                             nx), np.linspace(miny, maxy, nx)
    grid = list()

    id = 0
    for i in range(len(gx) - 1):
        for j in range(len(gy) - 1):
            poly = Polygon(
                [
                    [gx[i], gy[j]],
                    [gx[i], gy[j + 1]],
                    [gx[i + 1], gy[j + 1]],
                    [gx[i + 1], gy[j]],
                    [gx[i], gy[j]],
                ]
            )

            if boundary.intersection(poly):
                feature = geojson.Feature(
                    geometry=boundary.intersection(poly), properties={"id": str(id)}
                )
                id += 1

                geom = shape(feature["geometry"])
                # Check if the geometry is a MultiPolygon
                if geom.geom_type == "MultiPolygon":

                    # Get the constituent Polygon objects from the MultiPolygon
                    polygons = geom.geoms

                    for x in range(len(polygons)):
                        # Convert the two polygons to GeoJSON format
                        feature1 = {
                            "type": "Feature",
                            "properties": {},
                            "geometry": mapping(polygons[x]),
                        }
                        grid.append(feature1)
                else:
                    grid.append(feature)

    collection = geojson.FeatureCollection(grid)

    # If project outline cannot be divided into multiple tasks,
    #   whole boundary is made into a single task.
    if len(collection["features"]) == 0:
        boundary = mapping(boundary)
        out = {
            "type": "FeatureCollection",
            "features": [{"type": "Feature", "geometry": boundary, "properties": {}}],
        }
        return out

    return collection


def get_osm_extracts(boundary: str):
    # Filters for osm extracts
    query = {"filters": {
        "tags": {
            "all_geometry": {
                "join_or": {
                    "building": [],
                    "highway": [],
                    "waterway": []
                }
            }
        }
    }}
    
    json_boundary = json.loads(boundary)
    
    if json_boundary.get("features", None) is not None:
        query["geometry"] = json_boundary["features"][0]["geometry"]
    
    else:
        query["geometry"] = json_boundary

    base_url = "https://raw-data-api0.hotosm.org/v1"
    query_url = f"{base_url}/snapshot/"
    headers = {"accept": "application/json", "Content-Type": "application/json"}

    result = requests.post(query_url, data=json.dumps(query), headers=headers)

    if result.status_code == 200:
        task_id = result.json()['task_id']
    else:
        return False

    task_url = f"{base_url}/tasks/status/{task_id}"
    # extracts = requests.get(task_url)
    while True:
        result = requests.get(task_url, headers=headers)
        if result.json()['status'] == "PENDING":
            time.sleep(1)
        elif result.json()['status'] == "SUCCESS":
            break

    zip_url = result.json()['result']['download_url']
    zip_url
    result = requests.get(zip_url, headers=headers)
    # result.content
    fp = BytesIO(result.content)
    zfp = zipfile.ZipFile(fp, "r")
    zfp.extract("Export.geojson", "/tmp/")
    data = json.loads(zfp.read("Export.geojson"))

    for feature in data['features']:
        properties = feature['properties']
        tags = properties.pop('tags', {})
        properties.update(tags)

    return data


async def split_into_tasks(
    db: Session, boundary: str
):

    project_id = uuid.uuid4()

    outline = json.loads(boundary)

    """Update the boundary polyon on the database."""
    # boundary_data = outline["features"][0]["geometry"]
    if outline.get("features", None) is not None:
        boundary_data = outline["features"][0]["geometry"]
    
    else:
        boundary_data = outline
        
    outline = shape(boundary_data)

    db_task = db_models.DbProjectAOI(
        project_id=project_id,
        geom=outline.wkt,
    )

    db.add(db_task)
    db.commit()

    data = get_osm_extracts(boundary)

    for feature in data["features"]:
        # If the osm extracts contents do not have a title, provide an empty text for that.
        feature_shape = shape(feature['geometry'])

        wkb_element = from_shape(feature_shape, srid=4326)

        if feature['properties'].get('building') == 'yes':
            db_feature = db_models.DbBuildings(
                project_id=project_id,
                geom=wkb_element,
                tags=feature["properties"]
                # category="buildings"
            )
            db.add(db_feature)
            db.commit()

        elif 'highway' in feature['properties']:
            db_feature = db_models.DbOsmLines(
                project_id=project_id,
                geom=wkb_element,
                tags=feature["properties"]
            )

            db.add(db_feature)
            db.commit()

    # Get the sql query from split_algorithm sql file
    with open('app/db/split_algorithm.sql', 'r') as sql_file:
        query = sql_file.read()

    result = db.execute(query)
    data = result.fetchall()[0]
    final_geojson = data['jsonb_build_object']

    db.query(db_models.DbBuildings).delete()
    db.query(db_models.DbOsmLines).delete()
    db.query(db_models.DbProjectAOI).delete()
    db.commit()

    return final_geojson


# def update_project_boundary(
#     db: Session, project_id: int, boundary: str, dimension: int
# ):
#     # verify project exists in db
#     db_project = get_project_by_id(db, project_id)
#     if not db_project:
#         logger.error(f"Project {project_id} doesn't exist!")
#         return False

#     """Use a lambda function to remove the "z" dimension from each coordinate in the feature's geometry """

#     def remove_z_dimension(coord):
#         return coord.pop() if len(coord) == 3 else None

#     """ Check if the boundary is a Feature or a FeatureCollection """
#     if boundary["type"] == "Feature":
#         features = [boundary]
#     elif boundary["type"] == "FeatureCollection":
#         features = boundary["features"]
#     else:
#         # Delete the created Project
#         db.delete(db_project)
#         db.commit()

#         # Raise an exception
#         raise HTTPException(
#             status_code=400, detail=f"Invalid GeoJSON type: {boundary['type']}"
#         )

#     """ Apply the lambda function to each coordinate in its geometry """
#     for feature in features:
#         list(map(remove_z_dimension, feature["geometry"]["coordinates"][0]))

#     """Update the boundary polyon on the database."""
#     outline = shape(features[0]["geometry"])

#     # If the outline is a multipolygon, use the first polygon
#     if isinstance(outline, MultiPolygon):
#         outline = outline.geoms[0]

#     db_project.outline = outline.wkt
#     db_project.centroid = outline.centroid.wkt

#     db.commit()
#     db.refresh(db_project)
#     logger.debug("Added project boundary!")

#     result = create_task_grid(db, project_id=project_id, delta=dimension)

#     tasks = eval(result)
#     for poly in tasks["features"]:
#         logger.debug(poly)
#         task_name = str(poly["properties"]["id"])
#         db_task = db_models.DbTask(
#             project_id=project_id,
#             project_task_name=task_name,
#             outline=wkblib.dumps(shape(poly["geometry"]), hex=True),
#             # qr_code=db_qr,
#             # qr_code_id=db_qr.id,
#             # project_task_index=feature["properties"]["fid"],
#             project_task_index=1,
#             # geometry_geojson=geojson.dumps(task_geojson),
#             # initial_feature_count=len(task_geojson["features"]),
#         )

#         db.add(db_task)
#         db.commit()

#         # FIXME: write to tasks table
#     return True


def update_project_boundary(
    db: Session, project_id: int, boundary: str, dimension: int
):
    # verify project exists in db
    db_project = get_project_by_id(db, project_id)
    if not db_project:
        logger.error(f"Project {project_id} doesn't exist!")
        return False

    """Use a lambda function to remove the "z" dimension from each coordinate in the feature's geometry """

    def remove_z_dimension(coord):
        return coord.pop() if len(coord) == 3 else None

    """ Check if the boundary is a Feature or a FeatureCollection """
    if boundary["type"] == "Feature":
        features = [boundary]
    elif boundary["type"] == "FeatureCollection":
        features = boundary["features"]
    else:
        # Delete the created Project
        db.delete(db_project)
        db.commit()

        # Raise an exception
        raise HTTPException(
            status_code=400, detail=f"Invalid GeoJSON type: {boundary['type']}"
        )

    """ Apply the lambda function to each coordinate in its geometry """
    for feature in features:
        list(map(remove_z_dimension, feature["geometry"]["coordinates"][0]))

    """Update the boundary polyon on the database."""
    outline = shape(features[0]["geometry"])

    # If the outline is a multipolygon, use the first polygon
    if isinstance(outline, MultiPolygon):
        outline = outline.geoms[0]

    db_project.outline = outline.wkt
    db_project.centroid = outline.centroid.wkt

    db.commit()
    db.refresh(db_project)
    logger.debug("Added project boundary!")

    result = create_task_grid(db, project_id=project_id, delta=dimension)

    # Delete features from the project
    db.query(db_models.DbFeatures).filter(
        db_models.DbFeatures.project_id == project_id
    ).delete()

    # Delete all tasks of the project if there are some
    db.query(db_models.DbTask).filter(
        db_models.DbTask.project_id == project_id
    ).delete()

    tasks = eval(result)
    for poly in tasks["features"]:
        logger.debug(poly)
        task_name = str(poly["properties"]["id"])
        db_task = db_models.DbTask(
            project_id=project_id,
            project_task_name=task_name,
            outline=wkblib.dumps(shape(poly["geometry"]), hex=True),
            # qr_code=db_qr,
            # qr_code_id=db_qr.id,
            # project_task_index=feature["properties"]["fid"],
            project_task_index=1,
            # geometry_geojson=geojson.dumps(task_geojson),
            # initial_feature_count=len(task_geojson["features"]),
        )
        db.add(db_task)
        db.commit()

        # FIXME: write to tasks table
    return True


def update_project_with_zip(
    db: Session,
    project_id: int,
    project_name_prefix: str,
    task_type_prefix: str,
    uploaded_zip: UploadFile,
):
    # TODO: ensure that logged in user is user who created this project, return 403 (forbidden) if not authorized

    # ensure file upload is zip
    if uploaded_zip.content_type not in [
        "application/zip",
        "application/zip-compressed",
        "application/x-zip-compressed",
    ]:
        raise HTTPException(
            status_code=415,
            detail=f"File must be a zip. Uploaded file was {uploaded_zip.content_type}",
        )

    with ZipFile(io.BytesIO(uploaded_zip.file.read()), "r") as zip:
        # verify valid zip file
        bad_file = zip.testzip()
        if bad_file:
            raise HTTPException(
                status_code=400, detail=f"Zip contained a bad file: {bad_file}"
            )

        # verify zip includes top level files & directories
        listed_files = zip.namelist()

        if QR_CODES_DIR not in listed_files:
            raise HTTPException(
                status_code=400,
                detail=f"Zip must contain directory named {QR_CODES_DIR}",
            )

        if TASK_GEOJSON_DIR not in listed_files:
            raise HTTPException(
                status_code=400,
                detail=f"Zip must contain directory named {TASK_GEOJSON_DIR}",
            )

        outline_filename = f"{project_name_prefix}.geojson"
        if outline_filename not in listed_files:
            raise HTTPException(
                status_code=400,
                detail=f'Zip must contain file named "{outline_filename}" that contains a FeatureCollection outlining the project',
            )

        task_outlines_filename = f"{project_name_prefix}_polygons.geojson"
        if task_outlines_filename not in listed_files:
            raise HTTPException(
                status_code=400,
                detail=f'Zip must contain file named "{task_outlines_filename}" that contains a FeatureCollection where each Feature outlines a task',
            )

        # verify project exists in db
        db_project = get_project_by_id(db, project_id)
        if not db_project:
            raise HTTPException(
                status_code=428, detail=f"Project with id {project_id} does not exist"
            )

        # add prefixes
        db_project.project_name_prefix = project_name_prefix
        db_project.task_type_prefix = task_type_prefix

        # generate outline from file and add to project
        outline_shape = get_outline_from_geojson_file_in_zip(
            zip, outline_filename, f"Could not generate Shape from {outline_filename}"
        )
        db_project.outline = outline_shape.wkt
        db_project.centroid = outline_shape.centroid.wkt

        # get all task outlines from file
        project_tasks_feature_collection = get_json_from_zip(
            zip,
            task_outlines_filename,
            f"Could not generate FeatureCollection from {task_outlines_filename}",
        )

        # generate task for each feature
        try:
            task_count = 0
            db_project.total_tasks = len(
                project_tasks_feature_collection["features"])
            for feature in project_tasks_feature_collection["features"]:
                task_name = feature["properties"]["task"]

                # generate and save qr code in db
                qr_filename = (
                    f"{project_name_prefix}_{task_type_prefix}__{task_name}.png"
                )
                db_qr = get_dbqrcode_from_file(
                    zip,
                    QR_CODES_DIR + qr_filename,
                    f"QRCode for task {task_name} does not exist. File should be in {qr_filename}",
                )
                db.add(db_qr)

                # save outline
                task_outline_shape = get_shape_from_json_str(
                    feature,
                    f"Could not create task outline for {task_name} using {feature}",
                )

                # extract task geojson
                task_geojson_filename = (
                    f"{project_name_prefix}_{task_type_prefix}__{task_name}.geojson"
                )
                task_geojson = get_json_from_zip(
                    zip,
                    TASK_GEOJSON_DIR + task_geojson_filename,
                    f"Geojson for task {task_name} does not exist",
                )

                # generate qr code id first
                db.flush()
                # save task in db
                task = db_models.DbTask(
                    project_id=project_id,
                    project_task_index=feature["properties"]["fid"],
                    project_task_name=task_name,
                    qr_code=db_qr,
                    qr_code_id=db_qr.id,
                    outline=task_outline_shape.wkt,
                    # geometry_geojson=json.dumps(task_geojson),
                    initial_feature_count=len(task_geojson["features"]),
                )
                db.add(task)

                # for error messages
                task_count = task_count + 1
            db_project.last_updated = timestamp()

            db.commit()
            # should now include outline, geometry and tasks
            db.refresh(db_project)

            return db_project

        # Exception was raised by app logic and has an error message, just pass it along
        except HTTPException as e:
            raise e

        # Unexpected exception
        except Exception as e:
            raise HTTPException(
                status_code=500,
                detail=f"{task_count} tasks were created before the following error was thrown: {e}, on feature: {feature}",
            )


# ---------------------------
# ---- SUPPORT FUNCTIONS ----
# ---------------------------


def read_xlsforms(
    db: Session,
    directory: str,
):
    """Read the list of XLSForms from the disk."""
    xlsforms = list()
    for xls in os.listdir(directory):
        if xls.endswith(".xls") or xls.endswith(".xlsx"):
            xlsforms.append(xls)
    logger.info(xls)
    inspect(db_models.DbXForm)
    forms = table(
        "xlsforms", column("title"), column("xls"), column("xml"), column("id")
    )
    # x = Table('xlsforms', MetaData())
    # x.primary_key.columns.values()

    for xlsform in xlsforms:
        infile = f"{directory}/{xlsform}"
        if os.path.getsize(infile) <= 0:
            logger.warning(f"{infile} is empty!")
            continue
        xls = open(infile, "rb")
        name = xlsform.split(".")[0]
        data = xls.read()
        xls.close()
        # logger.info(xlsform)
        ins = insert(forms).values(title=name, xls=data)
        sql = ins.on_conflict_do_update(
            constraint="xlsforms_title_key", set_=dict(title=name, xls=data)
        )
        db.execute(sql)
        db.commit()

    return xlsforms


def get_odk_id_for_project(db: Session, project_id: int):
    """Get the odk project id for the fmtm project id."""
    project = table(
        "projects",
        column("odkid"),
    )

    where = f"id={project_id}"
    sql = select(project).where(text(where))
    logger.info(str(sql))
    result = db.execute(sql)

    # There should only be one match
    if result.rowcount != 1:
        logger.warning(str(sql))
        return False
    project_info = result.first()
    return project_info.odkid


def upload_custom_data_extracts(db: Session,
                                project_id: int,
                                contents: str,
                                category: str = 'buildings',
                                ):
    """
    Uploads custom data extracts to the database.

    Args:
        db (Session): The database session object.
        project_id (int): The ID of the project.
        contents (str): The custom data extracts contents.

    Returns:
        bool: True if the upload is successful.
    """

    project = get_project(db, project_id)

    if not project:
        raise HTTPException(
            status_code=404, detail="Project not found")

    project_geojson = json.loads(
        db.query(func.ST_AsGeoJSON(project.outline)).scalar())

    features_data = json.loads(contents)

    # # Data Cleaning
    # cleaned = FilterData()
    # models = xlsforms_path.replace("xlsforms", "data_models")
    # xlsfile = f"{category}.xls"  # FIXME: for custom form
    # file = f"{xlsforms_path}/{xlsfile}"
    # if os.path.exists(file):
    #     title, extract = cleaned.parse(file)
    # elif os.path.exists(f"{file}x"):
    #     title, extract = cleaned.parse(f"{file}x")
    # # Remove anything in the data extract not in the choices sheet.
    # cleaned_data = cleaned.cleanData(features_data)

    for feature in features_data["features"]:

        feature_shape = shape(feature['geometry'])

        if not (shape(project_geojson).contains(feature_shape)):
            continue

        # If the osm extracts contents do not have a title, provide an empty text for that.
        feature["properties"]["title"] = ""

        feature_shape = shape(feature['geometry'])

        wkb_element = from_shape(feature_shape, srid=4326)
        feature_mapping = {
            'project_id': project_id,
            'geometry': wkb_element,
            'properties': feature["properties"],
        }
        featuree = db_models.DbFeatures(**feature_mapping)
        db.add(featuree)
        db.commit()

    return True


def generate_task_files(
        db: Session,
        project_id: int,
        task_id: int,
        xlsform: str,
        form_type: str,
        odk_credentials: project_schemas.ODKCentral
):

    project = get_project(db, project_id)
    odk_id = project.odkid
    project_name = project.project_name_prefix
    category = project.xform_title
    name = f"{project_name}_{category}_{task_id}"

    # Create an app user for the task
    appuser = central_crud.create_appuser(odk_id, name, odk_credentials)

    # If app user could not be created, raise an exception.
    if not appuser:
        logger.error(f"Couldn't create appuser for project {project_id}")
        return False

    # prefix should be sent instead of name
    create_qr = create_qrcode(
        db, odk_id, appuser.json(
        )["token"], project_name, odk_credentials.odk_central_url
    )

    task = tasks_crud.get_task(db, task_id)
    task.qr_code_id = create_qr["qr_code_id"]
    db.commit()
    db.refresh(task)

    # This file will store xml contents of an xls form.
    xform = f"/tmp/{name}.xml"
    extracts = f"/tmp/{name}.geojson"  # This file will store osm extracts

    # xform_id_format
    xform_id = f"{name}".split("_")[2]

    # Get the features for this task.
    # Postgis query to filter task inside this task outline and of this project
    # Update those features and set task_id
    query = f'''UPDATE features
                SET task_id={task_id}
                WHERE id in (
                
                SELECT id
                FROM features
                WHERE project_id={project_id} and ST_Intersects(geometry, '{task.outline}'::Geometry)

                )'''

    result = db.execute(query)

    # Get the geojson of those features for this task.
    query = f'''SELECT jsonb_build_object(
                'type', 'FeatureCollection',
                'features', jsonb_agg(feature)
                )
                FROM (
                SELECT jsonb_build_object(
                    'type', 'Feature',
                    'id', id,
                    'geometry', ST_AsGeoJSON(geometry)::jsonb,
                    'properties', properties
                ) AS feature
                FROM features
                WHERE project_id={project_id} and task_id={task_id}
                ) features;'''

    result = db.execute(query)
    features = result.fetchone()[0]

    # Update outfile containing osm extracts with the new geojson contents containing title in the properties.
    with open(extracts, "w") as jsonfile:
        jsonfile.truncate(0)  # clear the contents of the file
        dump(features, jsonfile)

    outfile = central_crud.generate_updated_xform(
        xlsform, xform, form_type)

    # Create an odk xform
    result = central_crud.create_odk_xform(
        odk_id, task_id, outfile, odk_credentials
    )

    # Update the user role for the created xform.
    try:
        # Pass odk credentials
        if odk_credentials:
            url = odk_credentials.odk_central_url
            user = odk_credentials.odk_central_user
            pw = odk_credentials.odk_central_password

        else:
            logger.debug(
                "ODKCentral connection variables not set in function"
            )
            logger.debug("Attempting extraction from environment variables")
            url = settings.ODK_CENTRAL_URL
            user = settings.ODK_CENTRAL_USER
            pw = settings.ODK_CENTRAL_PASSWD

        odk_app = OdkAppUser(url, user, pw)

        odk_app.updateRole(
            projectId=odk_id, xform=xform_id, actorId=appuser.json()["id"]
        )
    except Exception as e:
        logger.warning(str(e))

    project.extract_completed_count += 1
    db.commit()
    db.refresh(project)

    return True


def generate_appuser_files(
    db: Session,
    project_id: int,
    extract_polygon: bool,
    upload: str,
    extracts_contents: str,
    category: str,
    form_type: str,
    background_task_id: uuid.UUID,
):
    """Generate the files for each appuser.
        QR code, new XForm, and the OSM data extract.

        Parameters:
            - db: the database session
            - project_id: Project ID
            - extract_polygon: boolean to determine if we should extract the polygon
            - upload: the xls file to upload if we have a custom form
            - category: the category of the project
            - form_type: weather the form is xls, xlsx or xml
            - background_task_id: the task_id of the background task running this function.
        """

    try:
        ## Logging ##
        # create file handler
        handler = logging.FileHandler(f"/tmp/{project_id}_generate.log")
        handler.setLevel(logging.DEBUG)

        # create formatter
        formatter = logging.Formatter(
            "%(asctime)s - %(name)s - %(levelname)s - %(message)s"
        )
        handler.setFormatter(formatter)

        # add handler to logger
        logger.addHandler(handler)
        logger.info(
            f"Starting generate_appuser_files for project {project_id}")

        # Get the project table contents.
        project = table(
            "projects",
            column("project_name_prefix"),
            column("xform_title"),
            column("id"),
            column("odk_central_url"),
            column("odk_central_user"),
            column("odk_central_password"),
            column("outline")
        )

        where = f"id={project_id}"
        sql = select(
            project.c.project_name_prefix,
            project.c.xform_title,
            project.c.id,
            project.c.odk_central_url,
            project.c.odk_central_user,
            project.c.odk_central_password,

            geoalchemy2.functions.ST_AsGeoJSON(
                project.c.outline).label("outline"),
        ).where(text(where))
        result = db.execute(sql)

        # There should only be one match
        if result.rowcount != 1:
            logger.warning(str(sql))
            if result.rowcount < 1:
                raise HTTPException(
                    status_code=400, detail="Project not found")
            else:
                raise HTTPException(
                    status_code=400, detail="Multiple projects found")

        one = result.first()

        if one:
            prefix = one.project_name_prefix

            # Get odk credentials from project.
            odk_credentials = {
                "odk_central_url": one.odk_central_url,
                "odk_central_user": one.odk_central_user,
                "odk_central_password": one.odk_central_password,
            }

            odk_credentials = project_schemas.ODKCentral(**odk_credentials)

            xform_title = one.xform_title if one.xform_title else None

            if upload:
                xlsform = f"/tmp/custom_form.{form_type}"
                contents = upload
                with open(xlsform, "wb") as f:
                    f.write(contents)
            else:
                xlsform = f"{xlsforms_path}/{xform_title}.xls"

            category = xform_title

            # Data Extracts
            if extracts_contents is not None:
                upload_custom_data_extracts(db, project_id, extracts_contents)

            else:

                # OSM Extracts for whole project
                pg = PostgresClient(
                    'https://raw-data-api0.hotosm.org/v1', "underpass")
                # This file will store osm extracts
                outfile = f"/tmp/{prefix}_{xform_title}.geojson"

                outline = json.loads(one.outline)
                outline_geojson = pg.getFeatures(boundary=outline,
                                                 filespec=outfile,
                                                 polygon=extract_polygon,
                                                 xlsfile=f'{category}.xls',
                                                 category=category
                                                 )

                updated_outline_geojson = {
                    "type": "FeatureCollection",
                    "features": []}

                # Collect feature mappings for bulk insert
                feature_mappings = []

                for feature in outline_geojson["features"]:

                    # If the osm extracts contents do not have a title, provide an empty text for that.
                    feature["properties"]["title"] = ""

                    feature_shape = shape(feature['geometry'])

                    # If the centroid of the Polygon is not inside the outline, skip the feature.
                    if extract_polygon and (not shape(outline).contains(shape(feature_shape.centroid))):
                        continue

                    wkb_element = from_shape(feature_shape, srid=4326)
                    feature_mapping = {
                        'project_id': project_id,
                        'category_title': category,
                        'geometry': wkb_element,
                        'properties': feature["properties"],
                    }
                    updated_outline_geojson['features'].append(feature)
                    feature_mappings.append(feature_mapping)

                # Bulk insert the osm extracts into the db.
                db.bulk_insert_mappings(db_models.DbFeatures, feature_mappings)

            # Generating QR Code, XForm and uploading OSM Extracts to the form.
            # Creating app users and updating the role of that user.
            tasks_list = tasks_crud.get_task_lists(db, project_id)

            for task in tasks_list:
                generate_task_files(db, project_id, task,
                                    xlsform, form_type, odk_credentials)

        # Update background task status to COMPLETED
        update_background_task_status_in_database(
            db, background_task_id, 4
        )  # 4 is COMPLETED

    except Exception as e:
        logger.warning(str(e))

        # Update background task status to FAILED
        update_background_task_status_in_database(
            db, background_task_id, 2, str(e)
        )  # 2 is FAILED


def create_qrcode(
    db: Session,
    project_id: int,
    token: str,
    project_name: str,
    odk_central_url: str = None,
):
    # Make QR code for an app_user.
    qrcode = central_crud.create_qrcode(
        project_id, token, project_name, odk_central_url
    )
    qrcode = segno.make(qrcode, micro=False)
    image_name = f"{project_name}.png"
    with open(image_name, "rb") as f:
        base64_data = b64encode(f.read()).decode()
    qr_code_text = base64.b64decode(base64_data)
    qrdb = db_models.DbQrCode(image=qr_code_text, filename=image_name)
    db.add(qrdb)
    db.commit()
    codes = table("qr_code", column("id"))
    sql = select(sqlalchemy.func.count(codes.c.id))
    result = db.execute(sql)
    rows = result.fetchone()[0]
    return {"data": qrcode, "id": rows + 1, "qr_code_id": qrdb.id}


def get_project_geometry(db: Session,
                         project_id: int):
    """
    Retrieves the geometry of a project.

    Args:
        db (Session): The database session.
        project_id (int): The ID of the project.

    Returns:
        str: A geojson of the project outline.
    """

    projects = table("projects", column("outline"), column("id"))
    where = f"projects.id={project_id}"
    sql = select(geoalchemy2.functions.ST_AsGeoJSON(projects.c.outline)).where(
        text(where)
    )
    result = db.execute(sql)
    # There should only be one match
    if result.rowcount != 1:
        logger.warning(str(sql))
        return False
    row = eval(result.first()[0])
    return json.dumps(row)


def get_task_geometry(db: Session,
                      project_id: int):
    """
    Retrieves the geometry of tasks associated with a project.

    Args:
        db (Session): The database session.
        project_id (int): The ID of the project.

    Returns:
        str: A geojson of the task boundaries
    """

    tasks = table("tasks", column("outline"),
                  column("project_id"), column("id"))
    where = f"project_id={project_id}"
    sql = select(geoalchemy2.functions.ST_AsGeoJSON(tasks.c.outline)).where(
        text(where)
    )
    result = db.execute(sql)

    features = []
    for row in result:
        geometry = json.loads(row[0])
        feature = {
            "type": "Feature",
            "geometry": geometry,
            "properties": {}
        }
        features.append(feature)

    feature_collection = {
        "type": "FeatureCollection",
        "features": features
    }
    return json.dumps(feature_collection)


def create_task_grid(db: Session, project_id: int, delta: int):
    try:
        # Query DB for project AOI
        projects = table("projects", column("outline"), column("id"))
        where = f"projects.id={project_id}"
        sql = select(geoalchemy2.functions.ST_AsGeoJSON(projects.c.outline)).where(
            text(where)
        )
        result = db.execute(sql)
        # There should only be one match
        if result.rowcount != 1:
            logger.warning(str(sql))
            return False
        data = result.fetchall()
        boundary = shape(loads(data[0][0]))
        minx, miny, maxx, maxy = boundary.bounds

        # 1 degree = 111139 m
        value = delta / 111139

        nx = int((maxx - minx) / value)
        ny = int((maxy - miny) / value)
        # gx, gy = np.linspace(minx, maxx, nx), np.linspace(miny, maxy, ny)

        xdiff = maxx - minx
        ydiff = maxy - miny
        if xdiff > ydiff:
            gx, gy = np.linspace(minx, maxx, ny), np.linspace(
                miny, miny + xdiff, ny)
        else:
            gx, gy = np.linspace(minx, minx + ydiff,
                                 nx), np.linspace(miny, maxy, nx)

        grid = list()

        id = 0
        for i in range(len(gx) - 1):
            for j in range(len(gy) - 1):
                poly = Polygon(
                    [
                        [gx[i], gy[j]],
                        [gx[i], gy[j + 1]],
                        [gx[i + 1], gy[j + 1]],
                        [gx[i + 1], gy[j]],
                        [gx[i], gy[j]],
                    ]
                )

                if boundary.intersection(poly):
                    feature = geojson.Feature(
                        geometry=boundary.intersection(poly), properties={"id": str(id)}
                    )

                    geom = shape(feature["geometry"])
                    # Check if the geometry is a MultiPolygon
                    if geom.geom_type == "MultiPolygon":

                        # Get the constituent Polygon objects from the MultiPolygon
                        polygons = geom.geoms

                        for x in range(len(polygons)):
                            id += 1
                            # Convert the two polygons to GeoJSON format
                            feature1 = {
                                "type": "Feature",
                                "properties": {"id": str(id)},
                                "geometry": mapping(polygons[x]),
                            }
                            grid.append(feature1)
                    else:
                        id += 1
                        grid.append(feature)

        collection = geojson.FeatureCollection(grid)
        # jsonout = open("tmp.geojson", 'w')
        # out = dump(collection, jsonout)
        out = dumps(collection)

        # If project outline cannot be divided into multiple tasks,
        #   whole boundary is made into a single task.
        result = json.loads(out)
        if len(result["features"]) == 0:
            geom = loads(data[0][0])
            out = {
                "type": "FeatureCollection",
                "features": [
                    {
                        "type": "Feature",
                        "geometry": geom,
                        "properties": {"id": project_id},
                    }
                ],
            }
            out = json.dumps(out)

        return out
    except Exception as e:
        logger.error(e)


def get_json_from_zip(zip, filename: str, error_detail: str):
    try:
        with zip.open(filename) as file:
            data = file.read()
            return json.loads(data)
    except Exception as e:
        raise HTTPException(
            status_code=400, detail=f"{error_detail} ----- Error: {e}")


def get_outline_from_geojson_file_in_zip(
    zip, filename: str, error_detail: str, feature_index: int = 0
):
    try:
        with zip.open(filename) as file:
            data = file.read()
            json_dump = json.loads(data)
            feature_collection = geojson.FeatureCollection(json_dump)
            feature = feature_collection["features"][feature_index]
            geom = feature["geometry"]
            shape_from_geom = shape(geom)
            return shape_from_geom
    except Exception as e:
        logger.error(e)
        raise HTTPException(
            status_code=400,
            detail=f"{error_detail} ----- Error: {e} ----",
        ) from e


def get_shape_from_json_str(feature: str, error_detail: str):
    try:
        geom = feature["geometry"]
        return shape(geom)
    except Exception as e:
        logger.error(e)
        raise HTTPException(
            status_code=400,
            detail=f"{error_detail} ----- Error: {e} ---- Json: {feature}",
        ) from e


def get_dbqrcode_from_file(zip, qr_filename: str, error_detail: str):
    try:
        with zip.open(qr_filename) as qr_file:
            binary_qrcode = qr_file.read()
            if binary_qrcode:
                return db_models.DbQrCode(
                    filename=qr_filename,
                    image=binary_qrcode,
                )
            else:
                raise HTTPException(
                    status_code=400, detail=f"{qr_filename} is an empty file"
                ) from None
    except Exception as e:
        logger.error(e)
        raise HTTPException(
            status_code=400, detail=f"{error_detail} ----- Error: {e}"
        ) from e


# --------------------
# ---- CONVERTERS ----
# --------------------

# TODO: write tests for these


def convert_to_app_project(db_project: db_models.DbProject):
    if db_project:
        app_project: project_schemas.Project = db_project

        if db_project.outline:
            app_project.outline_geojson = geometry_to_geojson(
                db_project.outline, {"id": db_project.id}, db_project.id)

        app_project.project_tasks = tasks_crud.convert_to_app_tasks(
            db_project.tasks)

        return app_project
    else:
        return None


def convert_to_app_project_info(db_project_info: db_models.DbProjectInfo):
    if db_project_info:
        app_project_info: project_schemas.ProjectInfo = db_project_info
        return app_project_info
    else:
        return None


def convert_to_app_projects(db_projects: List[db_models.DbProject]):
    if db_projects and len(db_projects) > 0:
        app_projects = []
        for project in db_projects:
            if project:
                app_projects.append(convert_to_app_project(project))
        app_projects_without_nones = [i for i in app_projects if i is not None]
        return app_projects_without_nones
    else:
        return []


def convert_to_project_summary(db_project: db_models.DbProject):
    if db_project:
        summary: project_schemas.ProjectSummary = db_project

        if db_project.project_info and len(db_project.project_info) > 0:
            default_project_info = next(
                (x for x in db_project.project_info),
                None,
            )
            # default_project_info = project_schemas.ProjectInfo
            summary.title = default_project_info.name
            summary.description = default_project_info.short_description

        summary.num_contributors = (
            db_project.tasks_mapped + db_project.tasks_validated
        )  # TODO: get real number of contributors

        return summary
    else:
        return None


def convert_to_project_summaries(db_projects: List[db_models.DbProject]):
    if db_projects and len(db_projects) > 0:
        project_summaries = []
        for project in db_projects:
            if project:
                project_summaries.append(convert_to_project_summary(project))
        app_projects_without_nones = [
            i for i in project_summaries if i is not None]
        return app_projects_without_nones
    else:
        return []


def convert_to_project_feature(db_project_feature: db_models.DbFeatures):
    if db_project_feature:
        app_project_feature: project_schemas.Feature = db_project_feature

        if db_project_feature.geometry:
            app_project_feature.geometry = geometry_to_geojson(
                db_project_feature.geometry, {
                    id: db_project_feature.id}, db_project_feature.id
            )

        return app_project_feature
    else:
        return None


def convert_to_project_features(db_project_features: List[db_models.DbFeatures]):
    if db_project_features and len(db_project_features) > 0:
        app_project_features = []
        for project_feature in db_project_features:
            if project_feature:
                app_project_features.append(
                    convert_to_project_feature(project_feature))
        return app_project_features
    else:
        return []


def get_project_features(db: Session, project_id: int, task_id: int = None):
    if task_id:
        features = (
            db.query(db_models.DbFeatures)
            .filter(db_models.DbFeatures.project_id == project_id)
            .filter(db_models.DbFeatures.task_id == task_id)
            .all()
        )
    else:
        features = (
            db.query(db_models.DbFeatures)
            .filter(db_models.DbFeatures.project_id == project_id)
            .all()
        )
    return convert_to_project_features(features)


async def get_extract_completion_count(project_id: int, db: Session):
    project = (
        db.query(db_models.DbProject)
        .filter(db_models.DbProject.id == project_id)
        .first()
    )
    return project.extract_completed_count


async def get_background_task_status(task_id: uuid.UUID, db: Session):
    """Get the status of a background task."""
    task = (
        db.query(db_models.BackgroundTasks)
        .filter(db_models.BackgroundTasks.id == str(task_id))
        .first()
    )
    return task.status, task.message


async def insert_background_task_into_database(
    db: Session, task_id: uuid.UUID, name: str = None
):
    """Inserts a new task into the database
    Params:
        db: database session
        task_id: uuid of the task
        name: name of the task.
    """
    task = db_models.BackgroundTasks(
        id=str(task_id), name=name, status=1
    )  # 1 = running

    db.add(task)
    db.commit()
    db.refresh(task)

    return True


def update_background_task_status_in_database(
    db: Session, task_id: uuid.UUID, status: int, message: str = None
):
    """Updates the status of a task in the database
    Params:
        db: database session
        task_id: uuid of the task
        status: status of the task.
    """
    db.query(db_models.BackgroundTasks).filter(
        db_models.BackgroundTasks.id == str(task_id)
    ).update({
        db_models.BackgroundTasks.status: status,
        db_models.BackgroundTasks.message: message
    })
    db.commit()

    return True


def add_features_into_database(
    db: Session, project_id: int, features: dict, background_task_id: uuid.UUID
):
    """Inserts a new task into the database
    Params:
          db: database session
          project_id: id of the project
          features: features to be added.
    """
    success = 0
    failure = 0
    for feature in features["features"]:
        try:
            feature_geometry = feature["geometry"]
            feature_shape = shape(feature_geometry)

            wkb_element = from_shape(feature_shape, srid=4326)
            feature_obj = db_models.DbFeatures(
                project_id=project_id,
                category_title="buildings",
                geometry=wkb_element,
                task_id=1,
                properties=feature["properties"],
            )
            db.add(feature_obj)
            db.commit()
            success += 1
        except Exception:
            failure += 1
            continue

    update_background_task_status_in_database(
        db, background_task_id, 4
    )  # 4 is COMPLETED

    return True


async def update_project_form(
        db: Session,
        project_id: int,
        form_type: str,
<<<<<<< HEAD
        form: UploadFile = File(None)
        ):
=======
):
>>>>>>> 3e1f770b

    project = get_project(db, project_id)
    category = project.xform_title
    project_title = project.project_name_prefix
    odk_id = project.odkid


    if form:
        xlsform = f"/tmp/custom_form.{form_type}"
        contents = await form.read()
        with open(xlsform, "wb") as f:
            f.write(contents)
    else:
        xlsform = f"{xlsforms_path}/{category}.xls"

    db.query(db_models.DbFeatures).filter(db_models.DbFeatures.project_id == project_id).delete()
    db.commit()

    # OSM Extracts for whole project
    pg = PostgresClient('https://raw-data-api0.hotosm.org/v1', "underpass")
    outfile = f"/tmp/{project_title}_{category}.geojson"  # This file will store osm extracts

    extract_polygon = True if project.data_extract_type == 'polygon' else False

    project = table(
        "projects", 
        column("outline")
    )

    # where = f"id={project_id}
    sql = select(
                geoalchemy2.functions.ST_AsGeoJSON(project.c.outline).label("outline"),
                ).where(text(f"id={project_id}"))
    result = db.execute(sql)
    project_outline = result.first()

    final_outline = json.loads(project_outline.outline)

    outline_geojson = pg.getFeatures(boundary = final_outline, 
                                        filespec = outfile,
                                        polygon = extract_polygon,
                                        xlsfile = f'{category}.xls',
                                        category = category
                                        )


    updated_outline_geojson = {
        "type": "FeatureCollection",
        "features": []}

    # Collect feature mappings for bulk insert
    feature_mappings = []

    for feature in outline_geojson["features"]:

        # If the osm extracts contents do not have a title, provide an empty text for that.
        feature["properties"]["title"] = ""

        feature_shape = shape(feature['geometry'])

        # # If the centroid of the Polygon is not inside the outline, skip the feature.
        # if extract_polygon and (not shape(outline).contains(shape(feature_shape.centroid))):
        #     continue

        wkb_element = from_shape(feature_shape, srid=4326)
        feature_mapping = {
            'project_id': project_id,
            'category_title': category,
            'geometry': wkb_element,
            'properties': feature["properties"],
        }
        updated_outline_geojson['features'].append(feature)
        feature_mappings.append(feature_mapping)

        # Insert features into db
        db_feature = db_models.DbFeatures(
            project_id=project_id,
            category_title = category,
            geometry=wkb_element,
            properties=feature["properties"]
        )
        db.add(db_feature)
        db.commit()

    tasks_list = tasks_crud.get_task_lists(db, project_id)

    for task in tasks_list:

<<<<<<< HEAD
        task_obj = tasks_crud.get_task(db, task)

        # Get the features for this task.
        # Postgis query to filter task inside this task outline and of this project
        # Update those features and set task_id
        query = f'''UPDATE features
                    SET task_id={task}
                    WHERE id in (
                    
                    SELECT id
                    FROM features
                    WHERE project_id={project_id} and ST_Intersects(geometry, '{task_obj.outline}'::Geometry)

                    )'''

        result = db.execute(query)

        # Get the geojson of those features for this task.
        query = f'''SELECT jsonb_build_object(
                    'type', 'FeatureCollection',
                    'features', jsonb_agg(feature)
                    )
                    FROM (
                    SELECT jsonb_build_object(
                        'type', 'Feature',
                        'id', id,
                        'geometry', ST_AsGeoJSON(geometry)::jsonb,
                        'properties', properties
                    ) AS feature
                    FROM features
                    WHERE project_id={project_id} and task_id={task}
                    ) features;'''


        result = db.execute(query)
        features = result.fetchone()[0]

        xform = f"/tmp/{project_title}_{category}_{task}.xml"  # This file will store xml contents of an xls form.
        extracts = f"/tmp/{project_title}_{category}_{task}.geojson"  # This file will store osm extracts

        # Update outfile containing osm extracts with the new geojson contents containing title in the properties.
        with open(extracts, "w") as jsonfile:
            jsonfile.truncate(0)  # clear the contents of the file
            dump(features, jsonfile)
=======
    for poly in result.fetchall():

        # This file will store xml contents of an xls form.
        xform = f"/tmp/{project_title}_{category}_{poly.id}.xml"
        # This file will store osm extracts
        outfile = f"/tmp/{project_title}_{category}_{poly.id}.geojson"
>>>>>>> 3e1f770b

        outfile = central_crud.generate_updated_xform(
            xlsform, xform, form_type)

        # Create an odk xform
        result = central_crud.create_odk_xform(
            odk_id, task, xform, None, True, True
        )

    return True

async def update_odk_credentials(project_instance: project_schemas.BETAProjectUpload, 
                          odk_central_cred: project_schemas.ODKCentral,
                          odkid: int, db: Session):
    project_instance.odkid = odkid
    project_instance.odk_central_url = odk_central_cred.odk_central_url
    project_instance.odk_central_user = odk_central_cred.odk_central_user
    project_instance.odk_central_password = odk_central_cred.odk_central_password
    
    db.commit()
    db.refresh(project_instance)
<|MERGE_RESOLUTION|>--- conflicted
+++ resolved
@@ -1866,12 +1866,8 @@
         db: Session,
         project_id: int,
         form_type: str,
-<<<<<<< HEAD
         form: UploadFile = File(None)
         ):
-=======
-):
->>>>>>> 3e1f770b
 
     project = get_project(db, project_id)
     category = project.xform_title
@@ -1960,7 +1956,6 @@
 
     for task in tasks_list:
 
-<<<<<<< HEAD
         task_obj = tasks_crud.get_task(db, task)
 
         # Get the features for this task.
@@ -2005,14 +2000,7 @@
         with open(extracts, "w") as jsonfile:
             jsonfile.truncate(0)  # clear the contents of the file
             dump(features, jsonfile)
-=======
-    for poly in result.fetchall():
-
-        # This file will store xml contents of an xls form.
-        xform = f"/tmp/{project_title}_{category}_{poly.id}.xml"
-        # This file will store osm extracts
-        outfile = f"/tmp/{project_title}_{category}_{poly.id}.geojson"
->>>>>>> 3e1f770b
+
 
         outfile = central_crud.generate_updated_xform(
             xlsform, xform, form_type)
