--- conflicted
+++ resolved
@@ -227,26 +227,8 @@
     project_info: project_schemas.BETAProjectUpload,
     db: Session = Depends(database.get_db),
 ):
-<<<<<<< HEAD
-    """
-    Create a new project.
-
-    Args:
-        project_info (project_schemas.BETAProjectUpload): The information about the new project.
-        db (Session, optional): The database session. Injected by FastAPI.
-
-    Returns:
-        The created project.
-        
-    Raises:
-        HTTPException: If there is a connection error to ODK Central.
-        
-    """
-    logger.debug(f"Creating project {project_info.project_info.name}")
-=======
     """Create a project in ODK Central and the local database."""
     log.debug(f"Creating project {project_info.project_info.name}")
->>>>>>> cad4f637
 
     if project_info.odk_central.odk_central_url.endswith("/"):
         project_info.odk_central.odk_central_url = (
@@ -282,25 +264,7 @@
     project_id: int,
     db: Session = Depends(database.get_db),
 ):
-<<<<<<< HEAD
-    """
-    Update the ODK credentials of a project.
-
-    Args:
-        background_task (BackgroundTasks): The background tasks object.
-        odk_central_cred (project_schemas.ODKCentral): The new ODK Central credentials.
-        project_id (int): The ID of the project to update.
-        db (Session, optional): The database session. Injected by FastAPI.
-
-    Returns:
-        The response from generating files.
-
-    Raises:
-        HTTPException: If the project is not found or if there is a connection error to ODK Central.
-    """
-=======
     """Update odk credential of a project."""
->>>>>>> cad4f637
     if odk_central_cred.odk_central_url.endswith("/"):
         odk_central_cred.odk_central_url = odk_central_cred.odk_central_url[:-1]
 
@@ -545,12 +509,7 @@
     dimension: int = Form(500),
     db: Session = Depends(database.get_db),
 ):
-<<<<<<< HEAD
-    """
-    Uploads the project boundary as a geojson file.
-=======
     """Uploads the project boundary. The boundary is uploaded as a geojson file.
->>>>>>> cad4f637
 
     Args:
         project_id (int): The ID of the project to update.
@@ -599,27 +558,8 @@
     project_id: int,
     upload: UploadFile = File(...),
     dimension: int = Form(500),
-<<<<<<< HEAD
-    db: Session = Depends(database.get_db)
-    ):
-    """
-    Edit the boundary of a project.
-
-    Args:
-        project_id (int): The ID of the project to update.
-        upload (UploadFile): The boundary file to upload.
-        dimension (int, optional): The new dimension of the project. Defaults to 500.
-        db (Session, optional): The database session. Injected by FastAPI.
-
-    Returns:
-        None.
-        
-    """
-
-=======
-    db: Session = Depends(database.get_db),
-):
->>>>>>> cad4f637
+    db: Session = Depends(database.get_db),
+):
     # Validating for .geojson File.
     file_name = os.path.splitext(upload.filename)
     file_ext = file_name[1]
@@ -651,24 +591,11 @@
 @router.post("/validate_form")
 async def validate_form(
     form: UploadFile,
-<<<<<<< HEAD
-    ):
-    """
-    Tests the validity of the uploaded XLS form.
-
-    Args:
-        form (UploadFile): The XLS form to validate.
-
-    Returns:
-        The result of testing the form's validity.
-        
-=======
 ):
     """Tests the validity of the xls form uploaded.
 
     Parameters:
         - form: The xls form to validate
->>>>>>> cad4f637
     """
     file_name = os.path.splitext(form.filename)
     file_ext = file_name[1]
@@ -794,23 +721,7 @@
     project_id: int,
     form: Optional[UploadFile],
     db: Session = Depends(database.get_db),
-<<<<<<< HEAD
-    ):
-    """
-    Update the project form.
-
-    Args:
-        project_id (int): The project's ID.
-        form (UploadFile, optional): The uploaded form file (.xls). Defaults to None.
-        db (Session, optional): The database session. Defaults to Depends(database.get_db).
-
-    Returns:
-        dict: The updated form information.
-    """
-
-=======
-):
->>>>>>> cad4f637
+):
     file_name = os.path.splitext(form.filename)
     file_ext = file_name[1]
     allowed_extensions = [".xls"]
@@ -956,17 +867,11 @@
     """
     Add features to a project.
 
-<<<<<<< HEAD
-    Args:
-        background_tasks (BackgroundTasks): Background task manager.
-        project_id (int): The project's ID.
-        upload (UploadFile): The uploaded GeoJSON file (.geojson).
-        db (Session): The database session.
-=======
+    This endpoint allows you to add features to a project.
+
     Request Body
     - 'project_id' (int): the project's id. Required.
     - 'upload' (file): Geojson files with the features. Required.
->>>>>>> cad4f637
 
     Returns:
         bool: True if features were added successfully.
@@ -1001,23 +906,7 @@
 
 
 @router.get("/download_form/{project_id}/")
-<<<<<<< HEAD
-async def download_form(project_id: int, 
-                        db: Session = Depends(database.get_db)
-                        ):
-    """
-    Download the form associated with a project.
-
-    Args:
-        project_id (int): The project's ID.
-        db (Session): The database session.
-
-    Returns:
-        Response: The downloaded form file.
-    """
-=======
 async def download_form(project_id: int, db: Session = Depends(database.get_db)):
->>>>>>> cad4f637
     project = project_crud.get_project(db, project_id)
     if not project:
         raise HTTPException(status_code=404, detail="Project not found")
@@ -1043,24 +932,7 @@
     category: str = Form(...),
     upload: Optional[UploadFile] = File(None),
     db: Session = Depends(database.get_db),
-<<<<<<< HEAD
-    ):
-    """
-    Update the project category.
-
-    Args:
-        project_id (int): The project's ID.
-        category (str): The new category.
-        upload (Optional[UploadFile]): The optional uploaded .xls file.
-        db (Session): The database session.
-
-    Returns:
-        bool: True if the category was updated successfully.
-    """
-
-=======
-):
->>>>>>> cad4f637
+):
     contents = None
 
     project = project_crud.get_project(db, project_id)
@@ -1285,25 +1157,6 @@
     Parameters:
         project_id (int): The ID of the project.
 
-<<<<<<< HEAD
-@router.get("/download_tiles/")
-async def download_tiles(
-    tile_id:int,
-    db: Session = Depends(database.get_db)
-    ):
-    """
-    Download generated tiles for a project.
-
-    Args:
-        tile_id (int): The ID of the tiles to be downloaded.
-        db (Session): The database session.
-
-    Returns:
-        FileResponse: The downloaded tiles in MBTiles format.
-    """
-    tiles_path = db.query(db_models.DbTilesPath).filter(db_models.DbTilesPath.id == str(tile_id)).first()
-    return FileResponse(tiles_path.path, headers={"Content-Disposition": f"attachment; filename=tiles.mbtiles"})
-=======
     Returns:
         List[Tuple[int, str]]: A list of tuples containing the task ID and the centroid as a string.
     """
@@ -1315,5 +1168,4 @@
 
     result = db.execute(query)
     result_dict_list = [{"id": row[0], "centroid": row[1]} for row in result.fetchall()]
-    return result_dict_list
->>>>>>> cad4f637
+    return result_dict_list