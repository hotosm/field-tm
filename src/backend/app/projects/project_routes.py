# Copyright (c) Humanitarian OpenStreetMap Team
#
# This file is part of Field-TM.
#
#     Field-TM is free software: you can redistribute it and/or modify
#     it under the terms of the GNU General Public License as published by
#     the Free Software Foundation, either version 3 of the License, or
#     (at your option) any later version.
#
#     Field-TM is distributed in the hope that it will be useful,
#     but WITHOUT ANY WARRANTY; without even the implied warranty of
#     MERCHANTABILITY or FITNESS FOR A PARTICULAR PURPOSE.  See the
#     GNU General Public License for more details.
#
#     You should have received a copy of the GNU General Public License
#     along with Field-TM.  If not, see <https:#www.gnu.org/licenses/>.
#
"""Endpoints for Field-TM projects."""

import json
import os
from io import BytesIO
from pathlib import Path
from typing import Annotated, List, Optional
from uuid import UUID

import requests
import yaml
from fastapi import (
    APIRouter,
    BackgroundTasks,
    Depends,
    File,
    Form,
    HTTPException,
    Query,
    Request,
    Response,
    UploadFile,
)
from fastapi.concurrency import run_in_threadpool
from fastapi.responses import JSONResponse, StreamingResponse
from fmtm_splitter.splitter import split_by_sql, split_by_square
from geojson_pydantic import FeatureCollection
from loguru import logger as log
from osm_fieldwork.data_models import data_models_path, get_choices
from pg_nearest_city import AsyncNearestCity
from psycopg import Connection

from app.auth.auth_deps import login_required, public_endpoint
from app.auth.auth_schemas import AuthUser, OrgUserDict, ProjectUserDict
from app.auth.providers.osm import init_osm_auth
from app.auth.roles import Mapper, ProjectManager, org_admin
from app.central import central_crud, central_deps, central_schemas
from app.config import settings
from app.db.database import db_conn
<<<<<<< HEAD
from app.db.enums import (
    DbGeomType,
    EntityState,
    HTTPStatus,
    ProjectRole,
    ProjectStatus,
    XLSFormType,
)
=======
from app.db.enums import DbGeomType, HTTPStatus, ProjectRole, ProjectStatus, XLSFormType
>>>>>>> 8edbc7c4
from app.db.languages_and_countries import countries
from app.db.models import (
    DbBackgroundTask,
    DbBasemap,
    DbOdkEntities,
    DbOrganisation,
    DbProject,
    DbProjectTeam,
    DbProjectTeamUser,
    DbTask,
    DbUser,
    DbUserRole,
)
from app.db.postgis_utils import (
    check_crs,
    featcol_keep_single_geom_type,
    flatgeobuf_to_featcol,
    merge_polygons,
    parse_geojson_file_to_featcol,
    polygon_to_centroid,
)
from app.organisations import organisation_deps
from app.projects import project_crud, project_deps, project_schemas
from app.s3 import delete_all_objs_under_prefix
from app.users.user_deps import get_user
from app.users.user_schemas import UserRolesOut

router = APIRouter(
    prefix="/projects",
    tags=["projects"],
    responses={404: {"description": "Not found"}},
)


@router.get("/features", response_model=FeatureCollection)
async def read_projects_to_featcol(
    # NOTE here we add not permissions to make this externally accessible
    # to scrapers / other projects
    db: Annotated[Connection, Depends(db_conn)],
    bbox: Optional[str] = None,
):
    """Return all projects as a single FeatureCollection.

    This endpoint is used by disaster.ninja.
    """
    return await project_crud.get_projects_featcol(db, bbox)


@router.get("", response_model=list[project_schemas.ProjectOutNoXml])
async def read_projects(
    current_user: Annotated[AuthUser, Depends(login_required)],
    db: Annotated[Connection, Depends(db_conn)],
    user_sub: str = None,
    skip: int = 0,
    limit: int = 100,
):
    """Return all projects."""
    projects = await DbProject.all(db, skip, limit, user_sub)
    return projects


@router.post("/me", response_model=list[DbProject])
async def get_projects_for_user(
    current_user: Annotated[AuthUser, Depends(login_required)],
):
    """Get all projects the user is author of.

    TODO to be implemented in future.
    """
    raise HTTPException(status_code=HTTPStatus.NOT_IMPLEMENTED)


@router.post("/near_me", response_model=list[project_schemas.ProjectSummary])
async def get_tasks_near_me(
    lat: float,
    long: float,
    current_user: Annotated[AuthUser, Depends(login_required)],
):
    """Get projects near me.

    TODO to be implemented in future.
    """
    raise HTTPException(status_code=HTTPStatus.NOT_IMPLEMENTED)


@router.get("/summaries", response_model=project_schemas.PaginatedProjectSummaries)
async def read_project_summaries(
    db: Annotated[Connection, Depends(db_conn)],
    current_user: Annotated[AuthUser, Depends(public_endpoint)],
    page: int = Query(1, ge=1),  # Default to page 1, must be greater than or equal to 1
    results_per_page: int = Query(13, le=100),
    org_id: Optional[int] = None,
    user_sub: Optional[str] = None,
    hashtags: Optional[str] = None,
    search: Optional[str] = None,
    minimal: bool = False,
):
    """Get a paginated summary of projects.

    NOTE this is a public endpoint with no auth requirements.
    """
    return await project_crud.get_paginated_projects(
        db,
        page,
        results_per_page,
        current_user,
        org_id,
        user_sub,
        hashtags,
        search,
        minimal,
    )


@router.get(
    "/{project_id}/entities", response_model=central_schemas.EntityFeatureCollection
)
async def get_odk_entities_geojson(
    project_user: Annotated[ProjectUserDict, Depends(Mapper())],
    minimal: bool = False,
):
    """Get the ODK entities for a project in GeoJSON format.

    NOTE This endpoint should not not be used to display the feature geometries.
    Rendering multiple GeoJSONs if inefficient.
    This is done by the flatgeobuf by filtering the task area bbox.
    """
    project = project_user.get("project")
    return await central_crud.get_entities_geojson(
        project.odk_credentials,
        project.odkid,
        minimal=minimal,
    )


@router.get(
    "/{project_id}/entities/statuses",
    response_model=list[central_schemas.EntityMappingStatus],
)
async def get_odk_entities_mapping_statuses(
    project_user: Annotated[ProjectUserDict, Depends(Mapper())],
    db: Annotated[Connection, Depends(db_conn)],
):
    """Get the ODK entities mapping statuses, i.e. in progress or complete."""
    project = project_user.get("project")
    entities = await central_crud.get_entities_data(
        project.odk_credentials,
        project.odkid,
    )
    await DbOdkEntities.upsert(db, project.id, entities)
    return entities


@router.get(
    "/{project_id}/entities/osm-ids",
    response_model=list[central_schemas.EntityOsmID],
)
async def get_odk_entities_osm_ids(
    project_user: Annotated[ProjectUserDict, Depends(Mapper())],
):
    """Get the ODK entities linked OSM IDs.

    This endpoint is required as we cannot modify the data extract fields
    when generated via raw-data-api.
    We need to link Entity UUIDs to OSM/Feature IDs.
    """
    project = project_user.get("project")
    return await central_crud.get_entities_data(
        project.odk_credentials,
        project.odkid,
        fields="osm_id",
    )


@router.get(
    "/{project_id}/entities/task-ids",
    response_model=list[central_schemas.EntityTaskID],
)
async def get_odk_entities_task_ids(
    project_user: Annotated[ProjectUserDict, Depends(Mapper())],
):
    """Get the ODK entities linked Field-TM Task IDs."""
    project = project_user.get("project")
    return await central_crud.get_entities_data(
        project.odk_credentials,
        project.odkid,
        fields="task_id",
    )


@router.get(
    "/{project_id}/entity/status",
    response_model=central_schemas.EntityMappingStatus,
)
async def get_odk_entity_mapping_status(
    entity_id: str,
    project_user: Annotated[ProjectUserDict, Depends(Mapper())],
    db: Annotated[Connection, Depends(db_conn)],
):
    """Get the ODK entity mapping status, i.e. in progress or complete."""
    project = project_user.get("project")
    return await central_crud.get_entity_mapping_status(
        project.odk_credentials,
        project.odkid,
        entity_id,
    )


@router.post(
    "/{project_id}/entity/status",
    response_model=central_schemas.EntityMappingStatus,
)
async def set_odk_entities_mapping_status(
    project_user: Annotated[ProjectUserDict, Depends(Mapper(check_completed=True))],
    entity_details: central_schemas.EntityMappingStatusIn,
    db: Annotated[Connection, Depends(db_conn)],
):
    """Set the ODK entities mapping status, i.e. in progress or complete.

    entity_details must be a JSON body with params:
    {
        "entity_id": "string",
        "label": "Feature <FEATURE_ID>",
        "status": 0
    }
    """
    project = project_user.get("project")
    return await central_crud.update_entity_mapping_status(
        project.odk_credentials,
        project.odkid,
        entity_details.entity_id,
        entity_details.label,
        entity_details.status,
        entity_details.submission_ids,
    )


@router.get(
    "/{project_id}/tiles",
    response_model=list[project_schemas.BasemapOut],
)
async def tiles_list(
    db: Annotated[Connection, Depends(db_conn)],
    project_user: Annotated[ProjectUserDict, Depends(Mapper())],
):
    """Returns the list of tiles for a project.

    Parameters:
        project_id: int
        db (Connection): The database connection.
        current_user (AuthUser): Check if user is logged in.

    Returns:
        Response: List of generated tiles for a project.
    """
    return await DbBasemap.all(db, project_user.get("project").id)


# NOTE we no longer need this as tiles are uploaded to S3
# However, it could be useful if requiring private buckets in
# the future, with pre-signed URL generation
# @router.get(
#     "/{project_id}/tiles/{tile_id}",
#     response_model=project_schemas.BasemapOut,
# )
# async def download_tiles(
#     tile_id: UUID,
#     db: Annotated[Connection, Depends(db_conn)],
#     project_user: Annotated[ProjectUserDict, Depends(Mapper())],
# ):
#     """Download the basemap tile archive for a project."""
#     log.debug("Getting basemap path from DB")
#     try:
#         db_basemap = await DbBasemap.one(db, tile_id)
#     except KeyError as e:
#         raise HTTPException(status_code=HTTPStatus.NOT_FOUND, detail=str(e)) from e

#     log.info(f"User requested download for tiles: {db_basemap.url}")

#     project = project_user.get("project")
#     filename = Path(db_basemap.url).name.replace(f"{project.id}_", f"{project.slug}_")
#     log.debug(f"Sending tile archive to user: {filename}")

#     if db_basemap.format == "mbtiles":
#         mimetype = "application/vnd.mapbox-vector-tile"
#     elif db_basemap.format == "pmtiles":
#         mimetype = "application/vnd.pmtiles"
#     else:
#         mimetype = "application/vnd.sqlite3"

#     return FileResponse(
#         db_basemap.url,
#         headers={
#             "Content-Disposition": f"attachment; filename={filename}",
#             "Content-Type": mimetype,
#         },
#     )


@router.get("/categories")
async def get_categories(current_user: Annotated[AuthUser, Depends(login_required)]):
    """Get api for fetching all the categories.

    This endpoint fetches all the categories from osm_fieldwork.

    ## Response
    - Returns a JSON object containing a list of categories and their respoective forms.

    """
    # FIXME update to use osm-rawdata
    categories = (
        get_choices()
    )  # categories are fetched from osm_fieldwork.data_models.get_choices()
    return categories


@router.get("/features/download")
async def download_features(
    db: Annotated[Connection, Depends(db_conn)],
    project_user: Annotated[ProjectUserDict, Depends(Mapper())],
    task_id: Optional[int] = None,
):
    """Downloads the features of a project as a GeoJSON file.

    Can generate a geojson for the entire project, or specific task areas.
    """
    project = project_user.get("project")
    feature_collection = await project_crud.get_project_features_geojson(
        db, project, task_id
    )

    headers = {
        "Content-Disposition": (
            f"attachment; filename=fmtm_project_{project.id}_features.geojson"
        ),
        "Content-Type": "application/media",
    }

    return Response(content=json.dumps(feature_collection), headers=headers)


@router.get("/convert-fgb-to-geojson")
async def convert_fgb_to_geojson(
    url: str,
    db: Annotated[Connection, Depends(db_conn)],
    current_user: Annotated[AuthUser, Depends(login_required)],
):
    """Convert flatgeobuf to GeoJSON format, extracting GeometryCollection.

    Helper endpoint to test data extracts during project creation.
    Required as the flatgeobuf files wrapped in GeometryCollection
    cannot be read in QGIS or other tools.

    Args:
        url (str): URL to the flatgeobuf file.
        db (Connection): The database connection.
        current_user (AuthUser): Check if user is logged in.

    Returns:
        Response: The HTTP response object containing the downloaded file.
    """
    with requests.get(url) as response:
        if not response.ok:
            raise HTTPException(
                status_code=HTTPStatus.UNPROCESSABLE_ENTITY,
                detail="Download failed for data extract",
            )
        data_extract_geojson = await flatgeobuf_to_featcol(db, response.content)

    if not data_extract_geojson:
        raise HTTPException(
            status_code=HTTPStatus.UNPROCESSABLE_ENTITY,
            detail=("Failed to convert flatgeobuf --> geojson"),
        )

    headers = {
        "Content-Disposition": ("attachment; filename=fmtm_data_extract.geojson"),
        "Content-Type": "application/media",
    }

    return Response(content=json.dumps(data_extract_geojson), headers=headers)


@router.get(
    "/task-status/{bg_task_id}",
    response_model=project_schemas.BackgroundTaskStatus,
)
async def get_task_status(
    bg_task_id: str,
    db: Annotated[Connection, Depends(db_conn)],
    current_user: Annotated[AuthUser, Depends(login_required)],
):
    """Get the background task status by passing the task ID."""
    try:
        return await DbBackgroundTask.one(db, bg_task_id)
    except KeyError as e:
        log.warning(str(e))
        raise HTTPException(status_code=HTTPStatus.NOT_FOUND, detail=str(e)) from e


@router.get("/contributors/{project_id}")
async def get_contributors(
    db: Annotated[Connection, Depends(db_conn)],
    project_user: Annotated[ProjectUserDict, Depends(Mapper())],
):
    """Get contributors of a project.

    TODO use a pydantic model for return type
    """
    project = project_user.get("project")
    return await project_crud.get_project_users_plus_contributions(db, project.id)


##################
# MANAGER ROUTES #
##################


@router.post("/task-split")
async def task_split(
    # NOTE we do not set any roles on this endpoint yet
    # FIXME once sub project creation implemented, this should be manager only
    current_user: Annotated[AuthUser, Depends(login_required)],
    project_geojson: UploadFile = File(...),
    extract_geojson: Optional[UploadFile] = File(None),
    no_of_buildings: int = Form(50),
):
    """Split a task into subtasks.

    NOTE we pass a connection

    Args:
        current_user (AuthUser): the currently logged in user.
        project_geojson (UploadFile): The geojson (AOI) to split.
        extract_geojson (UploadFile, optional): Custom data extract geojson
            containing osm features (should be a FeatureCollection).
            If not included, an extract is generated automatically.
        no_of_buildings (int, optional): The number of buildings per subtask.
            Defaults to 50.

    Returns:
        The result of splitting the task into subtasks.
    """
    boundary_featcol = parse_geojson_file_to_featcol(await project_geojson.read())
    merged_boundary = merge_polygons(boundary_featcol, False)
    # Validatiing Coordinate Reference Systems
    await check_crs(merged_boundary)

    # read data extract
    parsed_extract = None
    if extract_geojson:
        parsed_extract = parse_geojson_file_to_featcol(await extract_geojson.read())
        if parsed_extract:
            await check_crs(parsed_extract)
        else:
            log.warning("Parsed geojson file contained no geometries")

    log.debug("STARTED task splitting using provided boundary and data extract")
    # NOTE here we pass the connection string and allow fmtm-splitter to
    # a use psycopg2 connection (not async)
    features = await run_in_threadpool(
        lambda: split_by_sql(
            merged_boundary,
            settings.FMTM_DB_URL,
            num_buildings=no_of_buildings,
            osm_extract=parsed_extract,
        )
    )
    log.debug("COMPLETE task splitting")
    return features


@router.post("/preview-split-by-square", response_model=FeatureCollection)
async def preview_split_by_square(
    # NOTE we do not set any roles on this endpoint yet
    # FIXME once sub project creation implemented, this should be manager only
    current_user: Annotated[AuthUser, Depends(login_required)],
    project_geojson: UploadFile = File(...),
    extract_geojson: Optional[UploadFile] = File(None),
    dimension_meters: int = Form(100),
):
    """Preview splitting by square.

    TODO update to use a response_model
    """
    # Validating for .geojson File.
    file_name = os.path.splitext(project_geojson.filename)
    file_ext = file_name[1]
    allowed_extensions = [".geojson", ".json"]
    if file_ext not in allowed_extensions:
        raise HTTPException(
            HTTPStatus.BAD_REQUEST,
            detail="Provide a valid .geojson file",
        )

    # read entire file
    boundary_featcol = parse_geojson_file_to_featcol(await project_geojson.read())

    # Validatiing Coordinate Reference System
    await check_crs(boundary_featcol)
    parsed_extract = None
    if extract_geojson:
        parsed_extract = parse_geojson_file_to_featcol(await extract_geojson.read())
        if parsed_extract:
            await check_crs(parsed_extract)
        else:
            log.warning("Parsed geojson file contained no geometries")

    if len(boundary_featcol["features"]) > 0:
        boundary_featcol = merge_polygons(boundary_featcol)

    return split_by_square(
        boundary_featcol,
        settings.FMTM_DB_URL,
        meters=dimension_meters,
        osm_extract=parsed_extract,
    )


@router.post("/generate-data-extract")
async def get_data_extract(
    # config_file: Optional[str] = Form(None),
    project_user_dict: Annotated[ProjectUserDict, Depends(ProjectManager())],
    geojson_file: UploadFile = File(...),
    # FIXME this is currently hardcoded but needs to be user configurable via UI
    osm_category: Annotated[Optional[XLSFormType], Form()] = XLSFormType.buildings,
    centroid: Annotated[bool, Form()] = False,
    geom_type: Annotated[DbGeomType, Form()] = DbGeomType.POLYGON,
):
    """Get a new data extract for a given project AOI.

    TODO allow config file (YAML/JSON) upload for data extract generation
    TODO alternatively, direct to raw-data-api to generate first, then upload
    """
    boundary_geojson = parse_geojson_file_to_featcol(await geojson_file.read())
    clean_boundary_geojson = merge_polygons(boundary_geojson)
    project = project_user_dict.get("project")

    # Get extract config file from existing data_models
    geom_type = geom_type.name.lower()
    extract_config = None
    if osm_category:
        config_filename = XLSFormType(osm_category).name
        data_model = f"{data_models_path}/{config_filename}.yaml"

        with open(data_model) as f:
            config = yaml.safe_load(f)

        data_config = {
            ("polygon", False): ["ways_poly"],
            ("point", True): ["ways_poly", "nodes"],
            ("point", False): ["nodes"],
            ("linestring", False): ["ways_line"],
        }

        config["from"] = data_config.get((geom_type, centroid))
        # Serialize to YAML string
        yaml_str = yaml.safe_dump(config, sort_keys=False)

        # Encode to bytes and wrap in BytesIO
        extract_config = BytesIO(yaml_str.encode("utf-8"))

    geojson_url = await project_crud.generate_data_extract(
        clean_boundary_geojson,
        project.id,
        extract_config,
        centroid,
        project.id,
    )

    return JSONResponse(status_code=HTTPStatus.OK, content={"url": geojson_url})


@router.get("/data-extract-url")
async def get_or_set_data_extract(
    db: Annotated[Connection, Depends(db_conn)],
    project_user_dict: Annotated[ProjectUserDict, Depends(ProjectManager())],
    url: Optional[str] = None,
):
    """Get or set the data extract URL for a project."""
    db_project = project_user_dict.get("project")
    fgb_url = await project_crud.get_or_set_data_extract_url(
        db,
        db_project,
        url,
    )
    return JSONResponse(status_code=HTTPStatus.OK, content={"url": fgb_url})


@router.post("/upload-data-extract")
async def upload_data_extract(
    db: Annotated[Connection, Depends(db_conn)],
    project_user_dict: Annotated[ProjectUserDict, Depends(ProjectManager())],
    data_extract_file: UploadFile = File(...),
):
    """Upload a data extract geojson for a project.

    The frontend has the option to upload flatgeobuf, but this must first
    be deserialised to GeoJSON before upload here.

    Note the following properties are mandatory:
    - "id"
    - "osm_id"
    - "tags"
    - "version"
    - "changeset"
    - "timestamp"

    If a property is missing, a defaults will be assigned.

    Extracts are best generated with https://export.hotosm.org for full compatibility.

    Request Body
    - 'data_extract_file' (file): File with the data extract features.

    Query Params:
    - 'project_id' (int): the project's id. Required.
    """
    project_id = project_user_dict.get("project").id

    # Validating for .geojson File.
    file_name = os.path.splitext(data_extract_file.filename)
    file_ext = file_name[1]
    allowed_extensions = [".geojson", ".json", ".fgb"]
    if file_ext not in allowed_extensions:
        raise HTTPException(
            HTTPStatus.BAD_REQUEST, detail="Provide a valid .geojson or .fgb file"
        )

    # read entire file
    extract_data = await data_extract_file.read()

    fgb_url = await project_crud.upload_geojson_data_extract(
        db, project_id, extract_data
    )
    return JSONResponse(status_code=HTTPStatus.OK, content={"url": fgb_url})


@router.post("/add-manager")
async def add_new_project_manager(
    request: Request,
    db: Annotated[Connection, Depends(db_conn)],
    background_tasks: BackgroundTasks,
    new_manager: Annotated[DbUser, Depends(get_user)],
    org_user_dict: Annotated[OrgUserDict, Depends(org_admin)],
    osm_auth=Depends(init_osm_auth),
):
    """Add a new project manager.

    The logged in user must be the admin of the organisation.
    """
    await DbUserRole.create(
        db,
        org_user_dict["project"].id,
        new_manager.sub,
        ProjectRole.PROJECT_MANAGER,
    )

    background_tasks.add_task(
        project_crud.send_project_manager_message,
        request=request,
        project=org_user_dict["project"],
        new_manager=new_manager,
        osm_auth=osm_auth,
    )
    return Response(status_code=HTTPStatus.OK)


@router.get("/{project_id}/users", response_model=list[UserRolesOut])
async def get_project_users(
    db: Annotated[Connection, Depends(db_conn)],
    project_user_dict: Annotated[DbUser, Depends(ProjectManager())],
):
    """Get project users and their project role."""
    project = project_user_dict.get("project")
    users = await DbUserRole.all(db, project.id)
    if not users:
        return []
    return users


@router.post("/{project_id}/additional-entity")
async def add_additional_entity_list(
    db: Annotated[Connection, Depends(db_conn)],
    project_user_dict: Annotated[ProjectUserDict, Depends(ProjectManager())],
    geojson: UploadFile = File(...),
):
    """Add an additional Entity list for the project in ODK.

    Note that the Entity list will be named from the filename
    of the GeoJSON uploaded.
    """
    project = project_user_dict.get("project")
    project_odk_id = project.odkid
    project_odk_creds = project.odk_credentials
    # NOTE the Entity name is extracted from the filename (without extension)
    entity_name = Path(geojson.filename).stem

    # Parse geojson
    featcol = parse_geojson_file_to_featcol(await geojson.read())
    properties = list(featcol.get("features")[0].get("properties").keys())
    entities_list = await central_crud.task_geojson_dict_to_entity_values(featcol, True)
    dataset_name = entity_name.replace(" ", "_")

    await central_crud.create_entity_list(
        project_odk_creds,
        project_odk_id,
        properties=properties,
        dataset_name=dataset_name,
        entities_list=entities_list,
    )

    return Response(status_code=HTTPStatus.OK)


@router.post("/{project_id}/generate-project-data")
async def generate_files(
    db: Annotated[Connection, Depends(db_conn)],
    project_user_dict: Annotated[ProjectUserDict, Depends(ProjectManager())],
    background_tasks: BackgroundTasks,
    xlsform_upload: Annotated[BytesIO, Depends(central_deps.read_xlsform)],
    combined_features_count: Annotated[int, Form()] = 0,
):
    """Generate additional content to initialise the project.

    Boundary, ODK Central forms, QR codes, etc.

    Accepts a project ID and an uploaded file as inputs.
    The generated files are associated with the project ID and stored in the database.
    This api generates odk appuser tokens, forms. This api also creates an app user for
    each task and provides the required roles.
    Some of the other functionality of this api includes converting a xls file
    provided by the user to the xform, generates osm data extracts and uploads
    it to the form.

    Args:
        xlsform_upload (UploadFile): The XLSForm for the project data collection.
        combined_features_count (int): Total count of features to be mapped, plus
            additional dataset features, determined by frontend.
        db (Connection): The database connection.
        project_user_dict (ProjectUserDict): Project admin role.
        background_tasks (BackgroundTasks): FastAPI background tasks.

    Returns:
        json (JSONResponse): A success message containing the project ID.
    """
    project = project_user_dict.get("project")
    project_id = project.id
    new_geom_type = project.new_geom_type
    use_odk_collect = project.use_odk_collect or False
    form_name = f"FMTM_Project_{project.id}"
    project_contains_existing_feature = True if combined_features_count else False

    log.debug(f"Generating additional files for project: {project.id}")

    # Validate uploaded form
    await central_crud.validate_and_update_user_xlsform(
        xlsform=xlsform_upload,
        form_name=form_name,
        new_geom_type=new_geom_type,
        # If we are only mapping new features, then verification is irrelevant
        need_verification_fields=project_contains_existing_feature,
        use_odk_collect=use_odk_collect,
    )

    xform_id, project_xlsform = await central_crud.append_fields_to_user_xlsform(
        xlsform=xlsform_upload,
        form_name=form_name,
        new_geom_type=new_geom_type,
        need_verification_fields=project_contains_existing_feature,
        use_odk_collect=use_odk_collect,
    )
    # Write XLS form content to db
    xlsform_bytes = project_xlsform.getvalue()
    if len(xlsform_bytes) == 0 or not xform_id:
        raise HTTPException(
            status_code=HTTPStatus.UNPROCESSABLE_ENTITY,
            detail="There was an error modifying the XLSForm!",
        )
    log.debug(f"Setting project XLSForm db data for xFormId: {xform_id}")
    sql = """
        UPDATE public.projects
        SET
            odk_form_id = %(odk_form_id)s,
            xlsform_content = %(xlsform_content)s
        WHERE id = %(project_id)s;
    """
    async with db.cursor() as cur:
        await cur.execute(
            sql,
            {
                "project_id": project_id,
                "odk_form_id": xform_id,
                "xlsform_content": xlsform_bytes,
            },
        )

    warning_message = None

    if combined_features_count > 10000:
        # Return immediately and run in background if many features
        background_tasks.add_task(
            project_crud.generate_project_files,
            db,
            project_id,
        )
        warning_message = "There are lots of features to process. Please be patient 🙏"

    else:
        success = await project_crud.generate_project_files(
            db,
            project_id,
        )

        if not success:
            return JSONResponse(
                status_code=HTTPStatus.INTERNAL_SERVER_ERROR,
                content={
                    "message": (
                        f"Failed project ({project_id}) creation. "
                        "Please contact the server admin."
                    )
                },
            )

    if project.custom_tms_url:
        basemap_in = project_schemas.BasemapGenerate(
            tile_source="custom", file_format="pmtiles", tms_url=project.custom_tms_url
        )
        org_id = project.organisation_id
        await generate_basemap(project_id, org_id, basemap_in, db, background_tasks)

    if warning_message:
        return JSONResponse(
            status_code=HTTPStatus.OK,
            content={"message": warning_message},
        )
    return Response(status_code=HTTPStatus.OK)


@router.post("/{project_id}/tiles-generate")
async def generate_project_basemap(
    project_user: Annotated[ProjectUserDict, Depends(ProjectManager())],
    background_tasks: BackgroundTasks,
    db: Annotated[Connection, Depends(db_conn)],
    basemap_in: project_schemas.BasemapGenerate,
):
    """Returns basemap tiles for a project."""
    project_id = project_user.get("project").id
    org_id = project_user.get("project").organisation_id

    await generate_basemap(project_id, org_id, basemap_in, db, background_tasks)
    # Create task in db and return uuid
    return {"Message": "Tile generation started"}


async def generate_basemap(
    project_id: int,
    org_id: int,
    basemap_in: project_schemas.BasemapGenerate,
    db: Connection,
    background_tasks: BackgroundTasks,
):
    """Generate basemap tiles for a project."""
    log.debug(
        "Creating generate_project_basemap background task "
        f"for project ID: {project_id}"
    )
    background_task_id = await DbBackgroundTask.create(
        db,
        project_schemas.BackgroundTaskIn(
            project_id=project_id,
            name="generate_basemap",
        ),
    )

    background_tasks.add_task(
        project_crud.generate_project_basemap,
        db,
        project_id,
        org_id,
        background_task_id,
        basemap_in.tile_source,
        basemap_in.file_format,
        basemap_in.tms_url,
    )


@router.patch("/{project_id}", response_model=project_schemas.ProjectOut)
async def update_project(
    new_data: project_schemas.ProjectUpdate,
    project_user_dict: Annotated[ProjectUserDict, Depends(ProjectManager())],
    db: Annotated[Connection, Depends(db_conn)],
):
    """Partial update an existing project."""
    # NOTE this does not including updating the ODK project name
    return await DbProject.update(db, project_user_dict.get("project").id, new_data)


@router.post("/{project_id}/upload-task-boundaries")
async def upload_project_task_boundaries(
    db: Annotated[Connection, Depends(db_conn)],
    project_user_dict: Annotated[ProjectUserDict, Depends(ProjectManager())],
    task_geojson: UploadFile = File(...),
):
    """Set project task boundaries using split GeoJSON from frontend.

    Each polygon in the uploaded geojson are made into single task.

    Required Parameters:
        project_id (id): ID for associated project.
        task_geojson (UploadFile): Multi-polygon GeoJSON file.

    Returns:
        JSONResponse: JSON containing success message.
    """
    project_id = project_user_dict.get("project").id
    tasks_featcol = parse_geojson_file_to_featcol(await task_geojson.read())
    await check_crs(tasks_featcol)
    # We only want to allow polygon geometries
    featcol_single_geom_type = featcol_keep_single_geom_type(
        tasks_featcol,
        geom_type="Polygon",
    )
    success = await DbTask.create(db, project_id, featcol_single_geom_type)
    if success:
        return JSONResponse(content={"message": "success"})

    log.error(f"Failed to create task areas for project {project_id}")
    return JSONResponse(content={"message": "failure"})


####################
# ORG ADMIN ROUTES #
####################


@router.post("/stub", response_model=project_schemas.ProjectOut)
async def create_stub_project(
    project_info: project_schemas.StubProjectIn,
    org_user_dict: Annotated[OrgUserDict, Depends(org_admin)],
    db: Annotated[Connection, Depends(db_conn)],
):
    """Create a project in the local database.

    The org_id and project_id params are inherited from the org_admin permission.
    Either param can be passed to determine if the user has admin permission
    to the organisation (or organisation associated with a project).
    """
    db_user = org_user_dict["user"]
    db_org = org_user_dict["org"]
    project_info.organisation_id = db_org.id
    project_info.status = ProjectStatus.DRAFT

    log.info(
        f"User {db_user.username} attempting creation of project "
        f"{project_info.name} in organisation ({db_org.id})"
    )
    await project_deps.check_project_dup_name(db, project_info.name)

    # Get the location_str via reverse geocode
    async with AsyncNearestCity(db) as geocoder:
        centroid = await polygon_to_centroid(project_info.outline.model_dump())
        latitude, longitude = centroid.y, centroid.x
        location = await geocoder.query(latitude, longitude)
        # Convert to two letter country code --> full name
        country_full_name = countries.get(location.country, location.country)
        project_info.location_str = f"{location.city},{country_full_name}"

    # Create the project in the Field-TM DB
    project_info.author_sub = db_user.sub
    try:
        project = await DbProject.create(db, project_info)
    except Exception as e:
        raise HTTPException(
            status_code=HTTPStatus.UNPROCESSABLE_ENTITY,
            detail="Project creation failed.",
        ) from e
    if not project:
        raise HTTPException(
            status_code=HTTPStatus.UNPROCESSABLE_ENTITY,
            detail="Project creation failed.",
        )

    return project


@router.delete("/{project_id}")
async def delete_project(
    db: Annotated[Connection, Depends(db_conn)],
    project: Annotated[DbProject, Depends(project_deps.get_project)],
    org_user_dict: Annotated[OrgUserDict, Depends(org_admin)],
):
    """Delete a project from both ODK Central and the local database."""
    log.info(
        f"User {org_user_dict.get('user').username} attempting "
        f"deletion of project {project.id}"
    )
    # Delete ODK Central project
    await central_crud.delete_odk_project(project.odkid, project.odk_credentials)
    # Delete S3 resources
    await delete_all_objs_under_prefix(
        settings.S3_BUCKET_NAME, f"/{project.organisation_id}/{project.id}"
    )
    # Delete Field-TM project
    await DbProject.delete(db, project.id)

    log.info(f"Deletion of project {project.id} successful")
    return Response(status_code=HTTPStatus.NO_CONTENT)


@router.patch("", response_model=project_schemas.ProjectOut)
async def create_project(
    project_info: project_schemas.ProjectIn,
    project_user: Annotated[ProjectUserDict, Depends(ProjectManager())],
    db: Annotated[Connection, Depends(db_conn)],
):
    """Create a project in ODK Central and update the local stub project.

    The org_id and project_id params are inherited from the org_admin permission.
    Either param can be passed to determine if the user has admin permission
    to the organisation (or organisation associated with a project).
    """
    project_id = project_user.get("project").id
    org_id = project_user.get("project").organisation_id
    db_org = await DbOrganisation.one(db, org_id)
    project = await DbProject.one(db, project_id)

    if project_info.name:
        await project_deps.check_project_dup_name(db, project_info.name)
    if project_info.odk_credentials:
        odk_creds_decrypted = project_info.odk_credentials
    else:
        log.debug(
            "No ODK credentials passed during project creation. "
            "Defaulting to organisation credentials."
        )
        odk_creds_decrypted = await organisation_deps.get_org_odk_creds(db_org)

    # Create project in ODK Central
    # NOTE runs in separate thread using run_in_threadpool
    odkproject = await run_in_threadpool(
        lambda: central_crud.create_odk_project(project.name, odk_creds_decrypted)
    )
    project_info.odkid = odkproject["id"]

    try:
        project = await DbProject.update(db, project.id, project_info)
    except Exception as e:
        raise HTTPException(
            status_code=HTTPStatus.UNPROCESSABLE_ENTITY,
            detail="Project update failed.",
        ) from e

    return project


###############################
# ENDPOINTS THAT MUST BE LAST #
###############################
# NOTE this is due to the /{project_id} which will capture any text
# NOTE in place of the project_id integer


@router.get("/{project_id}", response_model=project_schemas.ProjectOut)
async def read_project(
    project_user: Annotated[ProjectUserDict, Depends(Mapper())],
):
    """Get a specific project by ID."""
    return project_user.get("project")


@router.get("/{project_id}/minimal", response_model=project_schemas.ProjectOut)
async def read_project_minimal(
    project_id: int,
    db: Annotated[Connection, Depends(db_conn)],
    project_user: Annotated[ProjectUserDict, Depends(Mapper())],
):
    """Get a specific project by ID, with minimal metadata.

    This endpoint is used for a quick return on the mapper frontend,
    without all additional calculated fields.

    It can also be accessed via temporary authentication, regardless of
    project visibility, hence has very minimal metadata included
    (no sensitive fields).

    NOTE this does mean the odk_token can be retrieved from this endpoint
    and is a small leak that could be addressed in future if needed.
    (any user could theoretically submit a contribution via the ODK
    token, even if this is a private project).
    """
    return await project_deps.get_project_by_id(db, project_id, minimal=True)


@router.get("/{project_id}/download")
async def download_project_boundary(
    project_user: Annotated[ProjectUserDict, Depends(Mapper())],
) -> StreamingResponse:
    """Downloads the boundary of a project as a GeoJSON file."""
    project = project_user.get("project")
    geojson = json.dumps(project.outline).encode("utf-8")
    return StreamingResponse(
        BytesIO(geojson),
        headers={
            "Content-Disposition": (f"attachment; filename={project.slug}.geojson"),
            "Content-Type": "application/media",
        },
    )


@router.get("/{project_id}/download_tasks")
async def download_task_boundaries(
    db: Annotated[Connection, Depends(db_conn)],
    project_user: Annotated[ProjectUserDict, Depends(Mapper())],
):
    """Downloads the boundary of the tasks for a project as a GeoJSON file.

    Args:
        project_id (int): Project ID path param.
        db (Connection): The database connection.
        project_user (ProjectUserDict): Check if user has MAPPER permission.

    Returns:
        Response: The HTTP response object containing the downloaded file.
    """
    project_id = project_user.get("project").id
    task_geojson = await project_crud.get_task_geometry(db, project_id)

    headers = {
        "Content-Disposition": "attachment; filename=task_boundary.geojson",
        "Content-Type": "application/media",
    }

    return Response(content=task_geojson, headers=headers)


@router.get("/{project_id}/teams", response_model=List[project_schemas.ProjectTeam])
async def get_project_teams(
    db: Annotated[Connection, Depends(db_conn)],
    project_user: Annotated[
        ProjectUserDict, Depends(ProjectManager(check_completed=True))
    ],
):
    """Get the teams associated with a project."""
    project_id = project_user.get("project").id
    teams = await DbProjectTeam.all(db, project_id)
    return teams


@router.post("/{project_id}/teams", response_model=project_schemas.ProjectTeamOne)
async def create_project_team(
    team: project_schemas.ProjectTeamIn,
    db: Annotated[Connection, Depends(db_conn)],
    project_user: Annotated[
        ProjectUserDict, Depends(ProjectManager(check_completed=True))
    ],
):
    """Create a new team for a project."""
    return await DbProjectTeam.create(db, team)


@router.get("/{project_id}/teams/{team_id}", response_model=project_schemas.ProjectTeam)
async def get_team(
    team: Annotated[DbProjectTeam, Depends(project_deps.get_project_team)],
    db: Annotated[Connection, Depends(db_conn)],
    project_user: Annotated[ProjectUserDict, Depends(ProjectManager())],
):
    """Get the teams associated with a project."""
    team = await DbProjectTeam.one(db, team.team_id)
    return team


@router.patch(
    "/{project_id}/teams/{team_id}", response_model=project_schemas.ProjectTeamOne
)
async def update_project_team(
    team: Annotated[DbProjectTeam, Depends(project_deps.get_project_team)],
    team_update: project_schemas.ProjectTeamIn,
    db: Annotated[Connection, Depends(db_conn)],
    project_user: Annotated[
        ProjectUserDict, Depends(ProjectManager(check_completed=True))
    ],
):
    """Get the teams associated with a project."""
    team = await DbProjectTeam.update(db, team.team_id, team_update)
    return team


@router.delete("/{project_id}/teams/{team_id}")
async def delete_project_team(
    team: Annotated[DbProjectTeam, Depends(project_deps.get_project_team)],
    db: Annotated[Connection, Depends(db_conn)],
    project_user: Annotated[
        ProjectUserDict, Depends(ProjectManager(check_completed=True))
    ],
):
    """Get the teams associated with a project."""
    team = await DbProjectTeam.delete(db, team.team_id)
    return team


@router.post("/{project_id}/teams/{team_id}/users")
async def add_team_users(
    team: Annotated[DbProjectTeam, Depends(project_deps.get_project_team)],
    user_subs: List[str],
    db: Annotated[Connection, Depends(db_conn)],
    project_user: Annotated[
        ProjectUserDict, Depends(ProjectManager(check_completed=True))
    ],
):
    """Add users to a team."""
    # Assign mapper user roles to the project
    for user_sub in user_subs:
        await DbUserRole.create(
            db,
            project_user.get("project").id,
            user_sub,
            ProjectRole.MAPPER,
        )
    await DbProjectTeamUser.create(db, team.team_id, user_subs)
    return Response(status_code=HTTPStatus.OK)


@router.delete("/{project_id}/teams/{team_id}/users")
async def remove_team_users(
    team: Annotated[DbProjectTeam, Depends(project_deps.get_project_team)],
    user_subs: List[str],
    db: Annotated[Connection, Depends(db_conn)],
    project_user: Annotated[
        ProjectUserDict, Depends(ProjectManager(check_completed=True))
    ],
):
    """Add users to a team."""
    await DbProjectTeamUser.delete(db, team.team_id, user_subs)
    return Response(status_code=HTTPStatus.NO_CONTENT)


@router.delete("/entity/{entity_uuid}")
async def delete_entity(
    db: Annotated[Connection, Depends(db_conn)],
    project_user_dict: Annotated[ProjectUserDict, Depends(Mapper())],
    entity_uuid: UUID,
    dataset_name: str = "features",
):
    """Delete an Entity from ODK and local database."""
    try:
        project = project_user_dict.get("project")
        project_odk_id = project.odkid
        project_odk_creds = project.odk_credentials

        log.debug(
            f"Deleting ODK Entity in dataset '{dataset_name}'(ODK ID: {project_odk_id})"
        )
        await central_crud.delete_entity(
            odk_creds=project_odk_creds,
            odk_id=project_odk_id,
            entity_uuid=entity_uuid,
            dataset_name=dataset_name,
        )
        await DbOdkEntities.delete(db, entity_uuid)
        return {"detail": "Entity deleted successfully"}

    except HTTPException as http_err:
        log.error(f"HTTP error during deletion: {http_err.detail}")
        raise
    except Exception as e:
        log.exception("Unexpected error during entity deletion")
        raise HTTPException(
            status_code=HTTPStatus.INTERNAL_SERVER_ERROR,
            detail="Entity deletion failed",
        ) from e<|MERGE_RESOLUTION|>--- conflicted
+++ resolved
@@ -54,18 +54,7 @@
 from app.central import central_crud, central_deps, central_schemas
 from app.config import settings
 from app.db.database import db_conn
-<<<<<<< HEAD
-from app.db.enums import (
-    DbGeomType,
-    EntityState,
-    HTTPStatus,
-    ProjectRole,
-    ProjectStatus,
-    XLSFormType,
-)
-=======
 from app.db.enums import DbGeomType, HTTPStatus, ProjectRole, ProjectStatus, XLSFormType
->>>>>>> 8edbc7c4
 from app.db.languages_and_countries import countries
 from app.db.models import (
     DbBackgroundTask,
