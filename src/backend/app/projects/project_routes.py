--- conflicted
+++ resolved
@@ -54,7 +54,6 @@
 from app.central import central_crud, central_deps, central_schemas
 from app.config import settings
 from app.db.database import db_conn
-<<<<<<< HEAD
 from app.db.enums import (
     DbGeomType,
     EntityState,
@@ -63,9 +62,6 @@
     ProjectStatus,
     XLSFormType,
 )
-=======
-from app.db.enums import DbGeomType, HTTPStatus, ProjectRole, XLSFormType
->>>>>>> e751f764
 from app.db.languages_and_countries import countries
 from app.db.models import (
     DbBackgroundTask,
