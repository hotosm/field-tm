--- conflicted
+++ resolved
@@ -1277,7 +1277,6 @@
         # progress=some_func_to_get_progress,
     )
 
-<<<<<<< HEAD
 from ..static import data_path
 @router.post("/templates")
 async def get_template_file(file_type: str = Query(..., enum=["data_extracts","form"], description="Choose file type")):
@@ -1287,32 +1286,11 @@
         Args: file_type: Type of template file.
 
         returns: Requested file as a FileResponse.
-=======
-
-@router.post("/upload_templates")
-async def upload_template_file_to_s3(
-    file_type: str = Query(
-        ..., enum=["data_extracts", "form"], description="Choose file type"
-    ),
-    file: UploadFile = File(...),
-):
-    """Uploads a file to S3.
-
-    Args: file (UploadFile): The file to be uploaded.
-
-    returns: The path of uploaded file in s3.
->>>>>>> 582be745
     """
     file_type_paths = {
-<<<<<<< HEAD
     "data_extracts": f"{data_path}/template/template.geojson",
     "form": f"{data_path}/template/template.xls",
 }
-=======
-        "data_extracts": "templates/data_extracts.geojson",
-        "form": "templates/form.xls",
-    }
->>>>>>> 582be745
     file_path = file_type_paths.get(file_type)
     filename = file_path.split("/")[-1]
     return FileResponse(file_path, media_type='application/octet-stream', filename=filename)