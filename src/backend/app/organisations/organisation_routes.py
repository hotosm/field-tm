# Copyright (c) 2022, 2023 Humanitarian OpenStreetMap Team
#
# This file is part of FMTM.
#
#     FMTM is free software: you can redistribute it and/or modify
#     it under the terms of the GNU General Public License as published by
#     the Free Software Foundation, either version 3 of the License, or
#     (at your option) any later version.
#
#     FMTM is distributed in the hope that it will be useful,
#     but WITHOUT ANY WARRANTY; without even the implied warranty of
#     MERCHANTABILITY or FITNESS FOR A PARTICULAR PURPOSE.  See the
#     GNU General Public License for more details.
#
#     You should have received a copy of the GNU General Public License
#     along with FMTM.  If not, see <https:#www.gnu.org/licenses/>.
#
"""Routes for organisation management."""

from fastapi import (
    APIRouter,
    Depends,
    File,
    UploadFile,
)
from sqlalchemy.orm import Session

from app.auth.osm import AuthUser, login_required
from app.auth.roles import org_admin, super_admin
from app.db import database
from app.db.db_models import DbOrganisation, DbUser
from app.organisations import organisation_crud, organisation_schemas
from app.organisations.organisation_deps import check_org_exists, org_exists
from app.users.user_deps import user_exists_in_db

router = APIRouter(
    prefix="/organisation",
    tags=["organisation"],
    responses={404: {"description": "Not found"}},
)


@router.get("/", response_model=list[organisation_schemas.OrganisationOut])
async def get_organisations(
    db: Session = Depends(database.get_db),
    current_user: AuthUser = Depends(login_required),
    approved: bool = True,
) -> list[organisation_schemas.OrganisationOut]:
    """Get a list of all organisations."""
    return await organisation_crud.get_organisations(db, current_user, approved)


@router.get("/{org_id}", response_model=organisation_schemas.OrganisationOut)
async def get_organisation_detail(
    organisation: DbOrganisation = Depends(org_exists),
<<<<<<< HEAD
    db: Session = Depends(database.get_db),
    current_user: AuthUser = Depends(login_required),
=======
>>>>>>> 03d2c7b8
):
    """Get a specific organisation by id or name."""
    return organisation


@router.post("/", response_model=organisation_schemas.OrganisationOut)
async def create_organisation(
    # Depends required below to allow logo upload
    org: organisation_schemas.OrganisationIn = Depends(),
    logo: UploadFile = File(None),
    db: Session = Depends(database.get_db),
    current_user: AuthUser = Depends(org_admin),
) -> organisation_schemas.OrganisationOut:
    """Create an organisation with the given details."""
    return await organisation_crud.create_organisation(db, org, logo)


@router.patch("/{org_id}/", response_model=organisation_schemas.OrganisationOut)
async def update_organisation(
    new_values: organisation_schemas.OrganisationEdit = Depends(),
    logo: UploadFile = File(None),
    organisation: DbOrganisation = Depends(org_exists),
    db: Session = Depends(database.get_db),
    current_user: AuthUser = Depends(org_admin),
):
    """Partial update for an existing organisation."""
    return await organisation_crud.update_organisation(
        db, organisation, new_values, logo
    )


@router.delete("/{org_id}")
async def delete_organisations(
    organisation: DbOrganisation = Depends(org_exists),
    db: Session = Depends(database.get_db),
    current_user: AuthUser = Depends(org_admin),
):
    """Delete an organisation."""
    return await organisation_crud.delete_organisation(db, organisation)


@router.post("/approve/")
async def approve_organisation(
    org_id: int,
    db: Session = Depends(database.get_db),
    current_user: AuthUser = Depends(super_admin),
):
    """Approve the organisation request made by the user.

    The logged in user must be super admin to perform this action .
    """
    org_obj = await check_org_exists(db, org_id, check_approved=False)
    return await organisation_crud.approve_organisation(db, org_obj)


@router.post("/add_admin/")
async def add_new_organisation_admin(
    db: Session = Depends(database.get_db),
    organisation: DbOrganisation = Depends(org_exists),
    user: DbUser = Depends(user_exists_in_db),
    current_user: AuthUser = Depends(org_admin),
):
    """Add a new organisation admin.

    The logged in user must be either the owner of the organisation or a super admin.
    """
    return await organisation_crud.add_organisation_admin(db, user, organisation)<|MERGE_RESOLUTION|>--- conflicted
+++ resolved
@@ -53,11 +53,8 @@
 @router.get("/{org_id}", response_model=organisation_schemas.OrganisationOut)
 async def get_organisation_detail(
     organisation: DbOrganisation = Depends(org_exists),
-<<<<<<< HEAD
     db: Session = Depends(database.get_db),
     current_user: AuthUser = Depends(login_required),
-=======
->>>>>>> 03d2c7b8
 ):
     """Get a specific organisation by id or name."""
     return organisation
