# Copyright (c) 2022, 2023 Humanitarian OpenStreetMap Team
#
# This file is part of FMTM.
#
#     FMTM is free software: you can redistribute it and/or modify
#     it under the terms of the GNU General Public License as published by
#     the Free Software Foundation, either version 3 of the License, or
#     (at your option) any later version.
#
#     FMTM is distributed in the hope that it will be useful,
#     but WITHOUT ANY WARRANTY; without even the implied warranty of
#     MERCHANTABILITY or FITNESS FOR A PARTICULAR PURPOSE.  See the
#     GNU General Public License for more details.
#
#     You should have received a copy of the GNU General Public License
#     along with FMTM.  If not, see <https:#www.gnu.org/licenses/>.
#

from typing import Optional

from pydantic import BaseModel


class UserBase(BaseModel):
    """
    A base model for user data.
    """
    username: str


<<<<<<< HEAD
class UserIn(UserBase):
    """
    A model for user data when creating a new user.
    """
    password: str


=======
>>>>>>> cad4f637
class User(UserBase):
    """
    A model for user data in the database.
    """
    id: int


class UserOut(UserBase):
    """
    A model for user data when retrieving a user from the database.
    """
    id: int
    role: str

<<<<<<< HEAD
    class Config:
        orm_mode = True


class LoginResult(BaseModel):
    """
    A model for the result of a login attempt.
    """
    user: UserOut

=======
>>>>>>> cad4f637

class UserRole(BaseModel):
    """
    A model for a user's role.
    """
    role: str


class UserRoles(BaseModel):
    """
    A model for assigning a role to a user.
    
    Attributes:
        user_id (int): The ID of the user to assign the role to.
        organization_id (Optional[int]): The ID of the organization to assign the role for. Defaults to None.
        project_id (Optional[int]): The ID of the project to assign the role for. Defaults to None.
        role (str): The role to assign to the user.
    """
    user_id: int
    organization_id: Optional[int] = None
    project_id: Optional[int] = None
    role: str<|MERGE_RESOLUTION|>--- conflicted
+++ resolved
@@ -28,16 +28,6 @@
     username: str
 
 
-<<<<<<< HEAD
-class UserIn(UserBase):
-    """
-    A model for user data when creating a new user.
-    """
-    password: str
-
-
-=======
->>>>>>> cad4f637
 class User(UserBase):
     """
     A model for user data in the database.
@@ -52,19 +42,6 @@
     id: int
     role: str
 
-<<<<<<< HEAD
-    class Config:
-        orm_mode = True
-
-
-class LoginResult(BaseModel):
-    """
-    A model for the result of a login attempt.
-    """
-    user: UserOut
-
-=======
->>>>>>> cad4f637
 
 class UserRole(BaseModel):
     """
