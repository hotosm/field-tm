--- conflicted
+++ resolved
@@ -51,11 +51,7 @@
             "geometry": mapping(shape),
             "properties": properties,
             "id": id,
-<<<<<<< HEAD
-            "bbox": shape.bounds,
-=======
             # "bbox": shape.bounds,
->>>>>>> 007f1e13
         }
         return Feature(**geojson)
 
