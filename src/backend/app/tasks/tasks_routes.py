--- conflicted
+++ resolved
@@ -44,22 +44,6 @@
     limit: int = 1000,
     db: Session = Depends(database.get_db),
 ):
-<<<<<<< HEAD
-    """Get a list of tasks for a project.
-
-    Args:
-        project_id (int): Project ID.
-        limit (int, optional): Maximum number of tasks to return. Defaults to 1000.
-        db (Session, optional): Database session. Defaults to Depends(database.get_db).
-
-    Raises:
-        HTTPException: If no tasks are found.
-
-    Returns:
-        List[TaskOut]: List of TaskOut objects.
-    """
-=======
->>>>>>> 007f1e13
     tasks = tasks_crud.get_tasks(db, project_id, limit)
     if tasks:
         return tasks
@@ -219,19 +203,6 @@
     boundary: UploadFile = File(...),
     db: Session = Depends(database.get_db),
 ):
-<<<<<<< HEAD
-    """Edit the boundary of a task.
-
-    Args:
-        task_id (int): Task ID.
-        boundary (UploadFile, optional): New boundary for the task. Defaults to File(...).
-        db (Session, optional): Database session. Defaults to Depends(database.get_db).
-
-    Returns:
-        bool or dict or list or str or NoneType or Response or JSONResponse or HTMLResponse or RedirectResponse or StreamingResponse or FileResponse or UJSONResponse or ORJSONResponse or MsgpackResponse: Result of the boundary edit.
-    """
-=======
->>>>>>> 007f1e13
     # read entire file
     content = await boundary.read()
     boundary_json = json.loads(content)
@@ -246,18 +217,6 @@
     project_id: int,
     db: Session = Depends(database.get_db),
 ):
-<<<<<<< HEAD
-    """Get the feature count for tasks in a project.
-
-    Args:
-        project_id (int): Project ID.
-        db (Session, optional): Database session. Defaults to Depends(database.get_db).
-
-    Returns:
-        dict or list or str or NoneType or Response or JSONResponse or HTMLResponse or RedirectResponse or StreamingResponse or FileResponse or UJSONResponse or ORJSONResponse or MsgpackResponse: Feature count for tasks in the project.
-    """
-=======
->>>>>>> 007f1e13
     # Get the project object.
     project = project_crud.get_project(db, project_id)
 
@@ -278,10 +237,6 @@
             select count(*) from features where project_id = {project_id} and task_id = {x['xmlFormId']}
         """
         )
-<<<<<<< HEAD
-=======
-
->>>>>>> 007f1e13
         result = db.execute(feature_count_query)
         feature_count = result.fetchone()
 
