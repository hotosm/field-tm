--- conflicted
+++ resolved
@@ -32,12 +32,9 @@
 from app.tasks import tasks_crud, tasks_schemas
 from app.users import user_schemas
 
-<<<<<<< HEAD
 from . import tasks_crud, tasks_schemas
 from ..auth.osm import AuthUser,login_required
 
-=======
->>>>>>> 10073926
 router = APIRouter(
     prefix="/tasks",
     tags=["tasks"],
@@ -200,7 +197,6 @@
 
     return data
 
-<<<<<<< HEAD
 @router.get("/task-comments/", response_model=list[tasks_schemas.TaskCommentResponse])
 async def task_comments(
     project_id: int,
@@ -249,7 +245,6 @@
         deleted_project = await tasks_crud.delete_task_comment_by_id(db, task_comment_id,user_data)
     
     return deleted_project
-=======
 
 @router.get("/activity/", response_model=List[tasks_schemas.TaskHistoryCount])
 async def task_activity(
@@ -273,5 +268,4 @@
     return await tasks_crud.count_validated_and_mapped_tasks(
         task_history,
         end_date,
-    )
->>>>>>> 10073926
+    )