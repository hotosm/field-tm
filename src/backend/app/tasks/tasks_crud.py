# Copyright (c) 2022, 2023 Humanitarian OpenStreetMap Team
#
# This file is part of FMTM.
#
#     FMTM is free software: you can redistribute it and/or modify
#     it under the terms of the GNU General Public License as published by
#     the Free Software Foundation, either version 3 of the License, or
#     (at your option) any later version.
#
#     FMTM is distributed in the hope that it will be useful,
#     but WITHOUT ANY WARRANTY; without even the implied warranty of
#     MERCHANTABILITY or FITNESS FOR A PARTICULAR PURPOSE.  See the
#     GNU General Public License for more details.
#
#     You should have received a copy of the GNU General Public License
#     along with FMTM.  If not, see <https:#www.gnu.org/licenses/>.
#
"""Logic for FMTM tasks."""

from datetime import datetime, timedelta
from typing import List, Optional

from fastapi import Depends, HTTPException
from geoalchemy2.shape import from_shape
from geojson import dump
from loguru import logger as log
from osm_rawdata.postgres import PostgresClient
from shapely.geometry import shape
from sqlalchemy.orm import Session
from sqlalchemy.sql import text

from app.auth.osm import AuthUser
from app.central import central_crud
from app.db import database, db_models
from app.models.enums import (
    TaskStatus,
    get_action_for_status_change,
    verify_valid_status_update,
)
from app.projects import project_crud
from app.tasks import tasks_schemas
from app.users import user_crud


async def get_task_count_in_project(db: Session, project_id: int):
    """Get task count for a project."""
    query = text(f"""select count(*) from tasks where project_id = {project_id}""")
    result = db.execute(query)
    return result.fetchone()[0]


async def get_task_id_list(db: Session, project_id: int) -> list[int]:
    """Get a list of tasks id for a project."""
    query = text(
        """
        SELECT id
        FROM tasks
        WHERE project_id = :project_id
    """
    )

    # Then execute the query with the desired parameter
    result = db.execute(query, {"project_id": project_id})

    # Fetch the result
    task_ids = [row.id for row in result]
    return task_ids


async def get_tasks(
    db: Session, project_id: int, user_id: int, skip: int = 0, limit: int = 1000
):
    """Get task details for a project."""
    if project_id:
        db_tasks = (
            db.query(db_models.DbTask)
            .filter(db_models.DbTask.project_id == project_id)
            .offset(skip)
            .limit(limit)
            .all()
        )
    elif user_id:
        db_tasks = (
            db.query(db_models.DbTask)
            .filter(db_models.DbTask.locked_by == user_id)
            .offset(skip)
            .limit(limit)
            .all()
        )
    else:
        db_tasks = db.query(db_models.DbTask).offset(skip).limit(limit).all()
    return db_tasks


async def get_task(db: Session, task_id: int) -> db_models.DbTask:
    """Get details for a specific task ID."""
    log.debug(f"Getting task with ID '{task_id}' from database")
    return db.query(db_models.DbTask).filter(db_models.DbTask.id == task_id).first()


async def update_task_status(
    db: Session, user_id: int, task_id: int, new_status: TaskStatus
):
    """Update the status of a task."""
    log.debug(f"Updating task ID {task_id} to status {new_status}")
    if not user_id:
        log.error(f"User id is not present: {user_id}")
        raise HTTPException(status_code=400, detail="User id required.")

    db_user = await user_crud.get_user(db, user_id)
    if not db_user:
        msg = f"User with id {user_id} does not exist."
        log.error(msg)
        raise HTTPException(status_code=400, detail=msg)

    db_task = await get_task(db, task_id)
    log.debug(f"Returned task from db: {db_task}")

    if db_task:
        if db_task.task_status in [
            TaskStatus.LOCKED_FOR_MAPPING,
            TaskStatus.LOCKED_FOR_VALIDATION,
        ]:
            log.debug(f"Task {task_id} currently locked")
            if not (user_id is not db_task.locked_by):
                msg = (
                    f"User {user_id} with username {db_user.username} "
                    "has not locked this task."
                )
                log.error(msg)
                raise HTTPException(
                    status_code=403,
                    detail=msg,
                )

        if not verify_valid_status_update(db_task.task_status, new_status):
            msg = f"{new_status} is not a valid task status"
            log.error(msg)
            raise HTTPException(
                status_code=422,
                detail=msg,
            )

        # update history prior to updating task
        update_history = await create_task_history_for_status_change(
            db_task, new_status, db_user
        )
        db.add(update_history)

        db_task.task_status = new_status

        if new_status in [
            TaskStatus.LOCKED_FOR_MAPPING,
            TaskStatus.LOCKED_FOR_VALIDATION,
        ]:
            db_task.locked_by = db_user.id
        else:
            db_task.locked_by = None

        if new_status == TaskStatus.MAPPED:
            db_task.mapped_by = db_user.id
        if new_status == TaskStatus.VALIDATED:
            db_task.validated_by = db_user.id
        if new_status == TaskStatus.INVALIDATED:
            db_task.mapped_by = None

        db.commit()
        db.refresh(db_task)
        return db_task

    else:
        raise HTTPException(
            status_code=400,
            detail=(
                f"Not a valid status update: "
                f"{db_task.task_status.name} to {new_status.name}"
            ),
        )


# ---------------------------
# ---- SUPPORT FUNCTIONS ----
# ---------------------------


async def create_task_history_for_status_change(
    db_task: db_models.DbTask, new_status: TaskStatus, db_user: db_models.DbUser
):
    """Append task status change to task history."""
    msg = (
        f"Status changed from {db_task.task_status.name} "
        f"to {new_status.name} by: {db_user.username}"
    )
    log.info(msg)

    new_task_history = db_models.DbTaskHistory(
        project_id=db_task.project_id,
        task_id=db_task.id,
        action=get_action_for_status_change(new_status),
        action_text=msg,
        actioned_by=db_user,
        user_id=db_user.id,
    )

    # TODO add invalidation history
    # if new_status == TaskStatus.INVALIDATED:
    #     new_invalidation_history = db_models.DbTaskInvalidationHistory(
    #         project_id=db_task.project_id,
    #         task_id=db_task.id,
    #     )

    # TODO add mapping issue
    # if new_status == TaskStatus.BAD:

    return new_task_history


# --------------------
# ---- CONVERTERS ----
# --------------------

# TODO: write tests for these


async def update_task_files(
    db: Session,
    project_id: int,
    project_odk_id: int,
    project_name: str,
    task_id: int,
    category: str,
    task_boundary: str,
):
    """Update associated files for a task."""
    # This file will store osm extracts
    task_polygons = f"/tmp/{project_name}_{category}_{task_id}.geojson"

    # Update data extracts in the odk central
    pg = PostgresClient("underpass")

    category = "buildings"

    # This file will store osm extracts
    outfile = f"/tmp/test_project_{category}.geojson"

    # Delete all tasks of the project if there are some
    db.query(db_models.DbFeatures).filter(
        db_models.DbFeatures.task_id == task_id
    ).delete()

    # OSM Extracts
    outline_geojson = pg.getFeatures(
        boundary=task_boundary,
        filespec=outfile,
        polygon=True,
        xlsfile=f"{category}.xls",
        category=category,
    )

    updated_outline_geojson = {"type": "FeatureCollection", "features": []}

    # Collect feature mappings for bulk insert
    for feature in outline_geojson["features"]:
        # If the osm extracts contents do not have a title,
        # provide an empty text for that
        feature["properties"]["title"] = ""

        feature_shape = shape(feature["geometry"])

        wkb_element = from_shape(feature_shape, srid=4326)
        updated_outline_geojson["features"].append(feature)

        db_feature = db_models.DbFeatures(
            project_id=project_id,
            geometry=wkb_element,
            properties=feature["properties"],
        )
        db.add(db_feature)
        db.commit()

    # Update task_polygons file containing osm extracts with the new
    # geojson contents containing title in the properties.
    with open(task_polygons, "w") as jsonfile:
        jsonfile.truncate(0)  # clear the contents of the file
        dump(updated_outline_geojson, jsonfile)

    # Update the osm extracts in the form.
    central_crud.upload_xform_media(project_odk_id, task_id, task_polygons, None)

    return True


async def edit_task_boundary(db: Session, task_id: int, boundary: str):
    """Update the boundary polyon on the database."""
    geometry = boundary["features"][0]["geometry"]
    outline = shape(geometry)

    task = await get_task(db, task_id)
    if not task:
        raise HTTPException(status_code=404, detail="Task not found")

    task.outline = outline.wkt
    db.commit()

    # Get category, project_name
    project_id = task.project_id
    project = await project_crud.get_project(db, project_id)
    category = project.xform_title
    project_name = project.project_name_prefix
    odk_id = project.odkid

    await update_task_files(
        db, project_id, odk_id, project_name, task_id, category, geometry
    )

    return True


async def get_task_comments(db: Session, project_id: int, task_id: int):
    """Get a list of tasks id for a project."""
    query = text(
        f"""
        SELECT task_history.id,users.username,task_history.action_text,
        task_history.action_date FROM task_history
        LEFT JOIN users ON task_history.user_id = users.id
        where project_id = {project_id} AND task_id = {task_id} AND action = 'COMMENT'
    """
    )

    # Then execute the query with the desired parameter
    result = db.execute(query)

    # Convert the result to a list of dictionaries
    result_dict_list = [
        {"id": row[0], "commented_by": row[1], "comment": row[2], "created_at": row[3]}
        for row in result.fetchall()
    ]

    return result_dict_list


async def add_task_comments(
    db: Session, comment: tasks_schemas.TaskCommentBase, user_data: AuthUser
):
    """Add a comment to a task.

    Parameters:
    - db: SQLAlchemy database session
    - comment: TaskCommentBase instance containing the comment details
    - user_data: AuthUser instance containing the user details

    Returns:
    - Dictionary with the details of the added comment
    """
    currentdate = datetime.now()
<<<<<<< HEAD
    # Construct the query to insert the comment and retrieve inserted comment details
    query = text(
        f"""
        WITH inserted_comment AS (
        INSERT INTO task_history
        (project_id,task_id,"action",action_text,action_date,user_id)
        VALUES({comment.project_id},{comment.task_id},'COMMENT',
        '{comment.action_text}','{currentdate}',{user_data.id})
        RETURNING
        task_history.id, task_history.action_text,
        task_history.action_date,task_history.user_id )
        SELECT ic.id,username as user_id,action_text,action_date
        FROM inserted_comment ic
=======
    # Construct the query to insert the comment and retrieve the details of the inserted comment
    query = text(
        f"""
        WITH inserted_comment AS (
        INSERT INTO task_history(project_id,task_id,"action",action_text,action_date,user_id)
        VALUES({comment.project_id},{comment.task_id},'COMMENT','{comment.action_text}','{currentdate}',{user_data.id})
        RETURNING task_history.id, task_history.action_text, task_history.action_date, task_history.user_id )
        SELECT ic.id,username as user_id,action_text,action_date FROM inserted_comment ic
>>>>>>> 5b50d0cf
        LEFT JOIN users u ON ic.user_id = u.id;
    """
    )
    # Execute the query and commit the transaction
    result = db.execute(query)
    db.commit()

    # Fetch the first row of the query result
    row = result.fetchone()

    # Return the details of the added comment as a dictionary
    return {
        "id": row[0],
        "commented_by": row[1],
        "comment": row[2],
        "created_at": row[3],
    }


async def update_task_history(
    tasks: List[tasks_schemas.Task], db: Session = Depends(database.get_db)
):
    """Update task history with username and user profile image."""

    def process_history_entry(history_entry):
        status = history_entry.action_text.split()
        history_entry.status = status[5]

        if history_entry.user_id:
            user = (
                db.query(db_models.DbUser).filter_by(id=history_entry.user_id).first()
            )
            if user:
                history_entry.username = user.username
                history_entry.profile_img = user.profile_img

    for task in tasks if isinstance(tasks, list) else [tasks]:
        task_history = task.task_history
        if isinstance(task_history, list):
            for history_entry in task_history:
                process_history_entry(history_entry)

    return tasks


def get_task_history(
    project_id: int,
    end_date: Optional[datetime],
    db: Session,
) -> list[db_models.DbTaskHistory]:
    """Retrieves the task history records for a specific project.

    Args:
        project_id: The ID of the project.
        end_date: The end date of the task history
        records to retrieve (optional).
        db: The database session.

    Returns:
        A list of task history records for the specified project.
    """
    query = db.query(db_models.DbTaskHistory).filter(
        db_models.DbTaskHistory.project_id == project_id
    )

    if end_date:
        query = query.filter(db_models.DbTaskHistory.action_date >= end_date)

    return query.all()


async def count_validated_and_mapped_tasks(
    task_history: list[db_models.DbTaskHistory], end_date: datetime
) -> list[tasks_schemas.TaskHistoryCount]:
    """Counts the number of validated and mapped tasks.

    Args:
        task_history: The task history records to count.
        end_date: The end date of the date range.

    Returns:
        A list of dictionaries with following keys:
        - 'date': The date in the format 'MM/DD'.
        - 'validated': The cumulative count of validated tasks.
        - 'mapped': The cumulative count of mapped tasks.
    """
    cumulative_counts = {}
    results = []

    current_date = end_date
    while current_date <= datetime.now():
        date_str = current_date.strftime("%m/%d")
        cumulative_counts = {"date": date_str, "validated": 0, "mapped": 0}
        results.append(cumulative_counts)
        current_date += timedelta(days=1)

    # Populate cumulative_counts with counts from task_history
    for result in task_history:
        task_status = result.action_text.split()[5]
        date_str = result.action_date.strftime("%m/%d")
        entry = next((entry for entry in results if entry["date"] == date_str), None)

        if entry:
            if task_status == "VALIDATED":
                entry["validated"] += 1
            elif task_status == "MAPPED":
                entry["mapped"] += 1

    total_validated = 0
    total_mapped = 0

    for entry in results:
        total_validated += entry["validated"]
        total_mapped += entry["mapped"]
        entry.update({"validated": total_validated, "mapped": total_mapped})

    return results<|MERGE_RESOLUTION|>--- conflicted
+++ resolved
@@ -320,7 +320,7 @@
     """Get a list of tasks id for a project."""
     query = text(
         f"""
-        SELECT task_history.id,users.username,task_history.action_text,
+        SELECT task_history.id,task_history.task_id,users.username,task_history.action_text,
         task_history.action_date FROM task_history
         LEFT JOIN users ON task_history.user_id = users.id
         where project_id = {project_id} AND task_id = {task_id} AND action = 'COMMENT'
@@ -332,7 +332,7 @@
 
     # Convert the result to a list of dictionaries
     result_dict_list = [
-        {"id": row[0], "commented_by": row[1], "comment": row[2], "created_at": row[3]}
+        {"id": row[0], "task_id":row[1],"commented_by": row[2], "comment": row[3], "created_at": row[4]}
         for row in result.fetchall()
     ]
 
@@ -353,7 +353,6 @@
     - Dictionary with the details of the added comment
     """
     currentdate = datetime.now()
-<<<<<<< HEAD
     # Construct the query to insert the comment and retrieve inserted comment details
     query = text(
         f"""
@@ -361,22 +360,12 @@
         INSERT INTO task_history
         (project_id,task_id,"action",action_text,action_date,user_id)
         VALUES({comment.project_id},{comment.task_id},'COMMENT',
-        '{comment.action_text}','{currentdate}',{user_data.id})
+        '{comment.comment}','{currentdate}',{user_data.id})
         RETURNING
-        task_history.id, task_history.action_text,
+        task_history.id,task_history.task_id, task_history.action_text,
         task_history.action_date,task_history.user_id )
-        SELECT ic.id,username as user_id,action_text,action_date
+        SELECT ic.id, ic.task_id,username as user_id,action_text,action_date
         FROM inserted_comment ic
-=======
-    # Construct the query to insert the comment and retrieve the details of the inserted comment
-    query = text(
-        f"""
-        WITH inserted_comment AS (
-        INSERT INTO task_history(project_id,task_id,"action",action_text,action_date,user_id)
-        VALUES({comment.project_id},{comment.task_id},'COMMENT','{comment.action_text}','{currentdate}',{user_data.id})
-        RETURNING task_history.id, task_history.action_text, task_history.action_date, task_history.user_id )
-        SELECT ic.id,username as user_id,action_text,action_date FROM inserted_comment ic
->>>>>>> 5b50d0cf
         LEFT JOIN users u ON ic.user_id = u.id;
     """
     )
@@ -390,9 +379,10 @@
     # Return the details of the added comment as a dictionary
     return {
         "id": row[0],
-        "commented_by": row[1],
-        "comment": row[2],
-        "created_at": row[3],
+        "task_id": row[1],
+        "commented_by": row[2],
+        "comment": row[3],
+        "created_at": row[4],
     }
 
 
