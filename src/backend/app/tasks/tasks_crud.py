--- conflicted
+++ resolved
@@ -34,16 +34,10 @@
     get_action_for_status_change,
     verify_valid_status_update,
 )
-<<<<<<< HEAD
-from ..projects import project_crud
-from ..users import user_crud
-from . import tasks_schemas
-from ..auth.osm import AuthUser
-=======
+from app.auth.osm import AuthUser
 from app.projects import project_crud
 from app.tasks import tasks_schemas
 from app.users import user_crud
->>>>>>> d4b20b14
 
 
 async def get_task_count_in_project(db: Session, project_id: int):
@@ -328,7 +322,6 @@
     return True
 
 
-<<<<<<< HEAD
 async def get_task_comments(db: Session,project_id:int,task_id:int):
     """Get a list of tasks id for a project."""
     query = text(
@@ -432,7 +425,7 @@
 
     # Return the details of the added comment as a dictionary
     return f"Task Comment {task_comment_id} deleted"
-=======
+
 async def update_task_history(
     tasks: List[tasks_schemas.TaskBase], db: Session = Depends(database.get_db)
 ):
@@ -454,5 +447,4 @@
             for history_entry in task_history:
                 process_history_entry(history_entry)
 
-    return tasks
->>>>>>> d4b20b14
+    return tasks