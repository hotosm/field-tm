--- conflicted
+++ resolved
@@ -136,7 +136,6 @@
         else:
             log.warning(f"No QR code found for task ID {info.data.get('id')}")
             return ""
-<<<<<<< HEAD
         
         
 class TaskCommentRequest(BaseModel):
@@ -157,11 +156,9 @@
     commented_by: str
     comment:str
     created_at: datetime
-=======
 
 
 class ReadTask(Task):
     """Task details plus updated task history."""
 
-    task_history: Optional[List[TaskHistoryOut]] = None
->>>>>>> d4b20b14
+    task_history: Optional[List[TaskHistoryOut]] = None