# Copyright (c) 2022, 2023 Humanitarian OpenStreetMap Team
#
# This file is part of FMTM.
#
#     FMTM is free software: you can redistribute it and/or modify
#     it under the terms of the GNU General Public License as published by
#     the Free Software Foundation, either version 3 of the License, or
#     (at your option) any later version.
#
#     FMTM is distributed in the hope that it will be useful,
#     but WITHOUT ANY WARRANTY; without even the implied warranty of
#     MERCHANTABILITY or FITNESS FOR A PARTICULAR PURPOSE.  See the
#     GNU General Public License for more details.
#
#     You should have received a copy of the GNU General Public License
#     along with FMTM.  If not, see <https:#www.gnu.org/licenses/>.
#


import enum
from datetime import datetime
from typing import List

from geojson_pydantic import Feature
from pydantic import BaseModel

from ..models.enums import TaskStatus


def get_task_status_strings():
    """Get the task status strings.

    Returns:
        Enum: Enum containing the task status strings.
    """
    names = [option.name for option in TaskStatus]
    options = {names[i]: names[i] for i in range(len(names))}
    return enum.Enum("TaskStatusOptions", options)


# Dynamically creates String Enums for API based on Task Status options
TaskStatusOption = get_task_status_strings()


class TaskHistoryBase(BaseModel):
    """Base model for a task history entry.

    Attributes:
        id (int): Task history ID.
        action_text (str): Text describing the action taken.
        action_date (datetime): Date and time of the action.
    """

    id: int
    action_text: str
    action_date: datetime


class TaskHistoryOut(TaskHistoryBase):
    """Output model for a task history entry."""

    pass


class TaskBasicInfo(BaseModel):
    """Basic information about a task.

    Attributes:
        id (int): Task ID.
        project_id (int): Project ID.
        project_task_index (int): Index of the task within the project.
        task_status (TaskStatus): Status of the task.
        locked_by_uid (int, optional): User ID of the user who has locked the task. Defaults to None.
        locked_by_username (str, optional): Username of the user who has locked the task. Defaults to None.
        task_history (List[TaskHistoryBase]): List of task history entries for the task.
    """

    id: int
    project_id: int
    project_task_index: int
    task_status: TaskStatus
    locked_by_uid: int = None
    locked_by_username: str = None
    task_history: List[TaskHistoryBase]


class TaskBase(BaseModel):
    """Base model for a task.

    Attributes:
        id (int): Task ID.
        project_id (int): Project ID.
        project_task_index (int): Index of the task within the project.
        project_task_name (str): Name of the task within the project.
        outline_geojson (Feature): GeoJSON representation of the task outline.
        outline_centroid (Feature): Centroid of the task outline.
        task_status (TaskStatus): Status of the task.
        locked_by_uid (int, optional): User ID of the user who has locked the task. Defaults to None.
        locked_by_username (str, optional): Username of the user who has locked the task. Defaults to None.
        task_history (List[TaskHistoryBase]): List of task history entries for the task.
    """

    id: int
    project_id: int
    project_task_index: int
    project_task_name: str
    outline_geojson: Feature
    # outline_centroid: Feature
    # initial_feature_count: int
    task_status: TaskStatus
    locked_by_uid: int = None
    locked_by_username: str = None
    task_history: List[TaskHistoryBase]


class Task(TaskBase):
    """Model for a task.

    Attributes:
        qr_code_base64 (str): Base64 representation of the QR code for the task.
        task_status_str (TaskStatusOption): String representation of the task status.
    """

    # geometry_geojson: str
    qr_code_base64: str
    task_status_str: TaskStatusOption
    pass


class TaskOut(TaskBase):
<<<<<<< HEAD
    """Output model for a task.

    Attributes:
        task_status_str (TaskStatusOption): String representation of the task status.
    """

=======
    qr_code_base64: str
>>>>>>> 007f1e13
    task_status_str: TaskStatusOption
    pass


class TaskDetails(TaskBase):
    """Detailed information about a task."""

    pass<|MERGE_RESOLUTION|>--- conflicted
+++ resolved
@@ -128,16 +128,7 @@
 
 
 class TaskOut(TaskBase):
-<<<<<<< HEAD
-    """Output model for a task.
-
-    Attributes:
-        task_status_str (TaskStatusOption): String representation of the task status.
-    """
-
-=======
     qr_code_base64: str
->>>>>>> 007f1e13
     task_status_str: TaskStatusOption
     pass
 
