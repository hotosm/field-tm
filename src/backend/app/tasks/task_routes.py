# Copyright (c) 2022, 2023 Humanitarian OpenStreetMap Team
#
# This file is part of FMTM.
#
#     FMTM is free software: you can redistribute it and/or modify
#     it under the terms of the GNU General Public License as published by
#     the Free Software Foundation, either version 3 of the License, or
#     (at your option) any later version.
#
#     FMTM is distributed in the hope that it will be useful,
#     but WITHOUT ANY WARRANTY; without even the implied warranty of
#     MERCHANTABILITY or FITNESS FOR A PARTICULAR PURPOSE.  See the
#     GNU General Public License for more details.
#
#     You should have received a copy of the GNU General Public License
#     along with FMTM.  If not, see <https:#www.gnu.org/licenses/>.
#
"""Routes for FMTM tasks."""

from typing import Annotated

from fastapi import APIRouter, Depends, HTTPException
from loguru import logger as log
from psycopg import Connection

from app.auth.auth_schemas import ProjectUserDict
from app.auth.roles import mapper
from app.db.database import db_conn
<<<<<<< HEAD
from app.db.enums import HTTPStatus, TaskEvent
from app.db.models import DbTask, DbTaskEvent
from app.tasks import task_crud, task_schemas
=======
from app.db.enums import HTTPStatus
from app.db.models import DbTask, DbTaskEvent
from app.tasks import task_schemas
>>>>>>> 646d9e11
from app.tasks.task_deps import get_task

router = APIRouter(
    prefix="/tasks",
    tags=["tasks"],
    responses={404: {"description": "Not found"}},
)


@router.get("/", response_model=list[task_schemas.TaskOut])
async def read_tasks(
    project_id: int,
    db: Annotated[Connection, Depends(db_conn)],
    project_user: Annotated[ProjectUserDict, Depends(mapper)],
):
    """Get all task details for a project."""
    return await DbTask.all(db, project_id)


@router.post("/near_me", response_model=task_schemas.TaskOut)
async def get_tasks_near_me(
    lat: float, long: float, project_id: int = None, user_id: int = None
):
    """Get tasks near the requesting user."""
    return "Coming..."


@router.get("/{task_id}", response_model=task_schemas.TaskOut)
async def get_specific_task(
    task_id: int,
    db: Annotated[Connection, Depends(db_conn)],
    project_user: Annotated[ProjectUserDict, Depends(mapper)],
):
    """Get a specific task by it's ID."""
    try:
        return await DbTask.one(db, task_id)
    except KeyError as e:
        raise HTTPException(status_code=HTTPStatus.NOT_FOUND, detail=str(e)) from e


<<<<<<< HEAD
# TODO update this to be POST /project/{pid}/events ?
@router.post(
    "/{task_id}/new-status/{new_event}", response_model=task_schemas.TaskEventOut
)
=======
@router.post("/{task_id}/event", response_model=task_schemas.TaskEventOut)
>>>>>>> 646d9e11
async def add_new_task_event(
    task_id: int,
    new_event: task_schemas.TaskEventIn,
    project_user: Annotated[ProjectUserDict, Depends(mapper)],
<<<<<<< HEAD
    new_event: TaskEvent,
    db: Annotated[Connection, Depends(db_conn)],
):
    """Add a new event to the events table / update task status."""
    user_id = await get_uid(project_user.get("user"))
    return await task_crud.new_task_event(
        db,
        db_task.id,
        user_id,
        new_event,
    )


@router.post("/{task_id}/comment/", response_model=task_schemas.TaskEventOut)
async def add_task_comment(
    comment: str,
    db_task: Annotated[DbTask, Depends(get_task)],
    project_user: Annotated[ProjectUserDict, Depends(mapper)],
    db: Annotated[Connection, Depends(db_conn)],
):
    """Create a new task comment.

    Parameters:
        comment (str): The task comment to add.
        db_task (DbTask): The database task entry.
            Retrieving this ensures the task exists before updating.
        project_user (ProjectUserDict): The authenticated user.
        db (Connection): The database connection.

    Returns:
        TaskEventOut: The created task comment.
    """
    user_id = await get_uid(project_user.get("user"))
    new_comment = task_schemas.TaskEventIn(
        task_id=db_task.id,
        user_id=user_id,
        event=TaskEvent.COMMENT,
        comment=comment,
    )
    return await DbTaskEvent.create(db, new_comment)
=======
    db: Annotated[Connection, Depends(db_conn)],
):
    """Add a new event to the events table / update task status."""
    user_id = project_user.get("user").id
    log.info(f"Task {new_event.task_id} event: {new_event.event.name} by {user_id}")

    new_event.user_id = user_id
    new_event.task_id = task_id
    return await DbTaskEvent.create(db, new_event)
>>>>>>> 646d9e11


# FIXME this endpoint isn't used?
# @router.get("/activity/", response_model=list[task_schemas.TaskEventCount])
# async def task_activity(
#     project_id: int,
#     db: Annotated[Connection, Depends(db_conn)],
#     project_user: Annotated[ProjectUserDict, Depends(mapper)],
#     days: int = 10,
# ):
#     """Get the number of mapped or validated tasks on each day.

#     Return format:
#     [
#         {
#             date: DD/MM/YYYY,
#             validated: int,
#             mapped: int,
#         }
#     ]
#     """
#     return await task_crud.get_project_task_activity(db, project_id, days)


@router.get("/{task_id}/history/", response_model=list[task_schemas.TaskEventOut])
async def get_task_event_history(
    db: Annotated[Connection, Depends(db_conn)],
    db_task: Annotated[DbTask, Depends(get_task)],
    project_user: Annotated[ProjectUserDict, Depends(mapper)],
    days: int = 10,
    comments: bool = False,
):
    """Get the detailed history for a task."""
    return await DbTaskEvent.all(db, task_id=db_task.id, days=days, comments=comments)<|MERGE_RESOLUTION|>--- conflicted
+++ resolved
@@ -26,15 +26,9 @@
 from app.auth.auth_schemas import ProjectUserDict
 from app.auth.roles import mapper
 from app.db.database import db_conn
-<<<<<<< HEAD
-from app.db.enums import HTTPStatus, TaskEvent
-from app.db.models import DbTask, DbTaskEvent
-from app.tasks import task_crud, task_schemas
-=======
 from app.db.enums import HTTPStatus
 from app.db.models import DbTask, DbTaskEvent
 from app.tasks import task_schemas
->>>>>>> 646d9e11
 from app.tasks.task_deps import get_task
 
 router = APIRouter(
@@ -75,60 +69,11 @@
         raise HTTPException(status_code=HTTPStatus.NOT_FOUND, detail=str(e)) from e
 
 
-<<<<<<< HEAD
-# TODO update this to be POST /project/{pid}/events ?
-@router.post(
-    "/{task_id}/new-status/{new_event}", response_model=task_schemas.TaskEventOut
-)
-=======
 @router.post("/{task_id}/event", response_model=task_schemas.TaskEventOut)
->>>>>>> 646d9e11
 async def add_new_task_event(
     task_id: int,
     new_event: task_schemas.TaskEventIn,
     project_user: Annotated[ProjectUserDict, Depends(mapper)],
-<<<<<<< HEAD
-    new_event: TaskEvent,
-    db: Annotated[Connection, Depends(db_conn)],
-):
-    """Add a new event to the events table / update task status."""
-    user_id = await get_uid(project_user.get("user"))
-    return await task_crud.new_task_event(
-        db,
-        db_task.id,
-        user_id,
-        new_event,
-    )
-
-
-@router.post("/{task_id}/comment/", response_model=task_schemas.TaskEventOut)
-async def add_task_comment(
-    comment: str,
-    db_task: Annotated[DbTask, Depends(get_task)],
-    project_user: Annotated[ProjectUserDict, Depends(mapper)],
-    db: Annotated[Connection, Depends(db_conn)],
-):
-    """Create a new task comment.
-
-    Parameters:
-        comment (str): The task comment to add.
-        db_task (DbTask): The database task entry.
-            Retrieving this ensures the task exists before updating.
-        project_user (ProjectUserDict): The authenticated user.
-        db (Connection): The database connection.
-
-    Returns:
-        TaskEventOut: The created task comment.
-    """
-    user_id = await get_uid(project_user.get("user"))
-    new_comment = task_schemas.TaskEventIn(
-        task_id=db_task.id,
-        user_id=user_id,
-        event=TaskEvent.COMMENT,
-        comment=comment,
-    )
-    return await DbTaskEvent.create(db, new_comment)
-=======
     db: Annotated[Connection, Depends(db_conn)],
 ):
     """Add a new event to the events table / update task status."""
@@ -138,7 +83,6 @@
     new_event.user_id = user_id
     new_event.task_id = task_id
     return await DbTaskEvent.create(db, new_event)
->>>>>>> 646d9e11
 
 
 # FIXME this endpoint isn't used?
