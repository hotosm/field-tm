--- conflicted
+++ resolved
@@ -20,7 +20,6 @@
 import csv
 import json
 import os
-import uuid
 from io import BytesIO, StringIO
 from typing import Optional, Union
 from xml.etree.ElementTree import Element, SubElement
@@ -533,19 +532,11 @@
 
     # Parse the XML from BytesIO obj
     root = ElementTree.fromstring(form_data.getvalue())
-<<<<<<< HEAD
-    xform_id = uuid.uuid4()
-    # Update id attribute to equal the form name to be generated
-    xform_data = root.findall(".//xforms:data[@id]", namespaces)
-    for dt in xform_data:
-        dt.set("id", str(xform_id))
-=======
 
     xform_data = root.findall(".//xforms:data[@id]", namespaces)
     for dt in xform_data:
         # This sets the xFormId in ODK Central (the form reference via API)
         dt.set("id", category)
->>>>>>> 43d0bcdc
 
     # Update the form title (displayed in ODK Collect)
     existing_title = root.find(".//h:title", namespaces)
