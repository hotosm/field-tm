--- conflicted
+++ resolved
@@ -247,11 +247,7 @@
         """Add 🔒 (locked), ✅ (complete) or ❌ (invalid) emojis."""
         status = info.data.get("status", EntityState.READY.value)
         emojis = {
-<<<<<<< HEAD
-            str(EntityState.OPEN_IN_ODK.value): "🔒",
-=======
             str(EntityState.OPENED_IN_ODK.value): "🔒",
->>>>>>> 646d9e11
             str(EntityState.SURVEY_SUBMITTED.value): "✅",
             str(EntityState.MARKED_BAD.value): "❌",
         }
