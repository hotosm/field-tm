--- conflicted
+++ resolved
@@ -109,8 +109,6 @@
     return submission_crud.download_submission(db, project_id, task_id)
 
 
-<<<<<<< HEAD
-
 @router.get("/submission-points")
 async def submission_points(
     project_id: int,
@@ -126,9 +124,12 @@
     """
 
     return submission_crud.get_submission_points(db, project_id,task_id)
-=======
+
+
 @router.get("/generate-log")
-async def generate_log():
+async def generate_log(
+    project_id : int
+):
     """
     Get the contents of a log file in a log format.
 
@@ -143,11 +144,11 @@
     ### Example response
     """
 
-    # Open log file and return the content in the api
     try:
-        with open("log.log", "r") as f:
-            return f.read()
+        with open(f"{project_id}_generate.log", "r") as f:
+            lines = f.readlines()
+            last_100_lines = lines[-50:]
+            return ''.join(last_100_lines)
     except Exception as e:
         logger.error(e)
-        return "Error in generating log file"
->>>>>>> 002b8682
+        return "Error in generating log file"