--- conflicted
+++ resolved
@@ -903,6 +903,7 @@
             # Bulk insert the osm extracts into the db.
             db.bulk_insert_mappings(db_models.DbFeatures, feature_mappings)
 
+
             for poly in result.fetchall():
 
                 name = f"{prefix}_{category}_{poly.id}"
@@ -924,7 +925,6 @@
                 #xform_id_format
                 xform_id = f'{prefix}_{xform_title}_{poly.id}'.split('_')[2]
 
-<<<<<<< HEAD
 
                 # Get the features for this task.
                 # Postgis query to filter task inside this task outline and of this project
@@ -959,48 +959,6 @@
 
                 result = db.execute(query)
                 features = result.fetchone()[0]
-=======
-                outline = eval(poly.outline)
-
-                # Generating an osm extract from the underpass database.
-                pg = PostgresClient('https://raw-data-api0.hotosm.org/v1', "underpass")
-                outline = eval(poly.outline)
-
-                outline_geojson = pg.getFeatures(boundary = outline, 
-                                                    filespec = outfile,
-                                                    polygon = extractPolygon,
-                                                    # xlsfile =  f'{category}.xls' if not upload else xlsform,
-                                                    xlsfile = f'{category}.xls',
-                                                    category = category
-                                                    )
-
-                updated_outline_geojson = {
-                    "type": "FeatureCollection",
-                    "features": []}
-
-                # If the osm extracts contents does not have title, provide an empty text for that.
-                for feature in outline_geojson["features"]:
-                    feature["properties"]["title"] = ""
-
-                    # Insert the osm extracts into the database.
-                    feature_shape = shape(feature['geometry'])
-
-                    # If the centroid of the Polygon is not inside the outline, skip the feature.
-                    if(not shape(outline).contains(shape(feature_shape.centroid))):
-                        continue
-
-                    wkb_element = from_shape(feature_shape, srid=4326)
-                    feature_obj = db_models.DbFeatures(
-                        project_id=project_id,
-                        task_id=poly.id,
-                        category_title=category,
-                        geometry=wkb_element,
-                        properties=feature["properties"],
-                    )
-                    updated_outline_geojson['features'].append(feature)
-                    db.add(feature_obj)
-                    db.commit()
->>>>>>> a9f88eb2
 
                 # Update outfile containing osm extracts with the new geojson contents containing title in the properties.
                 with open(outfile, "w") as jsonfile:
@@ -1409,7 +1367,6 @@
         features = db.query(db_models.DbFeatures).filter(db_models.DbFeatures.project_id == project_id).all()
     return convert_to_project_features(features)
 
-
 async def get_extract_completion_count(
        project_id: int,
        db: Session 
