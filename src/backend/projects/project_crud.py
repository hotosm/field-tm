# Copyright (c) 2022, 2023 Humanitarian OpenStreetMap Team
#
# This file is part of FMTM.
#
#     FMTM is free software: you can redistribute it and/or modify
#     it under the terms of the GNU General Public License as published by
#     the Free Software Foundation, either version 3 of the License, or
#     (at your option) any later version.
#
#     FMTM is distributed in the hope that it will be useful,
#     but WITHOUT ANY WARRANTY; without even the implied warranty of
#     MERCHANTABILITY or FITNESS FOR A PARTICULAR PURPOSE.  See the
#     GNU General Public License for more details.
#
#     You should have received a copy of the GNU General Public License
#     along with FMTM.  If not, see <https:#www.gnu.org/licenses/>.
#


import io
import json
import os
from json import dumps, loads
from typing import List
from zipfile import ZipFile
import base64
import segno
from base64 import b64encode

import geoalchemy2
import geojson
import numpy as np
import shapely.wkb as wkblib
import sqlalchemy
from fastapi import HTTPException, UploadFile
from fastapi.logger import logger as logger
from osm_fieldwork.xlsforms import xlsforms_path
from shapely.geometry import Polygon, shape
from osm_fieldwork.OdkCentral import OdkAppUser
from shapely import wkt
from sqlalchemy import (
    column,
    insert,
    inspect,
    select,
    table,
)
from sqlalchemy.dialects.postgresql import insert
from sqlalchemy.orm import Session
from sqlalchemy.sql import text
from geojson import dump

from osm_fieldwork.xlsforms import xlsforms_path
from osm_fieldwork.make_data_extract import PostgresClient, OverpassClient

from ..db.postgis_utils import geometry_to_geojson, timestamp
from ..central import central_crud
from ..db import db_models
from ..tasks import tasks_crud
from ..users import user_crud


# from ..osm_fieldwork.make_data_extract import PostgresClient, OverpassClient
from . import project_schemas

# --------------
# ---- CRUD ----
# --------------

QR_CODES_DIR = "QR_codes/"
TASK_GEOJSON_DIR = "geojson/"


def get_projects(
    db: Session, user_id: int, skip: int = 0, limit: int = 100, db_objects: bool = False
):
    if user_id:
        db_projects = (
            db.query(db_models.DbProject)
            .filter(db_models.DbProject.author_id == user_id)
            .offset(skip)
            .limit(limit)
            .all()
        )
    else:

        db_projects = db.query(db_models.DbProject).offset(skip).limit(limit).all()
    if db_objects:
        return db_projects
    return convert_to_app_projects(db_projects)


def get_project_summaries(db: Session, user_id: int, skip: int = 0, limit: int = 100):
    # TODO: Just get summaries, something like:
    #     db_projects = db.query(db_models.DbProject).with_entities(
    #         db_models.DbProject.id,
    #         db_models.DbProject.priority,
    #         db_models.DbProject.total_tasks,
    #         db_models.DbProject.tasks_mapped,
    #         db_models.DbProject.tasks_validated,
    #         db_models.DbProject.tasks_bad_imagery,
    #     ).join(db_models.DbProject.project_info) \
    #         .with_entities(
    #             db_models.DbProjectInfo.name,
    #             db_models.DbProjectInfo.short_description) \
    #         .filter(
    #         db_models.DbProject.author_id == user_id).offset(skip).limit(limit).all()

    db_projects = get_projects(db, user_id, skip, limit, True)
    return convert_to_project_summaries(db_projects)


def get_project_by_id_w_all_tasks(db: Session, project_id: int):
    db_project = (
        db.query(db_models.DbProject)
        .filter(db_models.DbProject.id == project_id)
        .first()
    )

    return convert_to_app_project(db_project)


def get_project_by_id(db: Session, project_id: int):

    db_project = (
        db.query(db_models.DbProject)
        .filter(db_models.DbProject.id == project_id)
        .order_by(db_models.DbProject.id)
        .first()
    )
    return convert_to_app_project(db_project)


def get_project_info_by_id(db: Session, project_id: int):

    db_project_info = (
        db.query(db_models.DbProjectInfo)
        .filter(db_models.DbProjectInfo.project_id == project_id)
        .order_by(db_models.DbProjectInfo.project_id)
        .first()
    )
    return convert_to_app_project_info(db_project_info)


def delete_project_by_id(db: Session, project_id: int):
    try:
        db_project = (
            db.query(db_models.DbProject)
            .filter(db_models.DbProject.id == project_id)
            .order_by(db_models.DbProject.id)
            .first()
        )
        if db_project:
            db.delete(db_project)
            db.commit()
    except Exception as e:
        raise HTTPException(e)
    return f"Project {project_id} deleted"


def partial_update_project_info(
    db: Session, project_metadata: project_schemas.ProjectUpdate, project_id
    ):

    # Get the project from db
    db_project = get_project_by_id(db, project_id)

    # Raise an exception if project is not found.
    if not db_project:
        raise HTTPException(
            status_code=428, detail=f"Project with id {project_id} does not exist"
        )

    # Get project info
    db_project_info = get_project_info_by_id(db, project_id)

    # Update project informations 
    if project_metadata.name:
        db_project.project_name_prefix = project_metadata.name
        db_project_info.name = project_metadata.name
    if project_metadata.description:
        db_project_info.description=project_metadata.description
    if project_metadata.short_description:
        db_project_info.short_description=project_metadata.short_description

    db.commit()
    db.refresh(db_project)

    return convert_to_app_project(db_project)


def update_project_info(
    db: Session, project_metadata: project_schemas.BETAProjectUpload, project_id
    ):
    user = project_metadata.author
    project_info_1 = project_metadata.project_info

    # verify data coming in
    if not user:
        raise HTTPException("No user passed in")
    if not project_info_1:
        raise HTTPException("No project info passed in")

    # get db user
    db_user = user_crud.get_user(db, user.id)
    if not db_user:
        raise HTTPException(
            status_code=400, detail=f"User {user.username} does not exist"
        )

    # verify project exists in db
    db_project = get_project_by_id(db, project_id)
    if not db_project:
        raise HTTPException(
            status_code=428, detail=f"Project with id {project_id} does not exist"
        )

    # Project meta informations
    project_info_1 = project_metadata.project_info

    # Update author of the project
    db_project.author = db_user
    db_project.project_name_prefix = project_info_1.name

    # get project info
    db_project_info = get_project_info_by_id(db, project_id)

    # Update projects meta informations (name, descriptions)
    db_project_info.name = project_info_1.name
    db_project_info.short_description=project_info_1.short_description
    db_project_info.description=project_info_1.description

    db.commit()
    db.refresh(db_project)

    return convert_to_app_project(db_project)


def create_project_with_project_info(
    db: Session, project_metadata: project_schemas.BETAProjectUpload, project_id
):
    user = project_metadata.author
    project_info_1 = project_metadata.project_info
    xform_title = project_metadata.xform_title
    odk_credentials = project_metadata.odk_central
    # verify data coming in
    if not user:
        raise HTTPException("No user passed in")
    if not project_info_1:
        raise HTTPException("No project info passed in")

    # get db user
    db_user = user_crud.get_user(db, user.id)
    if not db_user:
        raise HTTPException(
            status_code=400, detail=f"User {user.username} does not exist"
        )
    # TODO: get this from logged in user, return 403 (forbidden) if not authorized

    # create new project
    db_project = db_models.DbProject(
        author=db_user,
        odkid=project_id,
        project_name_prefix=project_info_1.name,
        xform_title= xform_title,
        odk_central_url = odk_credentials.odk_central_url,
        odk_central_user = odk_credentials.odk_central_user,
        odk_central_password = odk_credentials.odk_central_password,

        # country=[project_metadata.country],
        # location_str=f"{project_metadata.city}, {project_metadata.country}",
    )
    db.add(db_project)

    # add project info (project id needed to create project info)
    db_project_info = db_models.DbProjectInfo(
        project=db_project,
        name=project_info_1.name,
        short_description=project_info_1.short_description,
        description=project_info_1.description,
    )
    db.add(db_project_info)

    db.commit()
    db.refresh(db_project)

    return convert_to_app_project(db_project)


def upload_xlsform(
    db: Session,
    project_id: int,
    xlsform: str,
    name: str,
):
    try:
        forms = table(
            "xlsforms", column("title"), column("xls"), column("xml"), column("id")
        )
        ins = insert(forms).values(title=name, xls=xlsform)
        sql = ins.on_conflict_do_update(
            constraint="xlsforms_title_key", set_=dict(title=name, xls=xlsform)
        )
        db.execute(sql)
        db.commit()
        return True
    except Exception as e:
        raise HTTPException(status=400, detail={'message':str(e)})


def update_multi_polygon_project_boundary(
    db: Session,
    project_id: int,
    boundary: str,        
):
    """
        This function receives the project_id and boundary as a parameter
        and creates a task for each polygon in the database. 
        This function also creates a project outline from the multiple polygons received.
    """

    try:
        """ verify project exists in db """
        db_project = get_project_by_id(db, project_id)
        if not db_project:
            logger.error(f"Project {project_id} doesn't exist!")
            return False

        """Update the boundary polyon on the database."""
        polygons = boundary["features"]
        for polygon in polygons:

            """Use a lambda function to remove the "z" dimension from each coordinate in the feature's geometry """
            remove_z_dimension = lambda coord: coord.pop() if len(coord) == 3 else None

            """ Apply the lambda function to each coordinate in its geometry """
            list(map(remove_z_dimension, polygon['geometry']['coordinates'][0]))

            db_task = db_models.DbTask(
                project_id=project_id,
                outline=wkblib.dumps(shape(polygon["geometry"]), hex=True),
                project_task_index=1,
            )
            db.add(db_task)
            db.commit()

            """ Id is passed in the task_name too. """
            db_task.project_task_name = str(db_task.id)
            db.commit()

        """ Generate project outline from tasks """
        # query = f'''SELECT ST_AsText(ST_Buffer(ST_Union(outline), 0.5, 'endcap=round')) as oval_envelope
        #            FROM tasks 
        #           where project_id={project_id};'''

        query = f'''SELECT ST_AsText(ST_ConvexHull(ST_Collect(outline)))
                    FROM tasks
                    WHERE project_id={project_id};'''
        result = db.execute(query)
        data = result.fetchone()

        db_project.outline = data[0]
        db_project.centroid = (wkt.loads(data[0])).centroid.wkt
        db.commit()
        db.refresh(db_project)
        logger.debug("Added project boundary!")

        return True
    except Exception as e:
        raise HTTPException(e)


def update_project_boundary(
    db: Session,
    project_id: int,
    boundary: str,
    dimension : int
):
    """Use a lambda function to remove the "z" dimension from each coordinate in the feature's geometry """
    remove_z_dimension = lambda coord: coord.pop() if len(coord) == 3 else None

    """ Apply the lambda function to each coordinate in its geometry """
    for feature in boundary['features']:
        list(map(remove_z_dimension, feature['geometry']['coordinates'][0]))

    """Update the boundary polyon on the database."""
    outline = shape(boundary["features"][0]["geometry"])

    # verify project exists in db
    db_project = get_project_by_id(db, project_id)
    if not db_project:
        logger.error(f"Project {project_id} doesn't exist!")
        return False

    db_project.outline = outline.wkt
    db_project.centroid = outline.centroid.wkt

    db.commit()
    db.refresh(db_project)
    logger.debug("Added project boundary!")

    result = create_task_grid(db, project_id=project_id, delta=dimension)

    tasks = eval(result)
    for poly in tasks["features"]:
        logger.debug(poly)
        task_name = str(poly['properties']['id'])
        db_task = db_models.DbTask(
            project_id=project_id,
            project_task_name=task_name,
            outline=wkblib.dumps(shape(poly["geometry"]), hex=True),
            # qr_code=db_qr,
            # qr_code_id=db_qr.id,
            # project_task_index=feature["properties"]["fid"],
            project_task_index=1,
            # geometry_geojson=geojson.dumps(task_geojson),
            # initial_feature_count=len(task_geojson["features"]),
        )
        db.add(db_task)
        db.commit()

        # FIXME: write to tasks table
    return True


def update_project_with_zip(
    db: Session,
    project_id: int,
    project_name_prefix: str,
    task_type_prefix: str,
    uploaded_zip: UploadFile,
):
    # TODO: ensure that logged in user is user who created this project, return 403 (forbidden) if not authorized

    # ensure file upload is zip
    if uploaded_zip.content_type not in [
        "application/zip",
        "application/zip-compressed",
        "application/x-zip-compressed",
    ]:
        raise HTTPException(
            status_code=415,
            detail=f"File must be a zip. Uploaded file was {uploaded_zip.content_type}",
        )

    with ZipFile(io.BytesIO(uploaded_zip.file.read()), "r") as zip:
        # verify valid zip file
        bad_file = zip.testzip()
        if bad_file:
            raise HTTPException(
                status_code=400, detail=f"Zip contained a bad file: {bad_file}"
            )

        # verify zip includes top level files & directories
        listed_files = zip.namelist()

        if QR_CODES_DIR not in listed_files:
            raise HTTPException(
                status_code=400,
                detail=f"Zip must contain directory named {QR_CODES_DIR}",
            )

        if TASK_GEOJSON_DIR not in listed_files:
            raise HTTPException(
                status_code=400,
                detail=f"Zip must contain directory named {TASK_GEOJSON_DIR}",
            )

        outline_filename = f"{project_name_prefix}.geojson"
        if outline_filename not in listed_files:
            raise HTTPException(
                status_code=400,
                detail=f'Zip must contain file named "{outline_filename}" that contains a FeatureCollection outlining the project',
            )

        task_outlines_filename = f"{project_name_prefix}_polygons.geojson"
        if task_outlines_filename not in listed_files:
            raise HTTPException(
                status_code=400,
                detail=f'Zip must contain file named "{task_outlines_filename}" that contains a FeatureCollection where each Feature outlines a task',
            )

        # verify project exists in db
        db_project = get_project_by_id(db, project_id)
        if not db_project:
            raise HTTPException(
                status_code=428, detail=f"Project with id {project_id} does not exist"
            )

        # add prefixes
        db_project.project_name_prefix = project_name_prefix
        db_project.task_type_prefix = task_type_prefix

        # generate outline from file and add to project
        outline_shape = get_outline_from_geojson_file_in_zip(
            zip, outline_filename, f"Could not generate Shape from {outline_filename}"
        )
        db_project.outline = outline_shape.wkt
        db_project.centroid = outline_shape.centroid.wkt

        # get all task outlines from file
        project_tasks_feature_collection = get_json_from_zip(
            zip,
            task_outlines_filename,
            f"Could not generate FeatureCollection from {task_outlines_filename}",
        )

        # generate task for each feature
        try:
            task_count = 0
            db_project.total_tasks = len(project_tasks_feature_collection["features"])
            for feature in project_tasks_feature_collection["features"]:
                task_name = feature["properties"]["task"]

                # generate and save qr code in db
                qr_filename = (
                    f"{project_name_prefix}_{task_type_prefix}__{task_name}.png"
                )
                db_qr = get_dbqrcode_from_file(
                    zip,
                    QR_CODES_DIR + qr_filename,
                    f"QRCode for task {task_name} does not exist. File should be in {qr_filename}",
                )
                db.add(db_qr)

                # save outline
                task_outline_shape = get_shape_from_json_str(
                    feature,
                    f"Could not create task outline for {task_name} using {feature}",
                )

                # extract task geojson
                task_geojson_filename = (
                    f"{project_name_prefix}_{task_type_prefix}__{task_name}.geojson"
                )
                task_geojson = get_json_from_zip(
                    zip,
                    TASK_GEOJSON_DIR + task_geojson_filename,
                    f"Geojson for task {task_name} does not exist",
                )

                # generate qr code id first
                db.flush()
                # save task in db
                task = db_models.DbTask(
                    project_id=project_id,
                    project_task_index=feature["properties"]["fid"],
                    project_task_name=task_name,
                    qr_code=db_qr,
                    qr_code_id=db_qr.id,
                    outline=task_outline_shape.wkt,
                    # geometry_geojson=json.dumps(task_geojson),
                    initial_feature_count=len(task_geojson["features"]),
                )
                db.add(task)

                # for error messages
                task_count = task_count + 1
            db_project.last_updated = timestamp()

            db.commit()
            # should now include outline, geometry and tasks
            db.refresh(db_project)

            return db_project

        # Exception was raised by app logic and has an error message, just pass it along
        except HTTPException as e:
            raise e

        # Unexpected exception
        except Exception as e:
            raise HTTPException(
                status_code=500,
                detail=f"{task_count} tasks were created before the following error was thrown: {e}, on feature: {feature}",
            )


# ---------------------------
# ---- SUPPORT FUNCTIONS ----
# ---------------------------


def read_xlsforms(
    db: Session,
    directory: str,
):
    """Read the list of XLSForms from the disk."""
    xlsforms = list()
    for xls in os.listdir(directory):
        if xls.endswith(".xls") or xls.endswith(".xlsx"):
            xlsforms.append(xls)
    logger.info(xls)
    inspect(db_models.DbXForm)
    forms = table(
        "xlsforms", column("title"), column("xls"), column("xml"), column("id")
    )
    # x = Table('xlsforms', MetaData())
    # x.primary_key.columns.values()

    for xlsform in xlsforms:
        infile = f"{directory}/{xlsform}"
        if os.path.getsize(infile) <= 0:
            logger.warning(f"{infile} is empty!")
            continue
        xls = open(infile, "rb")
        name = xlsform.split(".")[0]
        data = xls.read()
        xls.close()
        # logger.info(xlsform)
        ins = insert(forms).values(title=name, xls=data)
        sql = ins.on_conflict_do_update(
            constraint="xlsforms_title_key", set_=dict(title=name, xls=data)
        )
        db.execute(sql)
        db.commit()

    return xlsforms



def get_odk_id_for_project(
        db: Session,
        project_id:int
        ):
    
    """
    Get the odk project id for the fmtm project id
    """
    
    project = table(
        "projects", 
        column("odkid"),
    )

    where = f"id={project_id}"
    sql = select(project).where(text(where))
    logger.info(str(sql))
    result = db.execute(sql)

    # There should only be one match
    if result.rowcount != 1:
        logger.warning(str(sql))
        return False
    project_info = result.first()
    return project_info.odkid


async def generate_appuser_files(
    db: Session,
    # dbname: str,
    category: str,
    project_id: int,
    custom_form: bool,
    upload: UploadFile
):
    """
        Generate the files for each appuser, the qrcode, the new XForm,
        and the OSM data extract.
    """

    # Get the project table contents.
    project = table(
        "projects", column("project_name_prefix"), 
        column("xform_title"), 
        column("id"), 
        column("odkid"),
        column("odk_central_url"),
        column("odk_central_user"),
        column("odk_central_password"),
    )
    where = f"id={project_id}"
    sql = select(project).where(text(where))
    result = db.execute(sql)

    # There should only be one match
    if result.rowcount != 1:
        logger.warning(str(sql))
        if result.rowcount < 1:
            raise HTTPException(status_code=400, detail="Project not found")
        else:
            raise HTTPException(status_code=400, detail="Multiple projects found")

    one = result.first()
    if one:
        prefix = one.project_name_prefix
        if not one.xform_title:
            xform_title = category
        else:
            xform_title = one.xform_title
        task = table("tasks", column("outline"), column("id"))
        where = f"project_id={project_id}"
        sql = select(
            task.c.id,
            geoalchemy2.functions.ST_AsGeoJSON(task.c.outline).label("outline"),
        ).where(text(where))
        result = db.execute(sql)

        # Get odk project id, and odk credentials from project. 
        odk_id = one.odkid
        odk_credentials={
            'odk_central_url' : one.odk_central_url,
            'odk_central_user' : one.odk_central_user,
            'odk_central_password' : one.odk_central_password
        }

        if custom_form:
            # If custom_form is passed as true, xls form is required.
            if not upload:
                raise HTTPException(status_code=400, detail="Provide an xls file for the form")

            # Validating for .XLS File.
            file_ext = os.path.splitext(upload.filename)[1]
            allowed_extensions = ['.xls']
            if file_ext not in allowed_extensions:
                raise HTTPException(status_code=400, detail="Provide a valid .xls file")

            # Read the contents of the xls file and write it into tmp file.
            contents = await upload.read()
            xlsform = f"/tmp/custom_form.xls"

            with open(xlsform, "wb") as f:
                f.write(contents)
        else:
            xlsform = f"{xlsforms_path}/{xform_title}.xls"

        for poly in result.fetchall():
            name = f"{prefix}_{category}_{poly.id}"

            # Create an app user for the task
            appuser = central_crud.create_appuser(odk_id, name, odk_credentials)

            # If app user could not be created, raise an exception.
            if not appuser:
                logger.error(f"Couldn't create appuser for project {project_id}")
                raise HTTPException(status_code=400, detail="Could not create appuser")

            #prefix should be sent instead of name
            create_qr = create_qrcode(db, odk_id, appuser.json()["token"], prefix, odk_credentials)

            xform = f"/tmp/{prefix}_{xform_title}_{poly.id}.xml"        # This file will store xml contents of an xls form.
            outfile = f"/tmp/{prefix}_{xform_title}_{poly.id}.geojson"  # This file will store osm extracts

            #xform_id_format
            xform_id = f'{prefix}_{xform_title}_{poly.id}'.split('_')[2]

            outline = eval(poly.outline)

            # Generating an osm extract from the underpass database.
            pg = PostgresClient('https://raw-data-api0.hotosm.org/v1', "underpass")
            outline = eval(poly.outline)
<<<<<<< HEAD
            outline_geojson = pg.getFeatures(outline, outfile,category)
=======
            outline_geojson = pg.getFeatures(outline, outfile)

            # If the osm extracts contents does not have title, provide an empty text for that.
>>>>>>> 6a1496ca
            for feature in outline_geojson["features"]:
                feature["properties"]["title"] = ""

            # Update outfile containing osm extracts with the new geojson contents containing title in the properties.
            with open(outfile, "w") as jsonfile:
                jsonfile.truncate(0)  # clear the contents of the file
                dump(outline_geojson, jsonfile)

            outfile = central_crud.generate_updated_xform(db, poly.id, xlsform, xform)

            # Update tasks table qith qr_Code id
            task = tasks_crud.get_task(db, poly.id)
            task.qr_code_id = create_qr['qr_code_id']
            db.commit()
            db.refresh(task)
            
            # Create an odk xform
            result = central_crud.create_odk_xform(odk_id, poly.id, outfile, odk_credentials)

            # Update the user role for the created xform.
            try:
                # Pass odk credentials
                if odk_credentials:
                    url = odk_credentials['odk_central_url']
                    user = odk_credentials['odk_central_user']
                    pw = odk_credentials['odk_central_password']
                    odk_app = OdkAppUser(url, user, pw)
                else:
                    odk_app = central_crud.appuser

                odk_app.updateRole(projectId=one[3], 
                                xmlFormId=xform_id, 
                                actorId=appuser.json()["id"])
            except Exception as e:
                logger.warning(str(e))


def create_qrcode(
    db: Session,
    project_id: int,
    token: str,
    project_name: str,
    odk_credentials: dict = None
):
    #Make QR code for an app_user.
    qrcode = central_crud.create_QRCode(project_id, token, project_name, odk_credentials)
    qrcode = segno.make(qrcode, micro=False)
    image_name = f"{project_name}.png"
    with open(image_name, "rb") as f:
        base64_data = b64encode(f.read()).decode()
    qr_code_text = base64.b64decode(base64_data)
    qrdb = db_models.DbQrCode(
        image=qr_code_text,
        filename = image_name
    )
    db.add(qrdb)
    db.commit()
    codes = table("qr_code", column("id"))
    sql = select(sqlalchemy.func.count(codes.c.id))
    result = db.execute(sql)
    rows = result.fetchone()[0]
    return {"data": qrcode, "id": rows + 1,"qr_code_id":qrdb.id}


def download_geometry(
    db: Session,
    project_id: int,
    download_type: bool,
):
    """Download the project or task boundaries from the database."""
    data = list()
    if not download_type:
        projects = table("projects", column("outline"), column("id"))
        where = f"projects.id={project_id}"
        sql = select(geoalchemy2.functions.ST_AsGeoJSON(projects.c.outline)).where(
            text(where)
        )
        result = db.execute(sql)
        # There should only be one match
        if result.rowcount != 1:
            logger.warning(str(sql))
            return False
        row = eval(result.first()[0])
        row["id"] = project_id
        data.append(row)
    else:
        task = table("tasks", column("outline"), column("project_id"), column("id"))
        where = f"project_id={project_id}"
        sql = select(
            task.c.id,
            geoalchemy2.functions.ST_AsGeoJSON(task.c.outline).label("outline"),
        ).where(text(where))
        result = db.execute(sql)
        for item in result.fetchall():
            poly = eval(item.outline)
            poly["id"] = item.id
            data.append(poly)
    collection = geojson.FeatureCollection(data)
    out = dumps(collection)

    return {"filespec": out}


def create_task_grid(db: Session, project_id: int, delta:int):
    try:
        # Query DB for project AOI
        projects = table("projects", column("outline"), column("id"))
        where = f"projects.id={project_id}"
        sql = select(geoalchemy2.functions.ST_AsGeoJSON(projects.c.outline)).where(
            text(where)
        )
        result = db.execute(sql)
        # There should only be one match
        if result.rowcount != 1:
            logger.warning(str(sql))
            return False
        data = result.fetchall()
        boundary = shape(loads(data[0][0]))
        minx, miny, maxx, maxy = boundary.bounds

        # 1 degree = 111139 m
        value = delta/111139

        nx = int((maxx - minx) / value)
        ny = int((maxy - miny) / value)
        gx, gy = np.linspace(minx, maxx, nx), np.linspace(miny, maxy, ny)
        grid = list()

        id = 0
        for i in range(len(gx) - 1):
            for j in range(len(gy) - 1):
                poly = Polygon(
                    [
                        [gx[i], gy[j]],
                        [gx[i], gy[j + 1]],
                        [gx[i + 1], gy[j + 1]],
                        [gx[i + 1], gy[j]],
                        [gx[i], gy[j]],
                    ]
                )
                # FIXME: this should clip the features that intersect with the
                # boundary.
                if boundary.contains(poly):
                    feature = geojson.Feature(geometry=poly, properties={"id": str(id)})
                    id += 1
                    grid.append(feature)
        collection = geojson.FeatureCollection(grid)
        # jsonout = open("tmp.geojson", 'w')
        # out = dump(collection, jsonout)
        out = dumps(collection)

        # If project outline cannot be divided into multiple tasks,
        #   whole boundary is made into a single task.
        result = json.loads(out)
        if len(result['features']) == 0:
            geom = loads(data[0][0])
            out = {
                "type": "FeatureCollection",
                "features": [
                    {
                            "type": "Feature",
                            "geometry": geom,
                            "properties": {"id":project_id},
                        }
                        ]
                    }
            out = json.dumps(out)

    except Exception as e:
        logger.error(e)

    return out


def get_json_from_zip(zip, filename: str, error_detail: str):
    try:
        with zip.open(filename) as file:
            data = file.read()
            return json.loads(data)
    except Exception as e:
        raise HTTPException(status_code=400, detail=f"{error_detail} ----- Error: {e}")


def get_outline_from_geojson_file_in_zip(
    zip, filename: str, error_detail: str, feature_index: int = 0
):
    try:
        with zip.open(filename) as file:
            data = file.read()
            json_dump = json.loads(data)
            feature_collection = geojson.FeatureCollection(json_dump)
            feature = feature_collection["features"][feature_index]
            geom = feature["geometry"]
            shape_from_geom = shape(geom)
            return shape_from_geom
    except Exception as e:
        raise HTTPException(
            status_code=400,
            detail=f"{error_detail} ----- Error: {e} ----",
        )


def get_shape_from_json_str(feature: str, error_detail: str):
    try:
        geom = feature["geometry"]
        return shape(geom)
    except Exception as e:
        raise HTTPException(
            status_code=400,
            detail=f"{error_detail} ----- Error: {e} ---- Json: {feature}",
        )


def get_dbqrcode_from_file(zip, qr_filename: str, error_detail: str):
    try:
        with zip.open(qr_filename) as qr_file:
            binary_qrcode = qr_file.read()
            if binary_qrcode:
                return db_models.DbQrCode(
                    filename=qr_filename,
                    image=binary_qrcode,
                )
            else:
                raise HTTPException(
                    status_code=400, detail=f"{qr_filename} is an empty file"
                )
    except Exception as e:
        raise HTTPException(status_code=400, detail=f"{error_detail} ----- Error: {e}")


# --------------------
# ---- CONVERTERS ----
# --------------------

# TODO: write tests for these


def convert_to_app_project(db_project: db_models.DbProject):
    if db_project:
        app_project: project_schemas.Project = db_project

        if db_project.outline:
            app_project.outline_geojson = geometry_to_geojson(db_project.outline)

        app_project.project_tasks = tasks_crud.convert_to_app_tasks(db_project.tasks)

        return app_project
    else:
        return None


def convert_to_app_project_info(db_project_info: db_models.DbProjectInfo):
    if db_project_info:
        app_project_info: project_schemas.ProjectInfo = db_project_info
        return app_project_info
    else:
        return None


def convert_to_app_projects(db_projects: List[db_models.DbProject]):
    if db_projects and len(db_projects) > 0:
        app_projects = []
        for project in db_projects:
            if project:
                app_projects.append(convert_to_app_project(project))
        app_projects_without_nones = [i for i in app_projects if i is not None]
        return app_projects_without_nones
    else:
        return []


def convert_to_project_summary(db_project: db_models.DbProject):
    if db_project:
        summary: project_schemas.ProjectSummary = db_project

        if db_project.project_info and len(db_project.project_info) > 0:
            default_project_info = next(
                ( x for x in db_project.project_info ),
                None,
            )
            # default_project_info = project_schemas.ProjectInfo
            summary.title = default_project_info.name
            summary.description = default_project_info.short_description

        summary.num_contributors = (
            db_project.tasks_mapped + db_project.tasks_validated
        )  # TODO: get real number of contributors

        return summary
    else:
        return None


def convert_to_project_summaries(db_projects: List[db_models.DbProject]):
    if db_projects and len(db_projects) > 0:
        project_summaries = []
        for project in db_projects:
            if project:
                project_summaries.append(convert_to_project_summary(project))
        app_projects_without_nones = [i for i in project_summaries if i is not None]
        return app_projects_without_nones
    else:
        return []


def get_organisations(
    db: Session,
):
    db_organisation = ( 
        db.query(db_models.DbOrganisation)
        .all()
    )
    return db_organisation


def create_organization(
    db: Session,
    org: project_schemas.Organisation
):
     # create new project
    db_organization = db_models.DbOrganisation(
        name=org.name,
        slug=org.slug,
        logo=org.logo,
        description= org.description,
        url= org.url,
        type= org.type,
    )
    db.add(db_organization)
    db.commit()
    db.refresh(db_organization)

    return True<|MERGE_RESOLUTION|>--- conflicted
+++ resolved
@@ -749,13 +749,9 @@
             # Generating an osm extract from the underpass database.
             pg = PostgresClient('https://raw-data-api0.hotosm.org/v1', "underpass")
             outline = eval(poly.outline)
-<<<<<<< HEAD
-            outline_geojson = pg.getFeatures(outline, outfile,category)
-=======
             outline_geojson = pg.getFeatures(outline, outfile)
 
             # If the osm extracts contents does not have title, provide an empty text for that.
->>>>>>> 6a1496ca
             for feature in outline_geojson["features"]:
                 feature["properties"]["title"] = ""
 
