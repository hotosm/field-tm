--
-- PostgreSQL database dump
--

-- Dumped from database version 14.9
-- Dumped by pg_dump version 15.3 (Debian 15.3-0+deb12u1)

-- Started on 2023-10-05 12:55:27 UTC


-- Setup

SET statement_timeout = 0;
SET lock_timeout = 0;
SET idle_in_transaction_session_timeout = 0;
SET client_encoding = 'UTF8';
SET TIME ZONE 'UTC';
SET standard_conforming_strings = on;
SELECT pg_catalog.set_config('search_path', '', false);
SET check_function_bodies = false;
SET xmloption = content;
SET client_min_messages = warning;
SET row_security = off;

ALTER SCHEMA public OWNER TO fmtm;

-- PostGIS

CREATE SCHEMA IF NOT EXISTS tiger;
ALTER SCHEMA tiger OWNER TO fmtm;

CREATE SCHEMA IF NOT EXISTS tiger_data;
ALTER SCHEMA tiger_data OWNER TO fmtm;

CREATE SCHEMA IF NOT EXISTS topology;
ALTER SCHEMA topology OWNER TO fmtm;

CREATE EXTENSION IF NOT EXISTS fuzzystrmatch WITH SCHEMA public;
CREATE EXTENSION IF NOT EXISTS postgis WITH SCHEMA public;
CREATE EXTENSION IF NOT EXISTS postgis_tiger_geocoder WITH SCHEMA tiger;
CREATE EXTENSION IF NOT EXISTS postgis_topology WITH SCHEMA topology;
-- Required for fmtm-splitter PostGIS StraightSkeleton usage
CREATE EXTENSION IF NOT EXISTS postgis_sfcgal WITH SCHEMA public;


-- Enums

CREATE TYPE public.backgroundtaskstatus AS ENUM (
    'PENDING',
    'FAILED',
    'RECEIVED',
    'SUCCESS'
);
ALTER TYPE public.backgroundtaskstatus OWNER TO fmtm;

CREATE TYPE public.mappinglevel AS ENUM (
    'BEGINNER',
    'INTERMEDIATE',
    'ADVANCED'
);
ALTER TYPE public.mappinglevel OWNER TO fmtm;

CREATE TYPE public.organisationtype AS ENUM (
    'FREE',
    'DISCOUNTED',
    'FULL_FEE'
);
ALTER TYPE public.organisationtype OWNER TO fmtm;

CREATE TYPE public.projectpriority AS ENUM (
    'MEDIUM',
    'LOW',
    'HIGH',
    'URGENT'
);
ALTER TYPE public.projectpriority OWNER TO fmtm;

CREATE TYPE public.projectstatus AS ENUM (
    'ARCHIVED',
    'PUBLISHED',
    'DRAFT'
);
ALTER TYPE public.projectstatus OWNER TO fmtm;

CREATE TYPE public.userrole AS ENUM (
    'READ_ONLY',
    'MAPPER',
    'ADMIN'
);
ALTER TYPE public.userrole OWNER TO fmtm;

CREATE TYPE public.projectrole AS ENUM (
    'MAPPER',
    'VALIDATOR',
    'FIELD_MANAGER',
    'ASSOCIATE_PROJECT_MANAGER',
    'PROJECT_MANAGER'
);
ALTER TYPE public.projectrole OWNER TO fmtm;

CREATE TYPE public.projectvisibility AS ENUM (
    'PUBLIC',
    'PRIVATE',
    'INVITE_ONLY'
);
ALTER TYPE public.projectvisibility OWNER TO fmtm;

CREATE TYPE public.tasksplittype AS ENUM (
    'DIVIDE_ON_SQUARE',
    'CHOOSE_AREA_AS_TASK',
    'TASK_SPLITTING_ALGORITHM'
);
ALTER TYPE public.tasksplittype OWNER TO fmtm;

CREATE TYPE public.communitytype AS ENUM (
    'OSM_COMMUNITY',
    'COMPANY',
    'NON_PROFIT',
    'UNIVERSITY',
    'OTHER'
);
ALTER TYPE public.communitytype OWNER TO fmtm;

CREATE TYPE public.taskevent AS ENUM (
    'MAP',
    'FINISH',
    'VALIDATE',
    'GOOD',
    'BAD',
    'CONFLATE',
    'SPLIT',
    'MERGE',
    'ASSIGN',
    'COMMENT'
);
ALTER TYPE public.taskevent OWNER TO fmtm;

CREATE TYPE public.mappingstate AS ENUM (
    'UNLOCKED_TO_MAP',
    'LOCKED_FOR_MAPPING',
    'UNLOCKED_TO_VALIDATE',
    'LOCKED_FOR_VALIDATION',
    'UNLOCKED_DONE',
    'CONFLATED'
);
ALTER TYPE public.mappingstate OWNER TO fmtm;

CREATE TYPE public.entitystate AS ENUM (
    'READY',
    'OPENED_IN_ODK',
    'SURVEY_SUBMITTED',
    'MARKED_BAD'
);
ALTER TYPE public.entitystate OWNER TO fmtm;

CREATE TYPE public.geomstatus AS ENUM (
    'BAD',
    'NEW'
);
ALTER TYPE public.geomstatus OWNER TO fmtm;

CREATE TYPE public.geomtype AS ENUM (
    'POINT',
    'POLYLINE',
    'POLYGON'
);
ALTER TYPE public.geomtype OWNER TO fmtm;

-- Extra

SET default_tablespace = '';
SET default_table_access_method = heap;


-- Tables

CREATE TABLE public._migrations (
    script_name text,
    date_executed timestamp with time zone
);
ALTER TABLE public._migrations OWNER TO fmtm;


-- Note we use UUID for interoperability with external databases,
-- such as PGLite or other microservices
CREATE TABLE public.background_tasks (
    id UUID NOT NULL DEFAULT gen_random_uuid(),
    name character varying,
    project_id integer,
    status public.backgroundtaskstatus NOT NULL DEFAULT 'PENDING',
    message character varying
);
ALTER TABLE public.background_tasks OWNER TO fmtm;


-- Note we use UUID for interoperability with external databases,
-- such as PGLite or other microservices
CREATE TABLE public.basemaps (
    id UUID NOT NULL DEFAULT gen_random_uuid(),
    project_id integer,
    status public.backgroundtaskstatus NOT NULL,
    url character varying,
    tile_source character varying,
    background_task_id character varying,
    created_at timestamp with time zone DEFAULT now()
);
ALTER TABLE public.basemaps OWNER TO fmtm;


CREATE TABLE public.organisation_managers (
    organisation_id integer NOT NULL,
    user_id integer NOT NULL
);
ALTER TABLE public.organisation_managers OWNER TO fmtm;


CREATE TABLE public.organisations (
    id integer NOT NULL,
    name character varying(512) NOT NULL,
    slug character varying(255) NOT NULL,
    logo character varying,
    description character varying,
    url character varying,
    type public.organisationtype DEFAULT 'FREE',
    community_type public.communitytype DEFAULT 'OSM_COMMUNITY',
    created_by integer,
    associated_email character varying,
    approved BOOLEAN DEFAULT false,
    odk_central_url character varying,
    odk_central_user character varying,
    odk_central_password character varying,
    created_at timestamp with time zone NOT NULL DEFAULT now()
);
ALTER TABLE public.organisations OWNER TO fmtm;
CREATE SEQUENCE public.organisations_id_seq
AS integer
START WITH 1
INCREMENT BY 1
NO MINVALUE
NO MAXVALUE
CACHE 1;
ALTER TABLE public.organisations_id_seq OWNER TO fmtm;
ALTER SEQUENCE public.organisations_id_seq OWNED BY public.organisations.id;


CREATE TABLE public.projects (
    id integer NOT NULL,
    organisation_id integer,
    odkid integer,
    author_id integer,
    name character varying,
    short_description character varying,
    description character varying,
    per_task_instructions character varying,
    slug character varying,
    location_str character varying,
    outline public.GEOMETRY (POLYGON, 4326),
    status public.projectstatus NOT NULL DEFAULT 'DRAFT',
    total_tasks integer,
    xform_category character varying,
    xlsform_content bytea,
    odk_form_id character varying,
    visibility public.projectvisibility NOT NULL DEFAULT 'PUBLIC',
    mapper_level public.mappinglevel NOT NULL DEFAULT 'INTERMEDIATE',
    priority public.projectpriority DEFAULT 'MEDIUM',
    featured boolean DEFAULT false,
    due_date timestamp with time zone,
    changeset_comment character varying,
    odk_central_url character varying,
    odk_central_user character varying,
    odk_central_password character varying,
    odk_token character varying,
    data_extract_type character varying,
    data_extract_url character varying,
    task_split_type public.tasksplittype,
    task_split_dimension smallint,
    task_num_buildings smallint,
    hashtags character varying [],
    custom_tms_url character varying,
    geo_restrict_force_error boolean DEFAULT false,
    geo_restrict_distance_meters int2 DEFAULT 50 CHECK (
        geo_restrict_distance_meters >= 0
    ),
    new_geom_type public.geomtype DEFAULT 'POINT',
    created_at timestamp with time zone NOT NULL DEFAULT now(),
    updated_at timestamp with time zone DEFAULT now()
);
ALTER TABLE public.projects OWNER TO fmtm;
CREATE SEQUENCE public.projects_id_seq
AS integer
START WITH 1
INCREMENT BY 1
NO MINVALUE
NO MAXVALUE
CACHE 1;
ALTER TABLE public.projects_id_seq OWNER TO fmtm;
ALTER SEQUENCE public.projects_id_seq OWNED BY public.projects.id;


-- Note we use UUID for interoperability with external databases,
-- such as PGLite or other microservices
CREATE TABLE public.task_events (
    event_id UUID NOT NULL DEFAULT gen_random_uuid(),
    event public.taskevent NOT NULL,
    task_id integer NOT NULL,
    project_id integer,
    user_id integer,
    username character varying,
    state public.mappingstate,
    comment text,
    created_at timestamp with time zone NOT NULL DEFAULT now()
);
ALTER TABLE public.task_events OWNER TO fmtm;


CREATE TABLE public.tasks (
    id integer NOT NULL,
    project_id integer NOT NULL,
    project_task_index integer,
    outline public.GEOMETRY (POLYGON, 4326),
    feature_count integer
);
ALTER TABLE public.tasks OWNER TO fmtm;
CREATE SEQUENCE public.tasks_id_seq
AS integer
START WITH 1
INCREMENT BY 1
NO MINVALUE
NO MAXVALUE
CACHE 1;
ALTER TABLE public.tasks_id_seq OWNER TO fmtm;
ALTER SEQUENCE public.tasks_id_seq OWNED BY public.tasks.id;


CREATE TABLE public.user_roles (
    user_id integer NOT NULL,
    project_id integer NOT NULL,
    role public.projectrole NOT NULL DEFAULT 'MAPPER'
);
ALTER TABLE public.user_roles OWNER TO fmtm;


CREATE TABLE public.users (
    id integer NOT NULL,
    username character varying,
    role public.userrole NOT NULL DEFAULT 'MAPPER',
    name character varying,
    city character varying,
    country character varying,
    profile_img character varying,
    email_address character varying,
    is_email_verified boolean DEFAULT false,
    is_expert boolean DEFAULT false,
    mapping_level public.mappinglevel NOT NULL DEFAULT 'BEGINNER',
    tasks_mapped integer NOT NULL DEFAULT 0,
    tasks_validated integer NOT NULL DEFAULT 0,
    tasks_invalidated integer NOT NULL DEFAULT 0,
    projects_mapped integer [],
<<<<<<< HEAD
    registered_at timestamp with time zone DEFAULT now(),
    last_login_at timestamp with time zone DEFAULT now()
=======
    api_key character varying,
    registered_at timestamp with time zone DEFAULT now()
>>>>>>> 0b03b650
);
ALTER TABLE public.users OWNER TO fmtm;

CREATE TABLE public.odk_entities (
    entity_id UUID NOT NULL,
    status public.entitystate NOT NULL,
    project_id integer NOT NULL,
    task_id integer
);
ALTER TABLE public.odk_entities OWNER TO fmtm;

CREATE TABLE public.xlsforms (
    id integer NOT NULL,
    title character varying,
    xls bytea
);
ALTER TABLE public.xlsforms OWNER TO fmtm;
CREATE SEQUENCE public.xlsforms_id_seq
AS integer
START WITH 1
INCREMENT BY 1
NO MINVALUE
NO MAXVALUE
CACHE 1;
ALTER TABLE public.xlsforms_id_seq OWNER TO fmtm;
ALTER SEQUENCE public.xlsforms_id_seq OWNED BY public.xlsforms.id;

CREATE TABLE public.submission_photos (
    id integer NOT NULL,
    project_id integer NOT NULL,
    -- Note this is not public.tasks, but an ODK task_id
    task_id integer NOT NULL,
    submission_id character varying NOT NULL,
    s3_path character varying NOT NULL
);
ALTER TABLE public.submission_photos OWNER TO fmtm;
CREATE SEQUENCE public.submission_photos_id_seq
AS integer
START WITH 1
INCREMENT BY 1
NO MINVALUE
NO MAXVALUE
CACHE 1;
ALTER TABLE public.submission_photos_id_seq OWNER TO fmtm;
ALTER SEQUENCE public.submission_photos_id_seq
OWNED BY public.submission_photos.id;

CREATE TABLE geometrylog (
    id UUID NOT NULL DEFAULT gen_random_uuid(),
    geojson JSONB NOT NULL,
    status geomstatus,
    project_id int,
    task_id int
);
ALTER TABLE geometrylog OWNER TO fmtm;

-- nextval for primary keys (autoincrement)

ALTER TABLE ONLY public.organisations ALTER COLUMN id SET DEFAULT nextval(
    'public.organisations_id_seq'::regclass
);
ALTER TABLE ONLY public.projects ALTER COLUMN id SET DEFAULT nextval(
    'public.projects_id_seq'::regclass
);
ALTER TABLE ONLY public.tasks ALTER COLUMN id SET DEFAULT nextval(
    'public.tasks_id_seq'::regclass
);
ALTER TABLE ONLY public.xlsforms ALTER COLUMN id SET DEFAULT nextval(
    'public.xlsforms_id_seq'::regclass
);
ALTER TABLE ONLY public.submission_photos ALTER COLUMN id SET DEFAULT nextval(
    'public.submission_photos_id_seq'::regclass
);


-- Constraints for primary keys

ALTER TABLE public._migrations
ADD CONSTRAINT _migrations_pkey PRIMARY KEY (script_name);

ALTER TABLE ONLY public.background_tasks
ADD CONSTRAINT background_tasks_pkey PRIMARY KEY (id);

ALTER TABLE ONLY public.basemaps
ADD CONSTRAINT basemaps_pkey PRIMARY KEY (id);

ALTER TABLE ONLY public.organisation_managers
ADD CONSTRAINT organisation_user_key UNIQUE (organisation_id, user_id);

ALTER TABLE ONLY public.organisations
ADD CONSTRAINT organisations_name_key UNIQUE (name);

ALTER TABLE ONLY public.organisations
ADD CONSTRAINT organisations_pkey PRIMARY KEY (id);

ALTER TABLE ONLY public.organisations
ADD CONSTRAINT organisations_slug_key UNIQUE (slug);

ALTER TABLE ONLY public.projects
ADD CONSTRAINT projects_pkey PRIMARY KEY (id);

ALTER TABLE ONLY public.task_events
ADD CONSTRAINT task_events_pkey PRIMARY KEY (event_id);

ALTER TABLE ONLY public.tasks
ADD CONSTRAINT tasks_pkey PRIMARY KEY (id, project_id);

ALTER TABLE ONLY public.user_roles
ADD CONSTRAINT user_roles_pkey PRIMARY KEY (user_id, project_id);

ALTER TABLE ONLY public.users
ADD CONSTRAINT users_pkey PRIMARY KEY (id);

ALTER TABLE ONLY public.users
ADD CONSTRAINT users_username_key UNIQUE (username);

ALTER TABLE ONLY public.odk_entities
ADD CONSTRAINT odk_entities_pkey PRIMARY KEY (entity_id);

ALTER TABLE ONLY public.xlsforms
ADD CONSTRAINT xlsforms_pkey PRIMARY KEY (id);

ALTER TABLE ONLY public.xlsforms
ADD CONSTRAINT xlsforms_title_key UNIQUE (title);

ALTER TABLE ONLY public.submission_photos
ADD CONSTRAINT submission_photos_pkey PRIMARY KEY (id);

ALTER TABLE ONLY public.idx_geometrylog
ADD CONSTRAINT geometrylog_pkey PRIMARY KEY (id);

-- Indexing

CREATE INDEX idx_projects_outline ON public.projects USING gist (outline);
CREATE INDEX idx_projects_mapper_level
ON public.projects USING btree (
    mapper_level
);
CREATE INDEX idx_projects_organisation_id
ON public.projects USING btree (
    organisation_id
);
CREATE INDEX idx_tasks_outline ON public.tasks USING gist (outline);
CREATE INDEX idx_tasks_composite
ON public.tasks USING btree (
    id, project_id
);
CREATE INDEX idx_user_roles ON public.user_roles USING btree (
    project_id, user_id
);
CREATE INDEX idx_org_managers ON public.organisation_managers USING btree (
    user_id, organisation_id
);
CREATE INDEX idx_task_event_composite
ON public.task_events USING btree (
    task_id, project_id
);
CREATE INDEX idx_task_event_project_user
ON public.task_events USING btree (
    user_id, project_id
);
CREATE INDEX idx_task_event_project_id
ON public.task_events USING btree (
    task_id, project_id
);
CREATE INDEX idx_task_event_user_id
ON public.task_events USING btree (
    task_id, user_id
);
CREATE INDEX idx_entities_project_id
ON public.odk_entities USING btree (
    entity_id, project_id
);
CREATE INDEX idx_entities_task_id
ON public.odk_entities USING btree (
    entity_id, task_id
);
CREATE INDEX idx_geometrylog_geojson
ON geometrylog USING gin (geom);


-- Foreign keys

ALTER TABLE ONLY public.projects
ADD CONSTRAINT fk_organisations FOREIGN KEY (
    organisation_id
) REFERENCES public.organisations (id);

ALTER TABLE ONLY public.projects
ADD CONSTRAINT fk_users FOREIGN KEY (author_id) REFERENCES public.users (id);

ALTER TABLE ONLY public.organisation_managers
ADD CONSTRAINT organisation_managers_organisation_id_fkey FOREIGN KEY (
    organisation_id
) REFERENCES public.organisations (id);

ALTER TABLE ONLY public.organisation_managers
ADD CONSTRAINT organisation_managers_user_id_fkey FOREIGN KEY (
    user_id
) REFERENCES public.users (id);

ALTER TABLE ONLY public.tasks
ADD CONSTRAINT tasks_project_id_fkey FOREIGN KEY (
    project_id
) REFERENCES public.projects (id);

ALTER TABLE ONLY public.task_events
ADD CONSTRAINT fk_projects FOREIGN KEY (
    project_id
) REFERENCES public.projects (id);

ALTER TABLE ONLY public.task_events
ADD CONSTRAINT fk_project_task_id FOREIGN KEY (
    task_id, project_id
) REFERENCES public.tasks (id, project_id);

ALTER TABLE ONLY public.task_events
ADD CONSTRAINT fk_users FOREIGN KEY (
    user_id
) REFERENCES public.users (id);

ALTER TABLE ONLY public.user_roles
ADD CONSTRAINT user_roles_project_id_fkey FOREIGN KEY (
    project_id
) REFERENCES public.projects (id);

ALTER TABLE ONLY public.user_roles
ADD CONSTRAINT user_roles_user_id_fkey FOREIGN KEY (
    user_id
) REFERENCES public.users (id);

ALTER TABLE ONLY public.submission_photos
ADD CONSTRAINT fk_project_id FOREIGN KEY (
    project_id
) REFERENCES public.projects (id);

-- Triggers

CREATE OR REPLACE FUNCTION public.set_task_state()
RETURNS TRIGGER AS $$
BEGIN
    CASE NEW.event
        WHEN 'MAP' THEN
            NEW.state := 'LOCKED_FOR_MAPPING';
        WHEN 'FINISH' THEN
            NEW.state := 'UNLOCKED_TO_VALIDATE';
        WHEN 'VALIDATE' THEN
            NEW.state := 'LOCKED_FOR_VALIDATION';
        WHEN 'GOOD' THEN
            NEW.state := 'UNLOCKED_DONE';
        WHEN 'BAD' THEN
            NEW.state := 'UNLOCKED_TO_MAP';
        WHEN 'SPLIT' THEN
            NEW.state := 'UNLOCKED_DONE';
        WHEN 'MERGE' THEN
            NEW.state := 'UNLOCKED_DONE';
        WHEN 'ASSIGN' THEN
            NEW.state := 'LOCKED_FOR_MAPPING';
        WHEN 'COMMENT' THEN
            NEW.state := OLD.state;
        ELSE
            RAISE EXCEPTION 'Unknown task event type: %', NEW.event;
    END CASE;
    RETURN NEW;
END;
$$ LANGUAGE plpgsql;

CREATE OR REPLACE TRIGGER task_event_state_trigger
BEFORE INSERT ON public.task_events
FOR EACH ROW
EXECUTE FUNCTION public.set_task_state();

-- Finalise

REVOKE USAGE ON SCHEMA public FROM public;
GRANT ALL ON SCHEMA public TO public;<|MERGE_RESOLUTION|>--- conflicted
+++ resolved
@@ -356,13 +356,9 @@
     tasks_validated integer NOT NULL DEFAULT 0,
     tasks_invalidated integer NOT NULL DEFAULT 0,
     projects_mapped integer [],
-<<<<<<< HEAD
+    api_key character varying,
     registered_at timestamp with time zone DEFAULT now(),
     last_login_at timestamp with time zone DEFAULT now()
-=======
-    api_key character varying,
-    registered_at timestamp with time zone DEFAULT now()
->>>>>>> 0b03b650
 );
 ALTER TABLE public.users OWNER TO fmtm;
 
