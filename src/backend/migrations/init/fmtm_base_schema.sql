--
-- PostgreSQL database dump
--

-- Dumped from database version 14.9
-- Dumped by pg_dump version 15.3 (Debian 15.3-0+deb12u1)

-- Started on 2023-10-05 12:55:27 UTC


-- Setup

SET statement_timeout = 0;
SET lock_timeout = 0;
SET idle_in_transaction_session_timeout = 0;
SET client_encoding = 'UTF8';
SET TIME ZONE 'UTC';
SET standard_conforming_strings = on;
SELECT pg_catalog.set_config('search_path', '', false);
SET check_function_bodies = false;
SET xmloption = content;
SET client_min_messages = warning;
SET row_security = off;

ALTER SCHEMA public OWNER TO fmtm;

-- PostGIS

CREATE SCHEMA tiger;
ALTER SCHEMA tiger OWNER TO fmtm;

CREATE SCHEMA tiger_data;
ALTER SCHEMA tiger_data OWNER TO fmtm;

CREATE SCHEMA topology;
ALTER SCHEMA topology OWNER TO fmtm;

CREATE EXTENSION IF NOT EXISTS fuzzystrmatch WITH SCHEMA public;
CREATE EXTENSION IF NOT EXISTS postgis WITH SCHEMA public;
CREATE EXTENSION IF NOT EXISTS postgis_tiger_geocoder WITH SCHEMA tiger;
CREATE EXTENSION IF NOT EXISTS postgis_topology WITH SCHEMA topology;


-- Enums

CREATE TYPE public.backgroundtaskstatus AS ENUM (
    'PENDING',
    'FAILED',
    'RECEIVED',
    'SUCCESS'
);
ALTER TYPE public.backgroundtaskstatus OWNER TO fmtm;

CREATE TYPE public.mappinglevel AS ENUM (
    'BEGINNER',
    'INTERMEDIATE',
    'ADVANCED'
);
ALTER TYPE public.mappinglevel OWNER TO fmtm;

CREATE TYPE public.organisationtype AS ENUM (
    'FREE',
    'DISCOUNTED',
    'FULL_FEE'
);
ALTER TYPE public.organisationtype OWNER TO fmtm;

CREATE TYPE public.projectpriority AS ENUM (
    'MEDIUM',
    'LOW',
    'HIGH',
    'URGENT'
);
ALTER TYPE public.projectpriority OWNER TO fmtm;

CREATE TYPE public.projectstatus AS ENUM (
    'ARCHIVED',
    'PUBLISHED',
    'DRAFT'
);
ALTER TYPE public.projectstatus OWNER TO fmtm;

CREATE TYPE public.userrole AS ENUM (
    'READ_ONLY',
    'MAPPER',
    'ADMIN'
);
ALTER TYPE public.userrole OWNER TO fmtm;

CREATE TYPE public.projectrole AS ENUM (
    'MAPPER',
    'VALIDATOR',
    'FIELD_MANAGER',
    'ASSOCIATE_PROJECT_MANAGER',
    'PROJECT_MANAGER'
);
ALTER TYPE public.projectrole OWNER TO fmtm;

CREATE TYPE public.projectvisibility AS ENUM (
    'PUBLIC',
    'PRIVATE',
    'INVITE_ONLY'
);
ALTER TYPE public.projectvisibility OWNER TO fmtm;

CREATE TYPE public.tasksplittype AS ENUM (
    'DIVIDE_ON_SQUARE',
    'CHOOSE_AREA_AS_TASK',
    'TASK_SPLITTING_ALGORITHM'
);
ALTER TYPE public.tasksplittype OWNER TO fmtm;

CREATE TYPE public.communitytype AS ENUM (
    'OSM_COMMUNITY',
    'COMPANY',
    'NON_PROFIT',
    'UNIVERSITY',
    'OTHER'
);
ALTER TYPE public.communitytype OWNER TO fmtm;

CREATE TYPE public.taskevent AS ENUM (
    'MAP',
    'FINISH',
    'VALIDATE',
    'GOOD',
    'BAD',
    'CONFLATE',
    'SPLIT',
    'MERGE',
    'ASSIGN',
    'COMMENT'
);
ALTER TYPE public.taskevent OWNER TO fmtm;

CREATE TYPE public.mappingstate AS ENUM (
    'UNLOCKED_TO_MAP',
    'LOCKED_FOR_MAPPING',
    'UNLOCKED_TO_VALIDATE',
    'LOCKED_FOR_VALIDATION',
    'UNLOCKED_DONE',
    'CONFLATED'
);
ALTER TYPE public.mappingstate OWNER TO fmtm;

CREATE TYPE public.entitystate AS ENUM (
    'READY',
<<<<<<< HEAD
    'OPEN_IN_ODK',
=======
    'OPENED_IN_ODK',
>>>>>>> 646d9e11
    'SURVEY_SUBMITTED',
    'MARKED_BAD'
);
ALTER TYPE public.entitystate OWNER TO fmtm;


-- Extra

SET default_tablespace = '';
SET default_table_access_method = heap;


-- Tables

CREATE TABLE IF NOT EXISTS public._migrations (
    script_name text,
    date_executed timestamp with time zone
);
ALTER TABLE public._migrations OWNER TO fmtm;


-- Note we use UUID for interoperability with external databases,
-- such as PGLite or other microservices
CREATE TABLE public.background_tasks (
    id UUID DEFAULT gen_random_uuid(),
    name character varying,
    project_id integer,
    status public.backgroundtaskstatus NOT NULL DEFAULT 'PENDING',
    message character varying
);
ALTER TABLE public.background_tasks OWNER TO fmtm;


-- Note we use UUID for interoperability with external databases,
-- such as PGLite or other microservices
CREATE TABLE public.basemaps (
    id UUID DEFAULT gen_random_uuid(),
    project_id integer,
    status public.backgroundtaskstatus NOT NULL,
    url character varying,
    tile_source character varying,
    background_task_id character varying,
    created_at timestamp with time zone DEFAULT now()
);
ALTER TABLE public.basemaps OWNER TO fmtm;


CREATE TABLE public.organisation_managers (
    organisation_id integer NOT NULL,
    user_id integer NOT NULL
);
ALTER TABLE public.organisation_managers OWNER TO fmtm;


CREATE TABLE public.organisations (
    id integer NOT NULL,
    name character varying(512) NOT NULL,
    slug character varying(255) NOT NULL,
    logo character varying,
    description character varying,
    url character varying,
    type public.organisationtype DEFAULT 'FREE',
    community_type public.communitytype DEFAULT 'OSM_COMMUNITY',
    created_by integer,
    approved BOOLEAN DEFAULT false,
    odk_central_url character varying,
    odk_central_user character varying,
    odk_central_password character varying,
    created_at timestamp with time zone NOT NULL DEFAULT now()
);
ALTER TABLE public.organisations OWNER TO fmtm;
CREATE SEQUENCE public.organisations_id_seq
AS integer
START WITH 1
INCREMENT BY 1
NO MINVALUE
NO MAXVALUE
CACHE 1;
ALTER TABLE public.organisations_id_seq OWNER TO fmtm;
ALTER SEQUENCE public.organisations_id_seq OWNED BY public.organisations.id;


CREATE TABLE public.projects (
    id integer NOT NULL,
    organisation_id integer,
    odkid integer,
    author_id integer NOT NULL,
    name character varying,
    short_description character varying,
    description character varying,
    per_task_instructions character varying,
    slug character varying,
    location_str character varying,
    outline public.GEOMETRY (POLYGON, 4326),
    status public.projectstatus NOT NULL DEFAULT 'DRAFT',
    total_tasks integer,
    xform_category character varying,
    xlsform_content bytea,
    odk_form_id character varying,
    visibility public.projectvisibility NOT NULL DEFAULT 'PUBLIC',
    mapper_level public.mappinglevel NOT NULL DEFAULT 'INTERMEDIATE',
    priority public.projectpriority DEFAULT 'MEDIUM',
    featured boolean DEFAULT false,
    due_date timestamp with time zone,
    changeset_comment character varying,
    odk_central_url character varying,
    odk_central_user character varying,
    odk_central_password character varying,
    odk_token character varying,
    data_extract_type character varying,
    data_extract_url character varying,
    task_split_type public.tasksplittype,
    task_split_dimension smallint,
    task_num_buildings smallint,
    hashtags character varying [],
    custom_tms_url character varying,
    created_at timestamp with time zone NOT NULL DEFAULT now(),
    updated_at timestamp with time zone DEFAULT now()
);
ALTER TABLE public.projects OWNER TO fmtm;
CREATE SEQUENCE public.projects_id_seq
AS integer
START WITH 1
INCREMENT BY 1
NO MINVALUE
NO MAXVALUE
CACHE 1;
ALTER TABLE public.projects_id_seq OWNER TO fmtm;
ALTER SEQUENCE public.projects_id_seq OWNED BY public.projects.id;


<<<<<<< HEAD
CREATE TABLE public.task_events (
    event_id UUID,
=======
-- Note we use UUID for interoperability with external databases,
-- such as PGLite or other microservices
CREATE TABLE public.task_events (
    event_id UUID DEFAULT gen_random_uuid(),
>>>>>>> 646d9e11
    project_id integer,
    task_id integer,
    user_id integer,
    event public.taskevent,
    state public.mappingstate,
    comment text,
    created_at timestamp without time zone NOT NULL DEFAULT now()
);
ALTER TABLE public.task_events OWNER TO fmtm;


CREATE TABLE public.tasks (
    id integer NOT NULL,
    project_id integer NOT NULL,
    project_task_index integer,
    outline public.GEOMETRY (POLYGON, 4326),
    feature_count integer
);
ALTER TABLE public.tasks OWNER TO fmtm;
CREATE SEQUENCE public.tasks_id_seq
AS integer
START WITH 1
INCREMENT BY 1
NO MINVALUE
NO MAXVALUE
CACHE 1;
ALTER TABLE public.tasks_id_seq OWNER TO fmtm;
ALTER SEQUENCE public.tasks_id_seq OWNED BY public.tasks.id;


CREATE TABLE public.user_roles (
    user_id integer NOT NULL,
    project_id integer NOT NULL,
    role public.projectrole NOT NULL DEFAULT 'MAPPER'
);
ALTER TABLE public.user_roles OWNER TO fmtm;


CREATE TABLE public.users (
    id integer NOT NULL,
    username character varying,
    role public.userrole NOT NULL DEFAULT 'MAPPER',
    name character varying,
    city character varying,
    country character varying,
    profile_img character varying,
    email_address character varying,
    is_email_verified boolean DEFAULT false,
    is_expert boolean DEFAULT false,
    mapping_level public.mappinglevel NOT NULL DEFAULT 'BEGINNER',
    tasks_mapped integer NOT NULL DEFAULT 0,
    tasks_validated integer NOT NULL DEFAULT 0,
    tasks_invalidated integer NOT NULL DEFAULT 0,
    projects_mapped integer [],
    registered_at timestamp with time zone DEFAULT now()
);
ALTER TABLE public.users OWNER TO fmtm;

CREATE TABLE public.xlsforms (
    id integer NOT NULL,
    title character varying,
    xls bytea
);
ALTER TABLE public.xlsforms OWNER TO fmtm;
CREATE SEQUENCE public.xlsforms_id_seq
AS integer
START WITH 1
INCREMENT BY 1
NO MINVALUE
NO MAXVALUE
CACHE 1;
ALTER TABLE public.xlsforms_id_seq OWNER TO fmtm;
ALTER SEQUENCE public.xlsforms_id_seq OWNED BY public.xlsforms.id;

CREATE TABLE public.submission_photos (
    id integer NOT NULL,
    project_id integer NOT NULL,
    -- Note this is not public.tasks, but an ODK task_id
    task_id integer NOT NULL,
    submission_id character varying NOT NULL,
    s3_path character varying NOT NULL
);
ALTER TABLE public.submission_photos OWNER TO fmtm;
CREATE SEQUENCE public.submission_photos_id_seq
AS integer
START WITH 1
INCREMENT BY 1
NO MINVALUE
NO MAXVALUE
CACHE 1;
ALTER TABLE public.submission_photos_id_seq OWNER TO fmtm;
ALTER SEQUENCE public.submission_photos_id_seq
OWNED BY public.submission_photos.id;

-- nextval for primary keys (autoincrement)

ALTER TABLE ONLY public.organisations ALTER COLUMN id SET DEFAULT nextval(
    'public.organisations_id_seq'::regclass
);
ALTER TABLE ONLY public.projects ALTER COLUMN id SET DEFAULT nextval(
    'public.projects_id_seq'::regclass
);
ALTER TABLE ONLY public.tasks ALTER COLUMN id SET DEFAULT nextval(
    'public.tasks_id_seq'::regclass
);
ALTER TABLE ONLY public.xlsforms ALTER COLUMN id SET DEFAULT nextval(
    'public.xlsforms_id_seq'::regclass
);
ALTER TABLE ONLY public.submission_photos ALTER COLUMN id SET DEFAULT nextval(
    'public.submission_photos_id_seq'::regclass
);


-- Constraints for primary keys

ALTER TABLE public._migrations
ADD CONSTRAINT _migrations_pkey PRIMARY KEY (script_name);

ALTER TABLE ONLY public.background_tasks
ADD CONSTRAINT background_tasks_pkey PRIMARY KEY (id);

ALTER TABLE ONLY public.basemaps
ADD CONSTRAINT basemaps_pkey PRIMARY KEY (id);

ALTER TABLE ONLY public.organisation_managers
ADD CONSTRAINT organisation_user_key UNIQUE (organisation_id, user_id);

ALTER TABLE ONLY public.organisations
ADD CONSTRAINT organisations_name_key UNIQUE (name);

ALTER TABLE ONLY public.organisations
ADD CONSTRAINT organisations_pkey PRIMARY KEY (id);

ALTER TABLE ONLY public.organisations
ADD CONSTRAINT organisations_slug_key UNIQUE (slug);

ALTER TABLE ONLY public.projects
ADD CONSTRAINT projects_pkey PRIMARY KEY (id);

ALTER TABLE ONLY public.task_events
ADD CONSTRAINT task_events_pkey PRIMARY KEY (event_id);

ALTER TABLE ONLY public.tasks
ADD CONSTRAINT tasks_pkey PRIMARY KEY (id, project_id);

ALTER TABLE ONLY public.user_roles
ADD CONSTRAINT user_roles_pkey PRIMARY KEY (user_id, project_id);

ALTER TABLE ONLY public.users
ADD CONSTRAINT users_pkey PRIMARY KEY (id);

ALTER TABLE ONLY public.users
ADD CONSTRAINT users_username_key UNIQUE (username);

ALTER TABLE ONLY public.xlsforms
ADD CONSTRAINT xlsforms_pkey PRIMARY KEY (id);

ALTER TABLE ONLY public.xlsforms
ADD CONSTRAINT xlsforms_title_key UNIQUE (title);

ALTER TABLE ONLY public.submission_photos
ADD CONSTRAINT submission_photos_pkey PRIMARY KEY (id);

-- Indexing

CREATE INDEX idx_projects_outline ON public.projects USING gist (outline);
CREATE INDEX IF NOT EXISTS idx_projects_mapper_level
ON public.projects USING btree (
    mapper_level
);
CREATE INDEX IF NOT EXISTS idx_projects_organisation_id
ON public.projects USING btree (
    organisation_id
);
CREATE INDEX idx_tasks_outline ON public.tasks USING gist (outline);
CREATE INDEX IF NOT EXISTS idx_tasks_composite
ON public.tasks USING btree (
    id, project_id
);
CREATE INDEX idx_user_roles ON public.user_roles USING btree (
    project_id, user_id
);
CREATE INDEX idx_org_managers ON public.organisation_managers USING btree (
    user_id, organisation_id
);
CREATE INDEX IF NOT EXISTS idx_task_event_composite
ON public.task_events USING btree (
    task_id, project_id
);
CREATE INDEX IF NOT EXISTS idx_task_event_project_user
ON public.task_events USING btree (
    user_id, project_id
);
CREATE INDEX IF NOT EXISTS idx_task_event_project_id
ON public.task_events USING btree (
    task_id, project_id
);
CREATE INDEX IF NOT EXISTS idx_task_event_user_id
ON public.task_events USING btree (
    task_id, user_id
);
CREATE INDEX IF NOT EXISTS idx_task_history_date
ON public.task_history USING btree (
    task_id, created_at
);

-- Foreign keys

ALTER TABLE ONLY public.projects
ADD CONSTRAINT fk_organisations FOREIGN KEY (
    organisation_id
) REFERENCES public.organisations (id);

ALTER TABLE ONLY public.projects
ADD CONSTRAINT fk_users FOREIGN KEY (author_id) REFERENCES public.users (id);

ALTER TABLE ONLY public.organisation_managers
ADD CONSTRAINT organisation_managers_organisation_id_fkey FOREIGN KEY (
    organisation_id
) REFERENCES public.organisations (id);

ALTER TABLE ONLY public.organisation_managers
ADD CONSTRAINT organisation_managers_user_id_fkey FOREIGN KEY (
    user_id
) REFERENCES public.users (id);

ALTER TABLE ONLY public.tasks
ADD CONSTRAINT tasks_project_id_fkey FOREIGN KEY (
    project_id
) REFERENCES public.projects (id);

ALTER TABLE ONLY public.task_events
ADD CONSTRAINT fk_projects FOREIGN KEY (
    project_id
) REFERENCES public.projects (id);

ALTER TABLE ONLY public.task_events
ADD CONSTRAINT fk_project_task_id FOREIGN KEY (
    task_id, project_id
) REFERENCES public.tasks (id, project_id);

ALTER TABLE ONLY public.task_events
ADD CONSTRAINT fk_users FOREIGN KEY (
    user_id
) REFERENCES public.users (id);

ALTER TABLE ONLY public.user_roles
ADD CONSTRAINT user_roles_project_id_fkey FOREIGN KEY (
    project_id
) REFERENCES public.projects (id);

ALTER TABLE ONLY public.user_roles
ADD CONSTRAINT user_roles_user_id_fkey FOREIGN KEY (
    user_id
) REFERENCES public.users (id);

ALTER TABLE ONLY public.submission_photos
ADD CONSTRAINT fk_project_id FOREIGN KEY (
    project_id
) REFERENCES public.projects (id);

-- Triggers

CREATE OR REPLACE FUNCTION set_task_state()
RETURNS TRIGGER AS $$
BEGIN
    CASE NEW.event
        WHEN 'MAP' THEN
            NEW.state := 'LOCKED_FOR_MAPPING';
        WHEN 'FINISH' THEN
            NEW.state := 'UNLOCKED_TO_VALIDATE';
<<<<<<< HEAD
=======
        WHEN 'VALIDATE' THEN
            NEW.state := 'LOCKED_FOR_VALIDATION';
>>>>>>> 646d9e11
        WHEN 'GOOD' THEN
            NEW.state := 'UNLOCKED_DONE';
        WHEN 'BAD' THEN
            NEW.state := 'UNLOCKED_TO_MAP';
        WHEN 'SPLIT' THEN
            NEW.state := 'UNLOCKED_DONE';
        WHEN 'MERGE' THEN
            NEW.state := 'UNLOCKED_DONE';
        WHEN 'ASSIGN' THEN
            NEW.state := 'LOCKED_FOR_MAPPING';
<<<<<<< HEAD
=======
        WHEN 'COMMENT' THEN
            NEW.state := OLD.state;
>>>>>>> 646d9e11
        ELSE
            RAISE EXCEPTION 'Unknown task event type: %', NEW.event;
    END CASE;
    RETURN NEW;
END;
$$ LANGUAGE plpgsql;

CREATE OR REPLACE TRIGGER task_event_state_trigger
BEFORE INSERT ON public.task_events
FOR EACH ROW
EXECUTE FUNCTION set_task_state();

-- Finalise

REVOKE USAGE ON SCHEMA public FROM public;
GRANT ALL ON SCHEMA public TO public;<|MERGE_RESOLUTION|>--- conflicted
+++ resolved
@@ -145,11 +145,7 @@
 
 CREATE TYPE public.entitystate AS ENUM (
     'READY',
-<<<<<<< HEAD
-    'OPEN_IN_ODK',
-=======
     'OPENED_IN_ODK',
->>>>>>> 646d9e11
     'SURVEY_SUBMITTED',
     'MARKED_BAD'
 );
@@ -281,15 +277,10 @@
 ALTER SEQUENCE public.projects_id_seq OWNED BY public.projects.id;
 
 
-<<<<<<< HEAD
-CREATE TABLE public.task_events (
-    event_id UUID,
-=======
 -- Note we use UUID for interoperability with external databases,
 -- such as PGLite or other microservices
 CREATE TABLE public.task_events (
     event_id UUID DEFAULT gen_random_uuid(),
->>>>>>> 646d9e11
     project_id integer,
     task_id integer,
     user_id integer,
@@ -561,11 +552,8 @@
             NEW.state := 'LOCKED_FOR_MAPPING';
         WHEN 'FINISH' THEN
             NEW.state := 'UNLOCKED_TO_VALIDATE';
-<<<<<<< HEAD
-=======
         WHEN 'VALIDATE' THEN
             NEW.state := 'LOCKED_FOR_VALIDATION';
->>>>>>> 646d9e11
         WHEN 'GOOD' THEN
             NEW.state := 'UNLOCKED_DONE';
         WHEN 'BAD' THEN
@@ -576,11 +564,8 @@
             NEW.state := 'UNLOCKED_DONE';
         WHEN 'ASSIGN' THEN
             NEW.state := 'LOCKED_FOR_MAPPING';
-<<<<<<< HEAD
-=======
         WHEN 'COMMENT' THEN
             NEW.state := OLD.state;
->>>>>>> 646d9e11
         ELSE
             RAISE EXCEPTION 'Unknown task event type: %', NEW.event;
     END CASE;
