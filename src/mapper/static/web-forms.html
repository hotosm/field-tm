<!doctype html>
<html>
	<body style="height: 100vh; overflow-y: scroll; position: relative">
		<script type="module">
<<<<<<< HEAD
			const odkWebFormUrl = new URL(window.location.href).searchParams.get("odkWebFormUrl");
=======
			const odkWebFormUrl = new URL(window.location.href).searchParams.get('odkWebFormUrl');
>>>>>>> 289ff7e9
			const OdkWebForm = (await import(odkWebFormUrl)).default;

			// we created this static html file for a few reasons:
			// 1) we were running into issues where the css styles imported in the main layout page
			//    was preventing dropdowns from rendering in the web component
			// 2) we want to load as few libraries as possible to avoid conflicts

			const entityId = new URL(window.location.href).searchParams.get('entityId');
			const projectId = new URL(window.location.href).searchParams.get('projectId');
			const formXml = new URL(window.location.href).searchParams.get('formXml');
			const language = new URL(window.location.href).searchParams.get('language');

			// we are creating an instance of a web component programmatically
			// and not by inserting a <odk-web-form> tag in the html
			// because we need to pass a function as fetchFormAttachment
			// (and you can't pass a function as a tag attribute in HTML)
			const odkWebForm = new OdkWebForm({
				formXml: formXml,
				header: false,
				missingResourceBehavior: 'BLANK',
				fetchFormAttachment: function (url) {
					url = url.toString();
					if (url === 'jr://file-csv/features.csv') {
						// we are faking a "Form Dataset" by building one programmatically
						// https://docs.getodk.org/form-datasets/
						// we are essentially creating a "list" of dropdown options
						// where there is only one option
						const csv = `"name","label"\n"${entityId || ''}","${entityId || ''}"`;

						// we are faking a fetch response because ODK Web Forms expects that
						return (async () => ({
							status: 200,
							text: async () => csv,
						}))();
					} else if (url === 'jr://instance/last-saved') {
						// we are faking an HTTP Response of "Not Found"
						// while preventing an error from being thrown
						// (assuming missingResourceBehavior is also set to "BLANK")
						return (async () => ({
							status: 404,
						}))();
					} else {
						return fetch(url);
					}
				},

				stepperLayout: true,

				onOdkForm: true,

				// hack to make sure isEmitSubscribed function in OdkWebForm.vue returns true
				// if you attach an event listener in Vue, I think it'll appear as a prop
				// however, when using a web component, you have to explicitly run addEventListener
				// which is done by the wrapper.svelete component
				// by pulling the ref to the web component instance from inside the iframe
				onSubmit: true,
			});

			document.body.appendChild(odkWebForm);
		</script>
	</body>
</html><|MERGE_RESOLUTION|>--- conflicted
+++ resolved
@@ -2,11 +2,7 @@
 <html>
 	<body style="height: 100vh; overflow-y: scroll; position: relative">
 		<script type="module">
-<<<<<<< HEAD
-			const odkWebFormUrl = new URL(window.location.href).searchParams.get("odkWebFormUrl");
-=======
 			const odkWebFormUrl = new URL(window.location.href).searchParams.get('odkWebFormUrl');
->>>>>>> 289ff7e9
 			const OdkWebForm = (await import(odkWebFormUrl)).default;
 
 			// we created this static html file for a few reasons:
