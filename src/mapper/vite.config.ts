import path from 'path';
import { defineConfig } from 'vitest/config';
import { sveltekit } from '@sveltejs/kit/vite';
import UnoCSS from 'unocss/vite';
import extractorSvelte from '@unocss/extractor-svelte';

export default defineConfig({
	plugins: [
		sveltekit(),
		UnoCSS({
			extractors: [extractorSvelte()],
		}),
	],
	server: {
		host: true,
		port: 7055,
	},
	preview: {
		port: 7055,
	},
	resolve: {
		alias: {
			$lib: path.resolve('./src/lib'),
			$components: path.resolve('./src/components'),
			$static: path.resolve('./static'),
			$store: path.resolve('./src/store'),
			$routes: path.resolve('./src/routes'),
			$styles: path.resolve('./src/styles'),
			$assets: path.resolve('./src/assets'),
<<<<<<< HEAD
			$utilFunctions: path.resolve('./src/utilFunctions'),
=======
>>>>>>> dfcc62cf
			$constants: path.resolve('./src/constants'),
		},
	},
	test: {
		include: ['src/**/*.{test,spec}.{js,ts}'],
	},
	optimizeDeps: {
		exclude: ['@electric-sql/pglite'],
	},
});<|MERGE_RESOLUTION|>--- conflicted
+++ resolved
@@ -27,10 +27,7 @@
 			$routes: path.resolve('./src/routes'),
 			$styles: path.resolve('./src/styles'),
 			$assets: path.resolve('./src/assets'),
-<<<<<<< HEAD
 			$utilFunctions: path.resolve('./src/utilFunctions'),
-=======
->>>>>>> dfcc62cf
 			$constants: path.resolve('./src/constants'),
 		},
 	},
