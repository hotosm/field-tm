<script lang="ts">
	import '$styles/page.css';
	import '$styles/layout.css';
<<<<<<< HEAD
	import '@hotosm/ui';
	import '@hotosm/ui/dist/style.css';
	import '@shoelace-style/shoelace/dist/themes/light.css';
	import '@shoelace-style/shoelace/dist/shoelace.js';
=======
	import '@hotosm/ui/dist/hotosm-ui';
>>>>>>> 96e1798c

	import { onMount } from 'svelte';
	import { online } from 'svelte/reactivity/window';
	import { error } from '@sveltejs/kit';
	import type { PageProps } from './$types';

	import { getCommonStore } from '$store/common.svelte.ts';
	import { getLoginStore } from '$store/login.svelte.ts';
	import { refreshCookies, getUserDetailsFromApi } from '$lib/api/login';
	import Toast from '$lib/components/toast.svelte';
	import Header from '$lib/components/header.svelte';

	let { data, children }: PageProps = $props();

	const commonStore = getCommonStore();
	const loginStore = getLoginStore();
	commonStore.setConfig(data.config);

	let lastOnlineStatus: boolean | null = $state(null);
	let loginDebounce: ReturnType<typeof setTimeout> | null = $state(null);

	async function refreshCookiesAndLogin() {
		try {
			/*
				Login + user details
			*/
			if (online.current) {
				// Online: always go through API and refresh cookies
				let apiUser = await refreshCookies(fetch);
				loginStore.setRefreshCookieResponse(apiUser);

				// svcfmtm is the default 'temp' user, to still allow mapping without login
				if (apiUser?.username !== 'svcfmtm') {
					// Call /auth/me to populate the user details in the header
					apiUser = await getUserDetailsFromApi(fetch);

					if (!apiUser) {
						loginStore.signOut();
						throw error(401, { message: `You must log in first` });
					} else {
						loginStore.setAuthDetails(apiUser);
					}
				}
			}
		} catch (error) {
			console.warn('Error getting user login details');
		}
	}

	// Attempt cookie refresh / login once connectivity restored
	$effect(() => {
		const isOnline = online.current;

		// Prevent running unnecessarily
		if (isOnline === lastOnlineStatus) return;
		lastOnlineStatus = isOnline;

		if (loginDebounce) {
			clearTimeout(loginDebounce);
			loginDebounce = null;
		}

		loginDebounce = setTimeout(() => {
			if (isOnline) {
				refreshCookiesAndLogin();
			}
		}, 200);
	});

	onMount(async () => {
		// Dynamically inject CSS specified in config
		if (data.config?.cssFile) {
			const linkElement = document.createElement('link');
			linkElement.rel = 'stylesheet';
			linkElement.href = data.config.cssFile;
			document.head.appendChild(linkElement);
		}
	});
</script>

<<<<<<< HEAD
<main class="layout flex flex-col h-screen overflow-hidden">
=======
<main class="layout flex flex-col h-screen overflow-hidden font-primary">
>>>>>>> 96e1798c
	<Header></Header>
	<Toast></Toast>
	{@render children?.({ data })}
	<hot-tracking site-id="28" domain={'mapper.fmtm.hotosm.org'}></hot-tracking>
</main><|MERGE_RESOLUTION|>--- conflicted
+++ resolved
@@ -1,14 +1,10 @@
 <script lang="ts">
 	import '$styles/page.css';
 	import '$styles/layout.css';
-<<<<<<< HEAD
 	import '@hotosm/ui';
 	import '@hotosm/ui/dist/style.css';
 	import '@shoelace-style/shoelace/dist/themes/light.css';
 	import '@shoelace-style/shoelace/dist/shoelace.js';
-=======
-	import '@hotosm/ui/dist/hotosm-ui';
->>>>>>> 96e1798c
 
 	import { onMount } from 'svelte';
 	import { online } from 'svelte/reactivity/window';
@@ -89,11 +85,7 @@
 	});
 </script>
 
-<<<<<<< HEAD
-<main class="layout flex flex-col h-screen overflow-hidden">
-=======
 <main class="layout flex flex-col h-screen overflow-hidden font-primary">
->>>>>>> 96e1798c
 	<Header></Header>
 	<Toast></Toast>
 	{@render children?.({ data })}
