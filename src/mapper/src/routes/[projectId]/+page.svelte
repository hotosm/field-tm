--- conflicted
+++ resolved
@@ -20,56 +20,6 @@
 	import { convertDateToTimeAgo } from '$lib/utils/datetime';
 	import { getTaskStore, getTaskEventStream } from '$store/tasks.svelte.ts';
 	import {
-<<<<<<< HEAD
-		mapTask,
-		finishTask,
-		resetTask,
-		// validateTask,
-		// goodTask,
-		// commentTask,
-	} from '$lib/task-events';
-	// import { createLiveQuery } from '$lib/live-query';
-	import { generateQrCode, downloadQrCode } from '$lib/qrcode';
-	import EventCard from '$lib/components/event-card.svelte';
-	import Legend from '$lib/components/page/legend.svelte';
-	import LayerSwitcher from '$lib/components/page/layer-switcher.svelte';
-	import BottomSheet from '$lib/components/common/bottom-sheet.svelte';
-	import Error from './+error.svelte';
-	import '$styles/page.css';
-	import BlackLockImg from '$assets/images/black-lock.png';
-	import RedLockImg from '$assets/images/red-lock.png';
-	import More from '$lib/components/page/more/index.svelte';
-	import '$styles/button.css';
-	import { GetDeviceRotation } from '$utilFunctions/getDeviceRotation';
-	import LocationArcImg from '$assets/images/locationArc.png';
-	import LocationDotImg from '$assets/images/locationDot.png';
-	import { setAlert } from '$store/common';
-	import { baseLayers } from '$constants/baseLayers.ts';
-
-	export let data: PageData;
-
-	// $: ({ electric, project } = data)
-	let map: maplibregl.Map | undefined;
-	let loaded: boolean;
-	let tabGroup: SlTabGroup;
-
-	let selectedTab: string = 'map';
-	let panelDisplay: string = 'none';
-	$: panelDisplay = selectedTab === 'map' ? 'none' : 'block';
-	let toggleTaskActionModal = false;
-
-	// *** Task history sync *** //
-	const taskFeatcolStore = writable<FeatureCollection>({ type: 'FeatureCollection', features: [] });
-	const taskHistoryStream = new ShapeStream({
-		url: 'http://localhost:7055/v1/shape/task_history',
-		where: `project_id=${data.projectId}`,
-	});
-	const taskHistoryEvents = new Shape(taskHistoryStream);
-	const taskEventArray = writable([]);
-	const latestEvent = writable();
-	$: if ($latestEvent) {
-		updateTaskFeatures();
-=======
 		entitiesStatusStore,
 		selectedEntity,
 		getEntityStatusStream,
@@ -81,7 +31,6 @@
 
 	interface Props {
 		data: PageData;
->>>>>>> dfcc62cf
 	}
 
 	let { data }: Props = $props();
@@ -180,187 +129,6 @@
 		setMapRef={(map) => {
 			mapComponent = map;
 		}}
-<<<<<<< HEAD
-		images={[
-			{ id: '1', url: BlackLockImg },
-			{ id: '3', url: RedLockImg },
-			{ id: 'locationArc', url: LocationArcImg },
-			{ id: 'locationDot', url: LocationDotImg },
-		]}
-	>
-		<NavigationControl position="top-left" />
-		<ScaleControl />
-		<Control class="flex flex-col gap-2" position="bottom-right">
-			<LayerSwitcher
-				{map}
-				position="bottom-right"
-				expandDirection="right"
-				extraStyles={baseLayers}
-				sourcesIdToReAdd={['states', 'geolocation']}
-			/>
-			<Legend />
-		</Control>
-		<Control class="flex flex-col gap-y-2" position="top-left">
-			<ControlGroup>
-				<ControlButton on:click={() => (toggleGeolocationStatus = !toggleGeolocationStatus)}
-					><hot-icon
-						name="geolocate"
-						class={`!text-[1.2rem] cursor-pointer  duration-200 ${toggleGeolocationStatus ? 'text-red-600' : 'text-[#52525B]'}`}
-					></hot-icon></ControlButton
-				>
-			</ControlGroup>
-		</Control>
-		{#if toggleGeolocationStatus}
-			<GeoJSON data={locationGeojson} id="geolocation">
-				<SymbolLayer
-					applyToClusters={false}
-					hoverCursor="pointer"
-					layout={{
-						// if orientation true (meaning the browser supports device orientation sensor show location dot with orientation sign)
-						'icon-image': ['case', ['==', ['get', 'orientation'], true], 'locationArc', 'locationDot'],
-						'icon-allow-overlap': true,
-						'text-field': '{mag}',
-						'text-offset': [0, -2],
-						'text-size': 12,
-						'icon-rotate': rotationDeg || 0, // rotate location icon acc to device orientation
-						'icon-rotation-alignment': 'map',
-						'icon-size': 0.5,
-					}}
-				/>
-			</GeoJSON>
-		{/if}
-		<GeoJSON id="states" data={$taskFeatcolStore} promoteId="TASKS">
-			<FillLayer
-				hoverCursor="pointer"
-				paint={{
-					'fill-color': [
-						'match',
-						['get', 'status'],
-						'0',
-						'#ffffff',
-						'1',
-						'#008099',
-						'2',
-						'#ade6ef',
-						'3',
-						'#fceca4',
-						'4',
-						'#40ac8c',
-						'5',
-						'#d73f3e',
-						'#c5fbf5', // default color if no match is found
-					],
-					'fill-opacity': hoverStateFilter(0.5, 0),
-				}}
-				beforeLayerType="symbol"
-				manageHoverState
-				on:click={(e) => {
-					featureClicked.set(true);
-					const clickedTask = e.detail.features?.[0]?.properties?.uid;
-					selectedTaskId.set(clickedTask);
-					toggleTaskActionModal = true;
-				}}
-			/>
-			<LineLayer
-				layout={{ 'line-cap': 'round', 'line-join': 'round' }}
-				paint={{
-					'line-color': ['case', ['==', ['get', 'uid'], $selectedTaskId], '#fa1100', '#0fffff'],
-					'line-width': 3,
-					'line-opacity': ['case', ['==', ['get', 'uid'], $selectedTaskId], 1, 0.35],
-				}}
-				beforeLayerType="symbol"
-				manageHoverState
-			/>
-			<SymbolLayer
-				applyToClusters={false}
-				hoverCursor="pointer"
-				layout={{
-					'icon-image': ['case', ['==', ['get', 'status'], '1'], '1', ['==', ['get', 'status'], '3'], '3', ''],
-					'icon-allow-overlap': true,
-				}}
-			/>
-		</GeoJSON>
-	</MapLibre>
-
-	{#if $selectedTaskId && selectedTab === 'map' && toggleTaskActionModal && ($selectedTaskStatus === 'RELEASED_FOR_MAPPING' || $selectedTaskStatus === 'LOCKED_FOR_MAPPING')}
-		<div class="flex justify-center !w-[100vw] absolute bottom-[4rem] left-0 pointer-events-none z-50">
-			<div
-				class="bg-white w-[100vw] h-fit font-barlow-regular w-[100vw] md:max-w-[580px] pointer-events-auto px-4 pb-3 sm:pb-4 rounded-t-3xl"
-			>
-				<div class="flex justify-between items-center">
-					<p class="text-[#333] text-xl font-barlow-semibold leading-0 pt-2">Task #{$selectedTaskId}</p>
-					<hot-icon
-						name="close"
-						class="!text-[1.5rem] text-[#52525B] cursor-pointer hover:text-red-600 duration-200"
-						on:click={() => (toggleTaskActionModal = false)}
-					></hot-icon>
-				</div>
-
-				{#if $selectedTaskStatus == 'RELEASED_FOR_MAPPING'}
-					<p class="my-4 sm:my-6">Do you want to start mapping task #{$selectedTaskId}?</p>
-					<div class="flex justify-center gap-x-2">
-						<sl-button
-							size="small"
-							variant="default"
-							class="secondary"
-							on:click={() => (toggleTaskActionModal = false)}
-							outline><span class="font-barlow-medium text-sm">CANCEL</span></sl-button
-						>
-						<sl-button
-							variant="default"
-							size="small"
-							class="primary"
-							on:click={mapTask(data.projectId, $selectedTaskId)}
-						>
-							<div class="flex items-center gap-1">
-								<hot-icon name="location" class="!text-[1rem] text-white cursor-pointer duration-200"></hot-icon>
-								<p class="font-barlow-medium text-sm leading-[0]">START MAPPING</p>
-							</div>
-						</sl-button>
-					</div>
-				{:else if $selectedTaskStatus == 'LOCKED_FOR_MAPPING'}
-					<p class="my-4 sm:my-6">Task #{$selectedTaskId} has been locked, Is the task completely mapped?</p>
-					<div class="grid grid-cols-2 sm:grid-cols-3 gap-2">
-						<sl-button
-							on:click={resetTask(data.projectId, $selectedTaskId)}
-							variant="default"
-							outline
-							size="small"
-							class="secondary"
-						>
-							<div class="flex items-center gap-1">
-								<hot-icon
-									name="close"
-									class="!text-[1rem] text-[#d73f37] cursor-pointer duration-200 hover:text-[#b91c1c]"
-									on:click={() => (toggleTaskActionModal = false)}
-								></hot-icon>
-								<p class="font-barlow-medium text-sm leading-[0]">CANCEL MAPPING</p>
-							</div></sl-button
-						>
-						<sl-button
-							on:click={finishTask(data.projectId, $selectedTaskId)}
-							variant="default"
-							size="small"
-							class="primary"
-							><div class="flex items-center gap-1">
-								<hot-icon
-									name="check"
-									class="!text-[1rem] text-white cursor-pointer duration-200"
-									on:click={() => (toggleTaskActionModal = false)}
-								></hot-icon>
-								<p class="font-barlow-medium text-sm leading-[0]">COMPLETE MAPPING</p>
-							</div></sl-button
-						>
-						<sl-button variant="default" size="small" class="gray col-span-2 sm:col-span-1">
-							<p class="font-barlow-medium text-sm leading-[0]">GO TO ODK</p>
-						</sl-button>
-					</div>
-					<div class="flex justify-center gap-2"></div>
-				{/if}
-			</div>
-		</div>
-	{/if}
-=======
 		toggleTaskActionModal={(value) => {
 			isTaskActionModalOpen = value;
 		}}
@@ -377,7 +145,6 @@
 		{selectedTab}
 		projectData={data?.project}
 	/>
->>>>>>> dfcc62cf
 
 	{#if selectedTab !== 'map'}
 		<BottomSheet onClose={() => tabGroup.show('map')}>
