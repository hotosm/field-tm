--- conflicted
+++ resolved
@@ -152,7 +152,13 @@
 	let newFeatureDrawInstance: any = $state(null);
 	let newFeatureGeom: any = $state(null);
 
-<<<<<<< HEAD
+	function cancelMapNewFeatureInODK() {
+		newFeatureDrawInstance.clear();
+		isDrawEnabled = false;
+		newFeatureDrawInstance = null;
+		newFeatureGeom = null;
+	}
+
 	async function mapNewFeatureInODK() {
 		{
 			/*
@@ -171,20 +177,6 @@
 			project_id: data.projectId,
 		});
 		openOdkCollectNewFeature(data?.project?.odk_form_id, entity.uuid);
-	}
-=======
->>>>>>> afca6ed4
-	function cancelMapNewFeatureInODK() {
-		newFeatureDrawInstance.clear();
-		isDrawEnabled = false;
-		newFeatureDrawInstance = null;
-		newFeatureGeom = null;
-	}
-
-	function mapNewFeatureInODK() {
-		const newGeom = newFeatureGeom;
-		cancelMapNewFeatureInODK();
-		openOdkCollectNewFeature(data?.project?.odk_form_id, newGeom, taskStore.selectedTaskId);
 	}
 </script>
 
