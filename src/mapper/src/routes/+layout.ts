import 'virtual:uno.css';
import type { PageLoad } from './$types';
import { error } from '@sveltejs/kit';

import { getLoginStore } from '$store/login.svelte.ts';
<<<<<<< HEAD
import { refreshCookies, getUserDetailsFromApi } from '$lib/utils/login';
=======
import { refreshCookies, getUserDetailsFromApi } from '$lib/api/login';
>>>>>>> 0127b165

// NOTE we can't prerender as we are using dynamic routing [projectId]
export const prerender = false;
export const ssr = false;

export const load: PageLoad = async ({ fetch }) => {
	let config;
	const loginStore = getLoginStore();

	try {
		/*
			Login + user details
		*/
		let apiUser = await refreshCookies(fetch);
		loginStore.setRefreshCookieResponse(apiUser);
		if (apiUser?.username !== 'svcfmtm') {
			// Call /auth/me to populate the user details in the header
			apiUser = await getUserDetailsFromApi(fetch);
			if (!apiUser) {
				loginStore.signOut();
				throw error(401, { message: `You must log in first` });
			} else {
				loginStore.setAuthDetails(apiUser);
			}
		}
	} catch (error) {}

	try {
		const s3Response = await fetch(`${import.meta.env.VITE_S3_URL}/fmtm-data/frontend/config.json`);
		if (s3Response.ok) {
			config = await s3Response.json();
		} else {
			throw new Error('S3 config fetch failed');
		}
	} catch (error) {
		console.warn('Falling back to local config:', error);
		const localResponse = await fetch('/config.json');
		config = await localResponse.json();
	}

	return {
		config,
	};
};<|MERGE_RESOLUTION|>--- conflicted
+++ resolved
@@ -3,11 +3,7 @@
 import { error } from '@sveltejs/kit';
 
 import { getLoginStore } from '$store/login.svelte.ts';
-<<<<<<< HEAD
-import { refreshCookies, getUserDetailsFromApi } from '$lib/utils/login';
-=======
 import { refreshCookies, getUserDetailsFromApi } from '$lib/api/login';
->>>>>>> 0127b165
 
 // NOTE we can't prerender as we are using dynamic routing [projectId]
 export const prerender = false;
