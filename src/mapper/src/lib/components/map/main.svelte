<script lang="ts">
	import '$styles/page.css';
	import '$styles/button.css';
	import '$styles/map.css';
	import '@watergis/maplibre-gl-terradraw/dist/maplibre-gl-terradraw.css';
	import { onMount } from 'svelte';
	import {
		MapLibre,
		GeoJSON,
		FillLayer,
		LineLayer,
		hoverStateFilter,
		SymbolLayer,
		NavigationControl,
		ScaleControl,
		Control,
		ControlGroup,
		ControlButton,
		CircleLayer,
	} from 'svelte-maplibre';
	import type { PGlite } from '@electric-sql/pglite';
	import maplibre, { type MapGeoJSONFeature, type PointLike } from 'maplibre-gl';
	import { MaplibreTerradrawControl } from '@watergis/maplibre-gl-terradraw';
	import { Protocol } from 'pmtiles';
	import { polygon } from '@turf/helpers';
	import { buffer } from '@turf/buffer';
	import { bbox } from '@turf/bbox';
	import type { Position, Geometry as GeoJSONGeometry, FeatureCollection } from 'geojson';
	import { centroid } from '@turf/centroid';

	import LocationArcImg from '$assets/images/locationArc.png';
	import LocationDotImg from '$assets/images/locationDot.png';
	import BlackLockImg from '$assets/images/black-lock.png';
	import RedLockImg from '$assets/images/red-lock.png';
	import Arrow from '$assets/images/arrow.png';

	import { m } from '$translations/messages.js';
	import Legend from '$lib/components/map/legend.svelte';
	import LayerSwitcher from '$lib/components/map/layer-switcher.svelte';
	import Geolocation from '$lib/components/map/geolocation.svelte';
	import FlatGeobuf from '$lib/components/map/flatgeobuf-layer.svelte';
	import { getTaskStore } from '$store/tasks.svelte.ts';
	import { getCommonStore } from '$store/common.svelte.ts';
	import { getProjectSetupStepStore, getProjectBasemapStore } from '$store/common.svelte.ts';
	import { readFileFromOPFS } from '$lib/fs/opfs.ts';
	import { loadOfflinePmtiles } from '$lib/map/basemaps.ts';
	import { projectSetupStep as projectSetupStepEnum, MapGeomTypes } from '$constants/enums.ts';
	import { baseLayers, osmStyle, pmtilesStyle } from '$constants/baseLayers.ts';
	import { getEntitiesStatusStore } from '$store/entities.svelte.ts';
	import { clickOutside } from '$lib/map/click-outside.ts';
	import { geojsonGeomToJavarosa } from '$lib/odk/javarosa';

	type bboxType = [number, number, number, number];

	interface Props {
		projectOutlineCoords: Position[][];
		entitiesUrl: string;
		toggleActionModal: (value: 'task-modal' | 'entity-modal' | null) => void;
		projectId: number;
		setMapRef: (map: maplibregl.Map | undefined) => void;
		primaryGeomType: MapGeomTypes;
		draw?: boolean;
		drawGeomType: MapGeomTypes;
		syncButtonTrigger: () => void;
		handleDrawnGeom?: (drawInstance: any, geojson: GeoJSONGeometry) => void;
	}

	let {
		projectOutlineCoords,
		entitiesUrl,
		toggleActionModal,
		projectId,
		setMapRef,
		primaryGeomType,
		draw = false,
		drawGeomType,
		syncButtonTrigger,
		handleDrawnGeom,
	}: Props = $props();

	const primaryGeomLayerMapping = {
		POINT: 'entity-point-layer',
		POLYGON: 'entity-polygon-layer',
		POLYLINE: 'entity-line-layer',
	};

	const newGeomLayerMapping = {
		POINT: 'new-entity-point-layer',
		POLYGON: 'new-entity-polygon-layer',
		POLYLINE: 'new-entity-line-layer',
	};

	const cssValue = (property: string) => getComputedStyle(document.documentElement).getPropertyValue(property).trim();

	const commonStore = getCommonStore();
	const taskStore = getTaskStore();
	const projectSetupStepStore = getProjectSetupStepStore();
	const entitiesStore = getEntitiesStatusStore();
	const projectBasemapStore = getProjectBasemapStore();

	let db: PGlite | undefined = $derived(commonStore.db);
	let map: maplibregl.Map | undefined = $state();
	let loaded: boolean = $state(false);
	let selectedBaselayer: string = $state('OSM');
	let taskAreaClicked: boolean = $state(false);
	let projectSetupStep: number | null = $state(null);
	let lineWidth = $state(1); // Initial line width of the rejected entities (polygon)
	let circleRadius = $state(15); // Initial line width of the rejected entities (point)
	let expanding = true; // Whether the line is expanding
	let selectedControl: 'layer-switcher' | 'legend' | null = $state(null);
	let selectedStyleUrl: string | undefined = $state(undefined);
	let selectedFeatures: MapGeoJSONFeature[] = $state([]);

	let taskCentroidGeojson = $derived({
		...taskStore.featcol,
		features: taskStore.featcol?.features?.map((feat) => centroid(feat?.geometry, { properties: feat.properties })),
	});
	// Trigger adding the PMTiles layer to baselayers, if PmtilesUrl is set
	let allBaseLayers: maplibregl.StyleSpecification[] = $derived(
		projectBasemapStore.projectPmtilesUrl
			? [
					...baseLayers,
					{
						...pmtilesStyle,
						sources: {
							...pmtilesStyle.sources,
							pmtiles: {
								...pmtilesStyle.sources.pmtiles,
								url: projectBasemapStore.projectPmtilesUrl,
							},
						},
					},
				]
			: baseLayers,
	);
	// // This does not work! Infinite looping
	// // Trigger adding the PMTiles layer to baselayers, if PmtilesUrl is set
	// $effect(() => {
	// 	if (projectBasemapStore.projectPmtilesUrl) {
	// 		const layers = allBaseLayers
	// 		.filter((layer) => layer.name !== "PMTiles")
	// 		.push(
	// 			{
	// 				...pmtilesStyle,
	// 				sources: {
	// 					...pmtilesStyle.sources,
	// 					pmtiles: {
	// 						...pmtilesStyle.sources.pmtiles,
	// 						url: projectBasemapStore.projectPmtilesUrl,
	// 					},
	// 				},
	// 			},
	// 		)
	// 		allBaseLayers = layers;
	// 	}
	// })
	let displayDrawHelpText: boolean = $state(false);
	type DrawModeOptions = 'point' | 'linestring' | 'delete-selection' | 'polygon';
	const currentDrawMode: DrawModeOptions =
		drawGeomType === 'POLYLINE'
			? 'linestring'
			: drawGeomType
				? (drawGeomType.toLowerCase() as DrawModeOptions)
				: 'point';
	const drawControl = new MaplibreTerradrawControl({
		modes: [currentDrawMode, 'select', 'delete'],
		// Note We do not open the toolbar options, allowing the user
		// to simply click with a pre-defined mode active
		// open: true,
	});

	$effect(() => {
		projectSetupStep = +(projectSetupStepStore.projectSetupStep || 0);
	});

	// set the map ref to parent component
	$effect(() => {
		if (map) {
			setMapRef(map);
		}
	});

	// using this function since outside click of entity layer couldn't be tracked via FillLayer
	function handleMapClick(e: maplibregl.MapMouseEvent) {
		// if new feature draw mode is active then return
		if (draw) return;

		let entityLayerName: string = primaryGeomLayerMapping[primaryGeomType];
		let newEntityLayerName: string = newGeomLayerMapping[drawGeomType];

		// reset selected entity geom
		entitiesStore.setSelectedEntityJavaRosaGeom(null);

		// Add a 5px spatial buffer around the clicked point to ease feature selection
		let entityPoint: PointLike | [PointLike, PointLike];
		let newEntityPoint: PointLike | [PointLike, PointLike];
		if (primaryGeomType === MapGeomTypes.POLYLINE) {
			entityPoint = [
				[e.point.x - 5, e.point.y - 5],
				[e.point.x + 5, e.point.y + 5],
			];
		} else {
			entityPoint = e.point;
		}
		if (drawGeomType === MapGeomTypes.POLYLINE) {
			newEntityPoint = [
				[e.point.x - 5, e.point.y - 5],
				[e.point.x + 5, e.point.y + 5],
			];
		} else {
			newEntityPoint = e.point;
		}

		// returns list of features of entity layer present on that clicked point
		const clickedEntityFeature =
			map?.queryRenderedFeatures(entityPoint, {
				layers: [entityLayerName],
			}) || [];
		const clickedNewEntityFeature =
			map?.queryRenderedFeatures(newEntityPoint, {
				layers: [newEntityLayerName],
			}) || [];

		const clickedFeatures = [...clickedEntityFeature, ...clickedNewEntityFeature];
		// if clicked coordinate contain more than multiple entities, assign it to a variable
		if (clickedFeatures.length > 1) {
			selectedFeatures = clickedFeatures;
		}

		// returns list of features of task layer present on that clicked point
		const clickedTaskFeature = map?.queryRenderedFeatures(e.point, {
			layers: ['task-fill-layer'],
		});

		if (clickedEntityFeature && clickedEntityFeature?.length > 0 && clickedFeatures?.length < 2) {
			// if clicked coordinate contains uploaded entity only
			const entityGeometry = clickedEntityFeature[0].geometry;
			entitiesStore.setSelectedEntityJavaRosaGeom(geojsonGeomToJavarosa(entityGeometry));
			const entityCentroid = centroid(entityGeometry);
			const clickedEntityId = clickedEntityFeature[0]?.properties?.entity_id;
			entitiesStore.setSelectedEntityId(clickedEntityId);
			entitiesStore.setSelectedEntityCoordinate({
				entityId: clickedEntityId,
				coordinate: entityCentroid?.geometry?.coordinates,
			});
		} else if (clickedNewEntityFeature && clickedNewEntityFeature?.length > 0 && clickedFeatures?.length < 2) {
			// if clicked coordinate contains new entity only
			const entityCentroid = centroid(clickedNewEntityFeature[0].geometry);
			const clickedEntityId = clickedNewEntityFeature[0]?.properties?.entity_id;
			entitiesStore.setSelectedEntityId(clickedEntityId);
			entitiesStore.setSelectedEntityCoordinate({
				entityId: clickedEntityId,
				coordinate: entityCentroid?.geometry?.coordinates,
			});
		} else {
			// if clicked coordinate doesn't contain any entity, clear the entity states
			entitiesStore.setSelectedEntityId(null);
			entitiesStore.setSelectedEntityCoordinate(null);
		}

		// if clicked point contains task layer
		if (clickedTaskFeature && clickedTaskFeature?.length > 0) {
			taskAreaClicked = true;
			const clickedTaskId = clickedTaskFeature[0]?.properties?.fid;
			taskStore.setSelectedTaskId(db, clickedTaskId, clickedTaskFeature[0]?.properties?.task_index);
			if (+(projectSetupStepStore.projectSetupStep || 0) === projectSetupStepEnum['task_selection']) {
				localStorage.setItem(`project-${projectId}-setup`, projectSetupStepEnum['complete_setup']);
				projectSetupStepStore.setProjectSetupStep(projectSetupStepEnum['complete_setup']);
			}
		}

		if (
			((clickedEntityFeature && clickedEntityFeature?.length > 0) ||
				(clickedNewEntityFeature && clickedNewEntityFeature?.length > 0)) &&
			clickedFeatures?.length < 2
		) {
			// if clicked coordinate contains either one uploaded entity or new entity, open entity actions modal
			selectedFeatures = [];
			toggleActionModal('entity-modal');
		} else if (clickedTaskFeature && clickedTaskFeature?.length > 0 && clickedFeatures?.length === 0) {
			// if clicked coordinate doesn't contain any entity but only task, open task actions modal
			selectedFeatures = [];
			toggleActionModal('task-modal');
		} else if (clickedFeatures?.length > 1) {
			// if multiple entities present
			toggleActionModal(null);
		} else {
			// clear task states i.e. unselect task and it's extract if clicked coordinate doesn't contain any entity or task
			taskStore.setSelectedTaskId(db, null, null);
		}
	}

	$effect(() => {
		if (map) {
			map.on('click', handleMapClick);
			// Cleanup on component unmount
			return () => {
				map?.off('click', handleMapClick);
			};
		}
	});

	// Workaround due to bug in @watergis/mapbox-gl-terradraw
	function removeTerraDrawLayers() {
		if (map) {
			if (map.getLayer('td-point')) map.removeLayer('td-point');
			if (map.getSource('td-point')) map.removeSource('td-point');

			if (map.getLayer('td-linestring')) map.removeLayer('td-linestring');
			if (map.getSource('td-linestring')) map.removeSource('td-linestring');

			if (map.getLayer('td-polygon')) map.removeLayer('td-polygon');
			if (map.getSource('td-polygon')) map.removeSource('td-polygon');

			if (map.getLayer('td-polygon-outline')) map.removeLayer('td-polygon-outline');
			if (map.getSource('td-polygon-outline')) map.removeSource('td-polygon-outline');
		}
	}
	// Add draw layer & handle emitted geom
	$effect(() => {
		if (draw) {
			map?.addControl(drawControl, 'top-left');
			displayDrawHelpText = true;

			const drawInstance = drawControl.getTerraDrawInstance();
			if (drawInstance && handleDrawnGeom) {
				drawInstance.setMode(currentDrawMode);

				drawInstance.on('finish', (id: string, _context: any) => {
					// Save the drawn geometry location, then delete all geoms from store
					const features: { id: string; geometry: GeoJSONGeometry }[] = drawInstance.getSnapshot();
					const drawnFeature = features.find((geom) => geom.id === id);
					let firstGeom: GeoJSONGeometry | null = null;
					if (drawnFeature && drawnFeature.geometry) {
						firstGeom = drawnFeature.geometry;
					} else {
						console.error(`Feature with id ${id} not found or has no geometry.`);
					}

					if (firstGeom) {
						handleDrawnGeom(drawInstance, firstGeom);
						displayDrawHelpText = false;
					}
				});
			}
		} else {
			removeTerraDrawLayers();
			map?.removeControl(drawControl);
			displayDrawHelpText = false;
		}
	});

	// Fit the map bounds to the project area
	$effect(() => {
		if (map && projectOutlineCoords) {
			const projectPolygon = polygon(projectOutlineCoords);
			const projectBuffer = buffer(projectPolygon, 100, { units: 'meters' });
			if (projectBuffer) {
				const projectBbox: bboxType = bbox(projectBuffer) as bboxType;
				map.fitBounds(projectBbox, { duration: 0 });
			}
		}
	});

	function zoomToProject() {
		const taskBuffer = buffer(taskStore.featcol, 5, { units: 'meters' });
		if (taskBuffer && map) {
			const taskBbox: [number, number, number, number] = bbox(taskBuffer) as [number, number, number, number];
			map?.fitBounds(taskBbox, { duration: 500 });
		}
	}

	onMount(async () => {
		// Register pmtiles protocol
		if (!maplibre.config.REGISTERED_PROTOCOLS.hasOwnProperty('pmtiles')) {
			let protocol = new Protocol();
			maplibre.addProtocol('pmtiles', protocol.tile);
		}

		// Attempt loading OPFS PMTiles layers on first load
		// note that this sets projectBasemapStore.projectPmtilesUrl
		const offlineBasemapFile = await readFileFromOPFS(`${projectId}/basemap.pmtiles`);
		if (offlineBasemapFile) {
			await loadOfflinePmtiles(projectId);
			selectedBaselayer = 'PMTiles';
		}

		const interval = setInterval(() => {
			if (drawGeomType === MapGeomTypes.POLYGON || drawGeomType === MapGeomTypes.POLYLINE) {
				if (expanding) {
					lineWidth += 0.3;
					if (lineWidth >= 4) expanding = false; // Maximum width
				} else {
					lineWidth -= 0.3;
					if (lineWidth <= 1) expanding = true; // Minimum width
				}
			} else if (drawGeomType === MapGeomTypes.POINT) {
				if (expanding) {
					circleRadius += 0.5;
					if (circleRadius >= 25) expanding = false; // Maximum radius
				} else {
					circleRadius -= 0.5;
					if (circleRadius <= 15) expanding = true; // Minimum radius
				}
			}
		}, 50); // Update every 50ms for smooth animation

		return () => {
			clearInterval(interval);
		};
	});
</script>

<!-- Note here we still use Svelte 4 on:click until svelte-maplibre migrates -->
<MapLibre
	bind:map
	bind:loaded
	style={osmStyle}
	class="map"
	center={[0, 0]}
	zoom={2}
	attributionControl={false}
	on:click={(_e) => {
		// deselect everything on click, to allow for re-selection
		// if the user clicks on a feature layer directly (on:click)
		taskAreaClicked = false;
		toggleActionModal(null);
		entitiesStore.setSelectedEntityId(null);
	}}
	images={[
		{ id: 'LOCKED_FOR_MAPPING', url: BlackLockImg },
		{ id: 'LOCKED_FOR_VALIDATION', url: RedLockImg },
		{ id: 'locationArc', url: LocationArcImg },
		{ id: 'locationDot', url: LocationDotImg },
		{ id: 'arrow', url: Arrow },
	]}
>
	<!-- Controls -->
	<NavigationControl position="top-left" showZoom={false} />
	<ScaleControl />
	<Control class="control" position="top-left">
		<ControlGroup>
			<ControlButton title="Zoom to project" on:click={zoomToProject}
				><hot-icon name="crop-free" class="icon"></hot-icon></ControlButton
			>
		</ControlGroup></Control
	>
	<Control class="control" position="bottom-right">
		{#if commonStore.offlineSyncPercentComplete}
			<div class="offline-sync-percent">{commonStore.offlineSyncPercentComplete}%</div>
		{/if}
		<div class="content">
			<sl-icon-button
				name="arrow-repeat"
				label="Sync"
				disabled={entitiesStore.syncEntityStatusManuallyLoading || commonStore.offlineDataIsSyncing}
				class={`sync-button ${
					(entitiesStore.syncEntityStatusManuallyLoading || commonStore.offlineDataIsSyncing) && 'animate-spin'
				}`}
				onclick={async () => syncButtonTrigger()}
				onkeydown={async (e: KeyboardEvent) => {
					e.key === 'Enter' && syncButtonTrigger();
				}}
				role="button"
				tabindex="0"
			></sl-icon-button>
		</div>
		<div
			class="layer-switcher"
			aria-label="layer switcher"
			onclick={() => {
				selectedControl = 'layer-switcher';
				toggleActionModal(null);
			}}
			role="button"
			onkeydown={(e) => {
				if (e.key === 'Enter') {
					selectedControl = 'layer-switcher';
					toggleActionModal(null);
				}
			}}
			tabindex="0"
		>
			<img class="basemap-icon" src={selectedStyleUrl} alt="Basemap Icon" />
		</div>
		<div
			aria-label="toggle legend"
			class="toggle-legend"
			onclick={() => {
				selectedControl = 'legend';
				toggleActionModal(null);
			}}
			role="button"
			onkeydown={(e) => {
				if (e.key === 'Enter') {
					selectedControl = 'legend';
					toggleActionModal(null);
				}
			}}
			tabindex="0"
		>
			<hot-icon name="legend-toggle" class="icon"></hot-icon>
		</div>
	</Control>
	<!-- Add the Geolocation GeoJSON layer to the map -->
	<Geolocation {map}></Geolocation>
	<!-- The task area geojson -->
	<GeoJSON id="tasks" data={taskStore.featcol} promoteId="fid">
		<FillLayer
			id="task-fill-layer"
			hoverCursor="pointer"
			paint={{
				'fill-color': [
					'match',
					['get', 'state'],
					'UNLOCKED_TO_MAP',
					cssValue('--task-unlocked-to-map'),
					'LOCKED_FOR_MAPPING',
					cssValue('--task-locked-for-mapping'),
					'UNLOCKED_TO_VALIDATE',
					cssValue('--task-unlocked-to-validate'),
					'LOCKED_FOR_VALIDATION',
					cssValue('--task-locked-for-validation'),
					'UNLOCKED_DONE',
					cssValue('--task-unlocked-done'),
					cssValue('--task-unlocked-to-map'), // default color if no match,
				],
				'fill-opacity': hoverStateFilter(0.3, 0),
			}}
			beforeLayerType="symbol"
			manageHoverState
		/>
		<LineLayer
			layout={{ 'line-cap': 'round', 'line-join': 'round' }}
			paint={{
				'line-color': [
					'case',
					['==', ['get', 'fid'], taskStore.selectedTaskId],
					cssValue('--task-outline-selected'),
					cssValue('--task-outline'),
				],
				'line-width': 3,
				'line-opacity': ['case', ['==', ['get', 'fid'], taskStore.selectedTaskId], 1, 0.35],
			}}
			beforeLayerType="symbol"
			manageHoverState
		/>
	</GeoJSON>
	<GeoJSON id="tasks-centroid" data={taskCentroidGeojson} promoteId="fid">
		<SymbolLayer
			applyToClusters={false}
			hoverCursor="pointer"
			layout={{
				'icon-image': [
					'case',
					['==', ['get', 'state'], 'LOCKED_FOR_MAPPING'],
					'LOCKED_FOR_MAPPING',
					['==', ['get', 'state'], 'LOCKED_FOR_VALIDATION'],
					'LOCKED_FOR_VALIDATION',
					'',
				],
				'symbol-placement': 'point',
				'icon-allow-overlap': true,
			}}
		/>
	</GeoJSON>
	<!-- The features / entities -->
	{#if entitiesUrl}
		<FlatGeobuf
			id="entities"
			url={entitiesStore.fgbOpfsUrl || entitiesUrl}
<<<<<<< HEAD
			extent={primaryGeomType === MapGeomTypes.POLYLINE ? polygon(projectOutlineCoords).geometry : taskStore.selectedTaskGeom}
=======
			extent={primaryGeomType === MapGeomTypes.POLYLINE
				? polygon(projectOutlineCoords).geometry
				: taskStore.selectedTaskGeom}
>>>>>>> ecaa1b18
			extractGeomCols={true}
			promoteId="id"
			processGeojson={(geojsonData) => entitiesStore.addStatusToGeojsonProperty(geojsonData)}
			geojsonUpdateDependency={[entitiesStore.entitiesList]}
		>
			{#if primaryGeomType === MapGeomTypes.POLYGON}
				<FillLayer
					id="entity-polygon-layer"
					paint={{
						'fill-opacity': ['match', ['get', 'status'], 'MARKED_BAD', 0, 0.6],
						'fill-color': [
							'match',
							['get', 'status'],
							'READY',
							cssValue('--entity-ready'),
							'OPENED_IN_ODK',
							cssValue('--entity-opened-in-odk'),
							'SURVEY_SUBMITTED',
							cssValue('--entity-survey-submitted'),
							'VALIDATED',
							cssValue('--entity-validated'),
							'MARKED_BAD',
							cssValue('--entity-marked-bad'),
							cssValue('--entity-ready'), // default color if no match is found
						],
					}}
					beforeLayerType="symbol"
					manageHoverState
				/>
				<LineLayer
					layout={{ 'line-cap': 'round', 'line-join': 'round' }}
					paint={{
						'line-color': [
							'case',
							['==', ['get', 'entity_id'], entitiesStore.selectedEntity?.entity_id || ''],
							cssValue('--entity-outline-selected'),
							cssValue('--entity-outline'),
						],
						'line-width': ['case', ['==', ['get', 'entity_id'], entitiesStore.selectedEntity?.entity_id || ''], 1, 0.7],
						'line-opacity': ['case', ['==', ['get', 'entity_id'], entitiesStore.selectedEntity?.entity_id || ''], 1, 1],
					}}
					beforeLayerType="symbol"
					manageHoverState
				/>
			{:else if primaryGeomType === MapGeomTypes.POINT}
				<CircleLayer
					id="entity-point-layer"
					applyToClusters={false}
					hoverCursor="pointer"
					paint={{
						'circle-color': [
							'match',
							['get', 'status'],
							'READY',
							cssValue('--entity-ready'),
							'OPENED_IN_ODK',
							cssValue('--entity-opened-in-odk'),
							'SURVEY_SUBMITTED',
							cssValue('--entity-survey-submitted'),
							'VALIDATED',
							cssValue('--entity-validated'),
							'MARKED_BAD',
							cssValue('--entity-marked-bad'),
							cssValue('--entity-ready'),
						],
						'circle-radius': 8,
						'circle-stroke-width': 1,
						'circle-stroke-color': [
							'case',
							['==', ['get', 'entity_id'], entitiesStore.selectedEntity?.entity_id || ''],
							cssValue('--entity-outline-selected'),
							cssValue('--entity-outline'),
						],
					}}
				></CircleLayer>
			{:else if primaryGeomType === MapGeomTypes.POLYLINE}
				<LineLayer
					id="entity-line-layer"
					layout={{ 'line-cap': 'round', 'line-join': 'round' }}
					paint={{
						'line-color': [
							'match',
							['get', 'status'],
							'READY',
							cssValue('--entity-ready'),
							'OPENED_IN_ODK',
							cssValue('--entity-opened-in-odk'),
							'SURVEY_SUBMITTED',
							cssValue('--entity-survey-submitted'),
							'VALIDATED',
							cssValue('--entity-validated'),
							'MARKED_BAD',
							cssValue('--entity-marked-bad'),
							cssValue('--entity-ready'), // default color if no match is found
						],
						'line-width': ['case', ['==', ['get', 'entity_id'], entitiesStore.selectedEntity?.entity_id || ''], 4, 3],
						'line-opacity': [
							'case',
							['==', ['get', 'entity_id'], entitiesStore.selectedEntity?.entity_id || ''],
							1,
							0.8,
						],
					}}
					beforeLayerType="symbol"
					manageHoverState
				/>
			{/if}
		</FlatGeobuf>
	{/if}
	<GeoJSON id="bad-geoms" data={entitiesStore.badGeomFeatcol}>
		{#if drawGeomType === MapGeomTypes.POLYGON}
			<FillLayer
				id="bad-geom-fill-layer"
				hoverCursor="pointer"
				paint={{
					'fill-color': cssValue('--sl-color-primary-700'),
					'fill-opacity': 0.3,
				}}
				beforeLayerType="symbol"
				manageHoverState
			/>
			<LineLayer
				layout={{ 'line-cap': 'round', 'line-join': 'round' }}
				paint={{
					'line-color': cssValue('--sl-color-primary-700'),
					'line-width': lineWidth,
				}}
				beforeLayerType="symbol"
				manageHoverState
			/>
		{:else if drawGeomType === MapGeomTypes.POINT}
			<CircleLayer
				id="bad-geom-circle-point-layer"
				hoverCursor="pointer"
				paint={{
					'circle-color': cssValue('--entity-marked-bad'),
					'circle-radius': 8,
					'circle-stroke-width': 1,
					'circle-stroke-color': cssValue('--entity-outline'),
				}}
			/>
			<CircleLayer
				id="bad-geom-circle-highlight-layer"
				hoverCursor="pointer"
				paint={{
					'circle-color': cssValue('--sl-color-primary-700'),
					'circle-opacity': 0.4,
					'circle-radius': circleRadius,
					'circle-stroke-opacity': hoverStateFilter(0, 1),
				}}
			/>
		{:else if drawGeomType === MapGeomTypes.POLYLINE}
			<LineLayer
				layout={{ 'line-cap': 'round', 'line-join': 'round' }}
				paint={{
					'line-color': cssValue('--sl-color-primary-700'),
					'line-width': lineWidth,
				}}
				beforeLayerType="symbol"
				manageHoverState
			/>
		{/if}
	</GeoJSON>
	<GeoJSON id="new-geoms" data={entitiesStore.addStatusToGeojsonProperty(entitiesStore.newGeomFeatcol)}>
		{#if drawGeomType === MapGeomTypes.POLYGON}
			<FillLayer
				id="new-entity-polygon-layer"
				hoverCursor="pointer"
				paint={{
					'fill-opacity': ['match', ['get', 'status'], 'MARKED_BAD', 0, 0.6],
					'fill-color': [
						'match',
						['get', 'status'],
						'READY',
						cssValue('--entity-ready'),
						'OPENED_IN_ODK',
						cssValue('--entity-opened-in-odk'),
						'SURVEY_SUBMITTED',
						cssValue('--entity-survey-submitted'),
						'VALIDATED',
						cssValue('--entity-validated'),
						'MARKED_BAD',
						cssValue('--entity-marked-bad'),
						cssValue('--entity-ready'), // default color if no match is found
					],
				}}
				beforeLayerType="symbol"
				manageHoverState
			/>
			<LineLayer
				layout={{ 'line-cap': 'round', 'line-join': 'round' }}
				paint={{
					'line-color': [
						'case',
						['==', ['get', 'entity_id'], entitiesStore.selectedEntity?.entity_id || ''],
						cssValue('--entity-outline-selected'),
						cssValue('--entity-outline'),
					],
					'line-width': ['case', ['==', ['get', 'entity_id'], entitiesStore.selectedEntity?.entity_id || ''], 1, 0.7],
					'line-opacity': ['case', ['==', ['get', 'entity_id'], entitiesStore.selectedEntity?.entity_id || ''], 1, 1],
				}}
				beforeLayerType="symbol"
				manageHoverState
			/>
		{:else if drawGeomType === MapGeomTypes.POINT}
			<CircleLayer
				id="new-entity-point-layer"
				applyToClusters={false}
				hoverCursor="pointer"
				paint={{
					'circle-color': [
						'match',
						['get', 'status'],
						'READY',
						cssValue('--entity-ready'),
						'OPENED_IN_ODK',
						cssValue('--entity-opened-in-odk'),
						'SURVEY_SUBMITTED',
						cssValue('--entity-survey-submitted'),
						'VALIDATED',
						cssValue('--entity-validated'),
						'MARKED_BAD',
						cssValue('--entity-marked-bad'),
						cssValue('--entity-ready'),
					],
					'circle-radius': 8,
					'circle-stroke-width': 1,
					'circle-stroke-color': [
						'case',
						['==', ['get', 'entity_id'], entitiesStore.selectedEntity?.entity_id || ''],
						cssValue('--entity-outline-selected'),
						cssValue('--entity-outline'),
					],
				}}
			></CircleLayer>
		{:else if drawGeomType === MapGeomTypes.POLYLINE}
			<LineLayer
				id="new-entity-line-layer"
				layout={{ 'line-cap': 'round', 'line-join': 'round' }}
				paint={{
					'line-color': [
						'match',
						['get', 'status'],
						'READY',
						cssValue('--entity-ready'),
						'OPENED_IN_ODK',
						cssValue('--entity-opened-in-odk'),
						'SURVEY_SUBMITTED',
						cssValue('--entity-survey-submitted'),
						'VALIDATED',
						cssValue('--entity-validated'),
						'MARKED_BAD',
						cssValue('--entity-marked-bad'),
						cssValue('--entity-ready'), // default color if no match is found
					],
					'line-width': ['case', ['==', ['get', 'entity_id'], entitiesStore.selectedEntity?.entity_id || ''], 4, 3],
					'line-opacity': ['case', ['==', ['get', 'entity_id'], entitiesStore.selectedEntity?.entity_id || ''], 1, 0.8],
				}}
				beforeLayerType="symbol"
				manageHoverState
			/>
		{/if}
	</GeoJSON>

	<!-- pulse effect layer representing rejected entities -->

	<!-- Offline pmtiles, if present (alternative approach, not baselayer) -->
	<!-- {#if projectBasemapStore.projectPmtilesUrl}
	<RasterTileSource
		url={projectBasemapStore.projectPmtilesUrl}
		tileSize={512}
	>
		<RasterLayer id="pmtile-basemap" paint={{'raster-opacity': 0.8}}></RasterLayer>
	</RasterTileSource>
	{/if} -->

	<!-- Help text for user on first load -->
	{#if projectSetupStep === projectSetupStepEnum['task_selection']}
		<div class="help-text">
			<p>{m['map.click_on_a_task']()}</p>
		</div>
	{/if}

	<!-- Help for drawing a new geometry -->
	{#if displayDrawHelpText}
		<div class="help-text-2">
			<p>{m['map.click_on_the_map']()}</p>
		</div>
	{/if}
</MapLibre>

<div
	use:clickOutside
	onclick_outside={() => (selectedControl = null)}
	class={`map-control-container ${selectedControl ? 'selected' : 'not-selected'}`}
>
	<div class="wrapper">
		<div class="icon-container">
			<hot-icon
				name="close"
				class="icon"
				onclick={() => (selectedControl = null)}
				onkeydown={(e: KeyboardEvent) => {
					if (e.key === 'Enter') {
						selectedControl = null;
					}
				}}
				role="button"
				tabindex="0"
			></hot-icon>
		</div>
		<LayerSwitcher
			{map}
			styles={allBaseLayers}
			sourcesIdToReAdd={['tasks', 'entities', 'geolocation', 'tasks-centroid', 'bad-geoms', 'new-geoms']}
			selectedStyleName={selectedBaselayer}
			{selectedStyleUrl}
			setSelectedStyleUrl={(style) => (selectedStyleUrl = style)}
			isOpen={selectedControl === 'layer-switcher'}
		></LayerSwitcher>
		<Legend isOpen={selectedControl === 'legend'} />
	</div>
</div>

{#if selectedFeatures?.length > 1}
	<div class="select-entities-modal">
		<div class="content">
			<div class="icon">
				<hot-icon
					name="close"
					onclick={() => (selectedFeatures = [])}
					onkeydown={(e: KeyboardEvent) => {
						if (e.key === 'Enter') {
							selectedFeatures = [];
						}
					}}
					role="button"
					tabindex="0"
				></hot-icon>
			</div>

			<div>
				{#each selectedFeatures as feature, index}
					<div class="entity">
						<div class="header">
							<h5>{index + 1}. {feature.properties.entity_id}</h5>
							<p class={`status ${feature.properties.status}`}>{m[`entity_states.${feature.properties.status}`]()}</p>
						</div>
						<div class="button-wrapper">
							<sl-button
								variant="primary"
								size="small"
								onclick={() => {
									const entityCentroid = centroid(feature.geometry);
									const clickedEntityId = feature?.properties?.entity_id;
									entitiesStore.setSelectedEntityId(clickedEntityId);
									entitiesStore.setSelectedEntityCoordinate({
										entityId: clickedEntityId,
										coordinate: entityCentroid?.geometry?.coordinates,
									});
									selectedFeatures = [];
									toggleActionModal('entity-modal');
								}}
								onkeydown={() => {}}
								role="button"
								tabindex="0"
							>
								{m['popup.select_this_feature']()}
							</sl-button>
						</div>
					</div>
				{/each}
			</div>
		</div>
	</div>
{/if}<|MERGE_RESOLUTION|>--- conflicted
+++ resolved
@@ -569,13 +569,9 @@
 		<FlatGeobuf
 			id="entities"
 			url={entitiesStore.fgbOpfsUrl || entitiesUrl}
-<<<<<<< HEAD
-			extent={primaryGeomType === MapGeomTypes.POLYLINE ? polygon(projectOutlineCoords).geometry : taskStore.selectedTaskGeom}
-=======
 			extent={primaryGeomType === MapGeomTypes.POLYLINE
 				? polygon(projectOutlineCoords).geometry
 				: taskStore.selectedTaskGeom}
->>>>>>> ecaa1b18
 			extractGeomCols={true}
 			promoteId="id"
 			processGeojson={(geojsonData) => entitiesStore.addStatusToGeojsonProperty(geojsonData)}
