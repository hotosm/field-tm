--- conflicted
+++ resolved
@@ -464,13 +464,8 @@
 
 	<!-- Help text for user on first load -->
 	{#if projectSetupStep === projectSetupStepEnum['task_selection']}
-<<<<<<< HEAD
-		<div class="absolute top-5 bg-[#F097334D] min-w-[14rem] z-10 left-[50%] translate-x-[-50%] p-1">
+		<div class="absolute top-7 bg-[#F097334D] min-w-[14rem] z-10 left-[50%] translate-x-[-50%] p-1">
 			<p class="uppercase font-barlow-medium text-base">click on a task to select a feature for mapping</p>
-=======
-		<div class="absolute top-7 w-fit bg-[#F097334D] z-10 left-[50%] translate-x-[-50%] p-1">
-			<p class="uppercase font-barlow-medium text-base">please select a task / feature for mapping</p>
->>>>>>> f28296ee
 		</div>
 	{/if}
 
