<script lang="ts">
	import '$styles/page.css';
	import '$styles/button.css';
	import '@hotosm/ui/dist/hotosm-ui';
	import {
		MapLibre,
		GeoJSON,
		FillLayer,
		LineLayer,
		hoverStateFilter,
		SymbolLayer,
		NavigationControl,
		ScaleControl,
		Control,
		ControlGroup,
		ControlButton,
	} from 'svelte-maplibre';
	import { polygon } from '@turf/helpers';
	import { buffer } from '@turf/buffer';
	import { bbox } from '@turf/bbox';
	import type { Position, Polygon, FeatureCollection } from 'geojson';

	import LocationArcImg from '$assets/images/locationArc.png';
	import LocationDotImg from '$assets/images/locationDot.png';
	import BlackLockImg from '$assets/images/black-lock.png';
	import RedLockImg from '$assets/images/red-lock.png';

<<<<<<< HEAD
	import Legend from '$lib/components/map/legend.svelte';
	import LayerSwitcher from '$lib/components/map/layer-switcher.svelte';
	import Geolocation from '$lib/components/map/geolocation.svelte';
=======
    import Legend from '$lib/components/map/legend.svelte';
    import LayerSwitcher from '$lib/components/map/layer-switcher.svelte';
    import Geolocation from '$lib/components/map/geolocation.svelte';
    import FlatGeobuf from '$lib/components/map/flatgeobuf-layer.svelte';
>>>>>>> 6724b3f6
	import { getTaskStore } from '$store/tasks.svelte.ts';
	import { getProjectSetupStepStore } from '$store/common.svelte.ts';
	// import { entityFeatcolStore, selectedEntityId } from '$store/entities';
	import { projectSetupStep as projectSetupStepEnum } from '$constants/enums.ts';

<<<<<<< HEAD
	interface Props {
		projectOutlineCoords: Position[][];
		toggleTaskActionModal: (value: boolean) => {};
		projectId: number;
	}

	let { projectOutlineCoords, toggleTaskActionModal, projectId }: Props = $props();
=======
    type bboxType = [number, number, number, number];

    interface Props {
        projectOutlineCoords: Position[][],
        entitiesUrl: string,
        toggleTaskActionModal: boolean;
    }

    let {
        projectOutlineCoords,
        entitiesUrl,
        toggleTaskActionModal = $bindable(),
     }: Props = $props();
>>>>>>> 6724b3f6

	const taskStore = getTaskStore();
	const projectSetupStepStore = getProjectSetupStepStore();

	let map: maplibregl.Map | undefined = $state();
	let loaded: boolean = $state(false);
<<<<<<< HEAD
	let taskAreaClicked = $state(false);
	let toggleGeolocationStatus = $state(false);
	let projectSetupStep = $state(null);
=======
	let taskAreaClicked: boolean = $state(false);
	let toggleGeolocationStatus: boolean = $state(false);
>>>>>>> 6724b3f6

	$effect(() => {
		projectSetupStep = +projectSetupStepStore.projectSetupStep;
	});

	// Fit the map bounds to the project area
	$effect(() => {
		if (map && projectOutlineCoords) {
<<<<<<< HEAD
			const projectPolygon = polygon(projectOutlineCoords);
			const projectBuffer = buffer(projectPolygon, 100, { units: 'meters' });
			const projectBbox: [number, number, number, number] = bbox(projectBuffer) as [number, number, number, number];
			map.fitBounds(projectBbox, { duration: 0 });
=======
            const projectPolygon = polygon(projectOutlineCoords);
            const projectBuffer = buffer(projectPolygon, 100, { units: 'meters' });
            if (projectBuffer) {
                const projectBbox: bboxType = bbox(projectBuffer) as bboxType;
                map.fitBounds(projectBbox, { duration: 0 });
            }
>>>>>>> 6724b3f6
		}
	});

	const osmStyle = {
		id: 'OSM Raster',
		version: 8,
		name: 'OpenStreetMap',
		sources: {
			osm: {
				type: 'raster',
				tiles: [
					'https://a.tile.openstreetmap.org/{z}/{x}/{y}.png',
					'https://b.tile.openstreetmap.org/{z}/{x}/{y}.png',
					'https://c.tile.openstreetmap.org/{z}/{x}/{y}.png',
				],
				minzoom: 0,
				maxzoom: 19,
				attribution:
					'© <a target="_blank" rel="noopener" href="https://openstreetmap.org/copyright">OpenStreetMap contributors</a>',
			},
		},
		layers: [
			{
				id: 'osm',
				type: 'raster',
				source: 'osm',
				layout: {
					visibility: 'visible',
				},
			},
		],
	};
</script>

<!-- Note here we still use Svelte 4 on:click until svelte-maplibre migrates -->
<MapLibre
<<<<<<< HEAD
	bind:map
	bind:loaded
	style={osmStyle}
	class="flex-auto w-full sm:aspect-video h-[calc(100%-4rem)]"
	center={[0, 0]}
	zoom={2}
	attributionControl={false}
	on:click={(_e) => {
		// deselect everything on click, to allow for re-selection
		// if the user clicks on a feature layer directly (on:click)
		taskStore.setSelectedTaskId(null);
		taskAreaClicked = false;
		toggleTaskActionModal(false);
	}}
	images={[
		{ id: 'LOCKED_FOR_MAPPING', url: BlackLockImg },
		{ id: 'LOCKED_FOR_VALIDATION', url: RedLockImg },
		{ id: 'locationArc', url: LocationArcImg },
		{ id: 'locationDot', url: LocationDotImg },
	]}
>
	<NavigationControl position="top-left" />
	<ScaleControl />
	<Control class="flex flex-col gap-y-2" position="top-left">
		<ControlGroup>
			<ControlButton on:click={() => (toggleGeolocationStatus = !toggleGeolocationStatus)}
				><hot-icon
					name="geolocate"
					class={`!text-[1.2rem] cursor-pointer  duration-200 ${toggleGeolocationStatus ? 'text-red-600' : 'text-[#52525B]'}`}
				></hot-icon></ControlButton
			>
		</ControlGroup></Control
	>
	<!-- Add the Geolocation GeoJSON layer to the map -->
	{#if toggleGeolocationStatus}
		<Geolocation bind:map bind:toggleGeolocationStatus></Geolocation>
	{/if}
	<!-- The task area geojson -->
	<GeoJSON id="states" data={taskStore.featcol} promoteId="TASKS">
		<FillLayer
			hoverCursor="pointer"
			paint={{
				'fill-color': [
					'match',
					['get', 'state'],
					'UNLOCKED_TO_MAP',
					'#ffffff',
					'LOCKED_FOR_MAPPING',
					'#008099',
					'UNLOCKED_TO_VALIDATE',
					'#ade6ef',
					'LOCKED_FOR_VALIDATION',
					'#fceca4',
					'UNLOCKED_DONE',
					'#40ac8c',
					'#c5fbf5', // default color if no match is found
				],
				'fill-opacity': hoverStateFilter(0.3, 0),
			}}
			beforeLayerType="symbol"
			manageHoverState
			on:click={(e) => {
				taskAreaClicked = true;
				const clickedTaskId = e.detail.features?.[0]?.properties?.fid;
				taskStore.setSelectedTaskId(clickedTaskId);
				toggleTaskActionModal(true);
				if (+projectSetupStepStore.projectSetupStep === projectSetupStepEnum['task_selection']) {
					localStorage.setItem(`project-${projectId}-setup`, projectSetupStepEnum['complete_setup']);
					projectSetupStepStore.setProjectSetupStep(projectSetupStepEnum['complete_setup']);
				}
			}}
		/>
		<LineLayer
			layout={{ 'line-cap': 'round', 'line-join': 'round' }}
			paint={{
				'line-color': ['case', ['==', ['get', 'fid'], taskStore.selectedTaskId], '#fa1100', '#0fffff'],
				'line-width': 3,
				'line-opacity': ['case', ['==', ['get', 'fid'], taskStore.selectedTaskId], 1, 0.35],
			}}
			beforeLayerType="symbol"
			manageHoverState
		/>
		<SymbolLayer
			applyToClusters={false}
			hoverCursor="pointer"
			layout={{
				'icon-image': [
					'case',
					['==', ['get', 'state'], 'LOCKED_FOR_MAPPING'],
					'LOCKED_FOR_MAPPING',
					['==', ['get', 'status'], 'LOCKED_FOR_VALIDATION'],
					'LOCKED_FOR_VALIDATION',
					'',
				],
				'icon-allow-overlap': true,
			}}
		/>
	</GeoJSON>
	<!-- The features / entities geojson
    <GeoJSON id="states" data={$entityFeatcolStore} promoteId="ENTITIES">
=======
    bind:map
    bind:loaded
    style={osmStyle}
    class="flex-auto w-full sm:aspect-video h-[calc(100%-4rem)]"
    center={[0, 0]}
    zoom={2}
    attributionControl={false}
    on:click={(_e) => {
        // deselect everything on click, to allow for re-selection
        // if the user clicks on a feature layer directly (on:click)
        taskStore.setSelectedTaskId(null);
        taskAreaClicked = false;
        toggleTaskActionModal = false;
    }}
    images={[
        { id: 'LOCKED_FOR_MAPPING', url: BlackLockImg },
        { id: 'LOCKED_FOR_VALIDATION', url: RedLockImg },
        { id: 'locationArc', url: LocationArcImg },
        { id: 'locationDot', url: LocationDotImg },
    ]}
    >
    <NavigationControl position="top-left" />
    <ScaleControl />
    <Control class="flex flex-col gap-y-2" position="top-left">
        <ControlGroup>
            <ControlButton on:click={() => (toggleGeolocationStatus = !toggleGeolocationStatus)}
                ><hot-icon
                    name="geolocate"
                    class={`!text-[1.2rem] cursor-pointer  duration-200 ${toggleGeolocationStatus ? 'text-red-600' : 'text-[#52525B]'}`}
                ></hot-icon></ControlButton
            >
        </ControlGroup></Control
    >
    <!-- Add the Geolocation GeoJSON layer to the map -->
    {#if toggleGeolocationStatus}
        <Geolocation bind:map bind:toggleGeolocationStatus></Geolocation>
    {/if}
    <!-- The task area geojson -->
    <GeoJSON id="tasks" data={taskStore.featcol} promoteId="fid">
        <FillLayer
            hoverCursor="pointer"
            paint={{
                'fill-color': [
                    'match',
                    ['get', 'state'],
                    'UNLOCKED_TO_MAP',
                    '#ffffff',
                    'LOCKED_FOR_MAPPING',
                    '#008099',
                    'UNLOCKED_TO_VALIDATE',
                    '#ade6ef',
                    'LOCKED_FOR_VALIDATION',
                    '#fceca4',
                    'UNLOCKED_DONE',
                    '#40ac8c',
                    '#c5fbf5', // default color if no match is found
                ],
                'fill-opacity': hoverStateFilter(0.1, 0),
            }}
            beforeLayerType="symbol"
            manageHoverState
            on:click={(e) => {
                taskAreaClicked = true;
                const clickedTaskId = e.detail.features?.[0]?.properties?.fid;
                taskStore.setSelectedTaskId(clickedTaskId);
                toggleTaskActionModal = true;
            }}
        />
        <LineLayer
            layout={{ 'line-cap': 'round', 'line-join': 'round' }}
            paint={{
                'line-color': ['case', ['==', ['get', 'fid'], taskStore.selectedTaskId], '#fa1100', '#0fffff'],
                'line-width': 3,
                'line-opacity': ['case', ['==', ['get', 'fid'], taskStore.selectedTaskId], 1, 0.35],
            }}
            beforeLayerType="symbol"
            manageHoverState
        />
        <SymbolLayer
            applyToClusters={false}
            hoverCursor="pointer"
            layout={{
                'icon-image': ['case', 
                ['==', ['get', 'state'], 'LOCKED_FOR_MAPPING'], 'LOCKED_FOR_MAPPING', 
                ['==', ['get', 'status'],'LOCKED_FOR_VALIDATION'], 'LOCKED_FOR_VALIDATION', ''],
                'icon-allow-overlap': true,
            }}
        />
    </GeoJSON>
    <!-- The features / entities -->
    <FlatGeobuf
        id="entities"
        url={entitiesUrl}
        extent={taskStore.selectedTaskGeom}
        extractGeomCols={true}
        promoteId="id"
    >
>>>>>>> 6724b3f6
        <FillLayer
            paint={{
            'fill-color': '#006600',
            'fill-opacity': 0.5,
            }}
            beforeLayerType="symbol"
            manageHoverState
        />
<<<<<<< HEAD
    </GeoJSON> -->
	<div class="absolute right-3 bottom-3 sm:right-5 sm:bottom-5">
		<LayerSwitcher />
		<Legend />
	</div>
	{#if projectSetupStep === projectSetupStepEnum['task_selection']}
		<div class="absolute top-5 w-fit bg-[#F097334D] z-10 left-[50%] translate-x-[-50%] p-1">
			<p class="uppercase font-barlow-medium text-base">please select a task / feature for mapping</p>
		</div>
	{/if}
=======
    </FlatGeobuf>
    <div class="absolute right-3 bottom-3 sm:right-5 sm:bottom-5">
        <LayerSwitcher />
        <Legend />
    </div>
>>>>>>> 6724b3f6
</MapLibre><|MERGE_RESOLUTION|>--- conflicted
+++ resolved
@@ -25,58 +25,34 @@
 	import BlackLockImg from '$assets/images/black-lock.png';
 	import RedLockImg from '$assets/images/red-lock.png';
 
-<<<<<<< HEAD
 	import Legend from '$lib/components/map/legend.svelte';
 	import LayerSwitcher from '$lib/components/map/layer-switcher.svelte';
 	import Geolocation from '$lib/components/map/geolocation.svelte';
-=======
-    import Legend from '$lib/components/map/legend.svelte';
-    import LayerSwitcher from '$lib/components/map/layer-switcher.svelte';
-    import Geolocation from '$lib/components/map/geolocation.svelte';
-    import FlatGeobuf from '$lib/components/map/flatgeobuf-layer.svelte';
->>>>>>> 6724b3f6
+	import FlatGeobuf from '$lib/components/map/flatgeobuf-layer.svelte';
 	import { getTaskStore } from '$store/tasks.svelte.ts';
 	import { getProjectSetupStepStore } from '$store/common.svelte.ts';
 	// import { entityFeatcolStore, selectedEntityId } from '$store/entities';
 	import { projectSetupStep as projectSetupStepEnum } from '$constants/enums.ts';
 
-<<<<<<< HEAD
+	type bboxType = [number, number, number, number];
+
 	interface Props {
 		projectOutlineCoords: Position[][];
+		entitiesUrl: string;
 		toggleTaskActionModal: (value: boolean) => {};
 		projectId: number;
 	}
 
-	let { projectOutlineCoords, toggleTaskActionModal, projectId }: Props = $props();
-=======
-    type bboxType = [number, number, number, number];
-
-    interface Props {
-        projectOutlineCoords: Position[][],
-        entitiesUrl: string,
-        toggleTaskActionModal: boolean;
-    }
-
-    let {
-        projectOutlineCoords,
-        entitiesUrl,
-        toggleTaskActionModal = $bindable(),
-     }: Props = $props();
->>>>>>> 6724b3f6
+	let { projectOutlineCoords, entitiesUrl, toggleTaskActionModal, projectId }: Props = $props();
 
 	const taskStore = getTaskStore();
 	const projectSetupStepStore = getProjectSetupStepStore();
 
 	let map: maplibregl.Map | undefined = $state();
 	let loaded: boolean = $state(false);
-<<<<<<< HEAD
-	let taskAreaClicked = $state(false);
-	let toggleGeolocationStatus = $state(false);
-	let projectSetupStep = $state(null);
-=======
 	let taskAreaClicked: boolean = $state(false);
 	let toggleGeolocationStatus: boolean = $state(false);
->>>>>>> 6724b3f6
+	let projectSetupStep = $state(null);
 
 	$effect(() => {
 		projectSetupStep = +projectSetupStepStore.projectSetupStep;
@@ -85,19 +61,12 @@
 	// Fit the map bounds to the project area
 	$effect(() => {
 		if (map && projectOutlineCoords) {
-<<<<<<< HEAD
 			const projectPolygon = polygon(projectOutlineCoords);
 			const projectBuffer = buffer(projectPolygon, 100, { units: 'meters' });
-			const projectBbox: [number, number, number, number] = bbox(projectBuffer) as [number, number, number, number];
-			map.fitBounds(projectBbox, { duration: 0 });
-=======
-            const projectPolygon = polygon(projectOutlineCoords);
-            const projectBuffer = buffer(projectPolygon, 100, { units: 'meters' });
-            if (projectBuffer) {
-                const projectBbox: bboxType = bbox(projectBuffer) as bboxType;
-                map.fitBounds(projectBbox, { duration: 0 });
-            }
->>>>>>> 6724b3f6
+			if (projectBuffer) {
+				const projectBbox: bboxType = bbox(projectBuffer) as bboxType;
+				map.fitBounds(projectBbox, { duration: 0 });
+			}
 		}
 	});
 
@@ -132,9 +101,14 @@
 	};
 </script>
 
+<!-- onclick wala -->
+<!-- if (+projectSetupStepStore.projectSetupStep === projectSetupStepEnum['task_selection']) {
+	localStorage.setItem(`project-${projectId}-setup`, projectSetupStepEnum['complete_setup']);
+	projectSetupStepStore.setProjectSetupStep(projectSetupStepEnum['complete_setup']);
+} -->
+
 <!-- Note here we still use Svelte 4 on:click until svelte-maplibre migrates -->
 <MapLibre
-<<<<<<< HEAD
 	bind:map
 	bind:loaded
 	style={osmStyle}
@@ -173,7 +147,7 @@
 		<Geolocation bind:map bind:toggleGeolocationStatus></Geolocation>
 	{/if}
 	<!-- The task area geojson -->
-	<GeoJSON id="states" data={taskStore.featcol} promoteId="TASKS">
+	<GeoJSON id="tasks" data={taskStore.featcol} promoteId="fid">
 		<FillLayer
 			hoverCursor="pointer"
 			paint={{
@@ -192,7 +166,7 @@
 					'#40ac8c',
 					'#c5fbf5', // default color if no match is found
 				],
-				'fill-opacity': hoverStateFilter(0.3, 0),
+				'fill-opacity': hoverStateFilter(0.1, 0),
 			}}
 			beforeLayerType="symbol"
 			manageHoverState
@@ -233,117 +207,17 @@
 			}}
 		/>
 	</GeoJSON>
-	<!-- The features / entities geojson
-    <GeoJSON id="states" data={$entityFeatcolStore} promoteId="ENTITIES">
-=======
-    bind:map
-    bind:loaded
-    style={osmStyle}
-    class="flex-auto w-full sm:aspect-video h-[calc(100%-4rem)]"
-    center={[0, 0]}
-    zoom={2}
-    attributionControl={false}
-    on:click={(_e) => {
-        // deselect everything on click, to allow for re-selection
-        // if the user clicks on a feature layer directly (on:click)
-        taskStore.setSelectedTaskId(null);
-        taskAreaClicked = false;
-        toggleTaskActionModal = false;
-    }}
-    images={[
-        { id: 'LOCKED_FOR_MAPPING', url: BlackLockImg },
-        { id: 'LOCKED_FOR_VALIDATION', url: RedLockImg },
-        { id: 'locationArc', url: LocationArcImg },
-        { id: 'locationDot', url: LocationDotImg },
-    ]}
-    >
-    <NavigationControl position="top-left" />
-    <ScaleControl />
-    <Control class="flex flex-col gap-y-2" position="top-left">
-        <ControlGroup>
-            <ControlButton on:click={() => (toggleGeolocationStatus = !toggleGeolocationStatus)}
-                ><hot-icon
-                    name="geolocate"
-                    class={`!text-[1.2rem] cursor-pointer  duration-200 ${toggleGeolocationStatus ? 'text-red-600' : 'text-[#52525B]'}`}
-                ></hot-icon></ControlButton
-            >
-        </ControlGroup></Control
-    >
-    <!-- Add the Geolocation GeoJSON layer to the map -->
-    {#if toggleGeolocationStatus}
-        <Geolocation bind:map bind:toggleGeolocationStatus></Geolocation>
-    {/if}
-    <!-- The task area geojson -->
-    <GeoJSON id="tasks" data={taskStore.featcol} promoteId="fid">
-        <FillLayer
-            hoverCursor="pointer"
-            paint={{
-                'fill-color': [
-                    'match',
-                    ['get', 'state'],
-                    'UNLOCKED_TO_MAP',
-                    '#ffffff',
-                    'LOCKED_FOR_MAPPING',
-                    '#008099',
-                    'UNLOCKED_TO_VALIDATE',
-                    '#ade6ef',
-                    'LOCKED_FOR_VALIDATION',
-                    '#fceca4',
-                    'UNLOCKED_DONE',
-                    '#40ac8c',
-                    '#c5fbf5', // default color if no match is found
-                ],
-                'fill-opacity': hoverStateFilter(0.1, 0),
-            }}
-            beforeLayerType="symbol"
-            manageHoverState
-            on:click={(e) => {
-                taskAreaClicked = true;
-                const clickedTaskId = e.detail.features?.[0]?.properties?.fid;
-                taskStore.setSelectedTaskId(clickedTaskId);
-                toggleTaskActionModal = true;
-            }}
-        />
-        <LineLayer
-            layout={{ 'line-cap': 'round', 'line-join': 'round' }}
-            paint={{
-                'line-color': ['case', ['==', ['get', 'fid'], taskStore.selectedTaskId], '#fa1100', '#0fffff'],
-                'line-width': 3,
-                'line-opacity': ['case', ['==', ['get', 'fid'], taskStore.selectedTaskId], 1, 0.35],
-            }}
-            beforeLayerType="symbol"
-            manageHoverState
-        />
-        <SymbolLayer
-            applyToClusters={false}
-            hoverCursor="pointer"
-            layout={{
-                'icon-image': ['case', 
-                ['==', ['get', 'state'], 'LOCKED_FOR_MAPPING'], 'LOCKED_FOR_MAPPING', 
-                ['==', ['get', 'status'],'LOCKED_FOR_VALIDATION'], 'LOCKED_FOR_VALIDATION', ''],
-                'icon-allow-overlap': true,
-            }}
-        />
-    </GeoJSON>
-    <!-- The features / entities -->
-    <FlatGeobuf
-        id="entities"
-        url={entitiesUrl}
-        extent={taskStore.selectedTaskGeom}
-        extractGeomCols={true}
-        promoteId="id"
-    >
->>>>>>> 6724b3f6
-        <FillLayer
-            paint={{
-            'fill-color': '#006600',
-            'fill-opacity': 0.5,
-            }}
-            beforeLayerType="symbol"
-            manageHoverState
-        />
-<<<<<<< HEAD
-    </GeoJSON> -->
+	<!-- The features / entities -->
+	<FlatGeobuf id="entities" url={entitiesUrl} extent={taskStore.selectedTaskGeom} extractGeomCols={true} promoteId="id">
+		<FillLayer
+			paint={{
+				'fill-color': '#006600',
+				'fill-opacity': 0.5,
+			}}
+			beforeLayerType="symbol"
+			manageHoverState
+		/>
+	</FlatGeobuf>
 	<div class="absolute right-3 bottom-3 sm:right-5 sm:bottom-5">
 		<LayerSwitcher />
 		<Legend />
@@ -353,11 +227,11 @@
 			<p class="uppercase font-barlow-medium text-base">please select a task / feature for mapping</p>
 		</div>
 	{/if}
-=======
-    </FlatGeobuf>
-    <div class="absolute right-3 bottom-3 sm:right-5 sm:bottom-5">
-        <LayerSwitcher />
-        <Legend />
-    </div>
->>>>>>> 6724b3f6
-</MapLibre>+</MapLibre>
+
+<!-- last wala -->
+<!-- {#if projectSetupStep === projectSetupStepEnum['task_selection']}
+		<div class="absolute top-5 w-fit bg-[#F097334D] z-10 left-[50%] translate-x-[-50%] p-1">
+			<p class="uppercase font-barlow-medium text-base">please select a task / feature for mapping</p>
+		</div>
+	{/if} -->