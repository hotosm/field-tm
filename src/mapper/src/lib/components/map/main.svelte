--- conflicted
+++ resolved
@@ -506,81 +506,6 @@
 	</Control>
 	<!-- Add the Geolocation GeoJSON layer to the map -->
 	<Geolocation {map}></Geolocation>
-<<<<<<< HEAD
-	<!-- The task area geojson -->
-	<GeoJSON id="tasks" data={taskStore.featcol} promoteId="fid">
-		<FillLayer
-			id="task-fill-layer"
-			hoverCursor="pointer"
-			paint={{
-				'fill-color': [
-					'match',
-					['get', 'state'],
-					'UNLOCKED_TO_MAP',
-					cssValue('--task-unlocked-to-map'),
-					'LOCKED_FOR_MAPPING',
-					cssValue('--task-locked-for-mapping'),
-					'UNLOCKED_TO_VALIDATE',
-					cssValue('--task-unlocked-to-validate'),
-					'LOCKED_FOR_VALIDATION',
-					cssValue('--task-locked-for-validation'),
-					'UNLOCKED_DONE',
-					cssValue('--task-unlocked-done'),
-					cssValue('--task-unlocked-to-map'), // default color if no match,
-				],
-				'fill-opacity': hoverStateFilter(0.3, 0),
-			}}
-			beforeLayerType="symbol"
-			manageHoverState
-		/>
-		<LineLayer
-			layout={{ 'line-cap': 'round', 'line-join': 'round' }}
-			paint={{
-				'line-color': [
-					'case',
-					['==', ['get', 'fid'], taskStore.selectedTaskId],
-					cssValue('--task-outline-selected'),
-					cssValue('--task-outline'),
-				],
-				'line-width': 3,
-				'line-opacity': ['case', ['==', ['get', 'fid'], taskStore.selectedTaskId], 1, 0.35],
-			}}
-			beforeLayerType="symbol"
-			manageHoverState
-		/>
-	</GeoJSON>
-	<GeoJSON id="tasks-centroid" data={taskCentroidGeojson} promoteId="fid">
-		<SymbolLayer
-			applyToClusters={false}
-			hoverCursor="pointer"
-			layout={{
-				'icon-image': [
-					'case',
-					['==', ['get', 'state'], 'LOCKED_FOR_MAPPING'],
-					'LOCKED_FOR_MAPPING',
-					['==', ['get', 'state'], 'LOCKED_FOR_VALIDATION'],
-					'LOCKED_FOR_VALIDATION',
-					'',
-				],
-				'symbol-placement': 'point',
-				'icon-allow-overlap': true,
-			}}
-		/>
-	</GeoJSON>
-	<!-- The features / entities -->
-	{#if entitiesUrl}
-		<FlatGeobuf
-			id="entities"
-			url={entitiesStore.fgbOpfsUrl || entitiesUrl}
-			extent={taskStore.selectedTaskGeom}
-			extractGeomCols={true}
-			promoteId="id"
-			processGeojson={(geojsonData) => entitiesStore.addStatusToGeojsonProperty(geojsonData)}
-			geojsonUpdateDependency={[entitiesStore.entitiesList]}
-			cluster={primaryGeomType === MapGeomTypes.POINT ? { radius: 500 } : undefined}
-		>
-			{#if primaryGeomType === MapGeomTypes.POLYGON}
-=======
 	{#if toggleLayer}
 		<!-- The task area geojson -->
 		<GeoJSON id="tasks" data={taskStore.featcol} promoteId="fid">
@@ -780,7 +705,6 @@
 		{/if}
 		<GeoJSON id="bad-geoms" data={entitiesStore.badGeomFeatcol}>
 			{#if drawGeomType === MapGeomTypes.POLYGON}
->>>>>>> 246c283f
 				<FillLayer
 					id="bad-geom-fill-layer"
 					hoverCursor="pointer"
@@ -876,7 +800,6 @@
 				/>
 			{:else if drawGeomType === MapGeomTypes.POINT}
 				<CircleLayer
-<<<<<<< HEAD
 					id="entity-point-cluster"
 					applyToClusters
 					hoverCursor="pointer"
@@ -903,10 +826,7 @@
 					}}
 				/>
 				<CircleLayer
-					id="entity-point-layer"
-=======
 					id="new-entity-point-layer"
->>>>>>> 246c283f
 					applyToClusters={false}
 					hoverCursor="pointer"
 					paint={{
