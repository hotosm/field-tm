--- conflicted
+++ resolved
@@ -41,13 +41,10 @@
 		projectData,
 		displayWebFormsDrawer = $bindable(false),
 	}: Props = $props();
-<<<<<<< HEAD
-=======
 
 	const entitiesStore = getEntitiesStatusStore();
 	const alertStore = getAlertStore();
 	const taskStore = getTaskStore();
->>>>>>> 1ee95cec
 
 	let dialogRef: SlDialog | null = $state(null);
 	let toggleDistanceWarningDialog = $state(false);
