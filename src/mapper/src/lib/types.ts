--- conflicted
+++ resolved
@@ -41,10 +41,7 @@
 	status: number;
 	hashtags: string[];
 	tasks: ProjectTask[];
-<<<<<<< HEAD
-=======
 	new_geom_type: NewGeomTypes;
->>>>>>> 3b24cf67
 	geo_restrict_distance_meters: number;
 	geo_restrict_force_error: boolean;
 }
