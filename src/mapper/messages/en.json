{
	"$schema": "https://inlang.com/schema/inlang-message-format",
	"task_states": {
		"UNLOCKED_TO_MAP": "Ready",
		"LOCKED_FOR_MAPPING": "Locked For Mapping",
		"UNLOCKED_TO_VALIDATE": "Ready For Validation",
		"LOCKED_FOR_VALIDATION": "Locked For Validation",
		"UNLOCKED_DONE": "Validated"
	},
	"entity_states": {
		"READY": "Ready",
		"OPENED_IN_ODK": "Opened In ODK",
		"SURVEY_SUBMITTED": "Survey Submitted",
		"MARKED_BAD": "Marked Bad",
		"VALIDATED": "Validated"
	},
	"header": {
		"about": "About",
		"guide_for_mappers": "Guide For Mappers",
		"support": "Support",
		"download_custom_odk_collect": "Download Custom ODK Collect",
		"sign_in": "SIGN IN",
		"sign_out": "SIGN OUT",
		"translate": "Help Us Translate!"
	},
	"map": {
		"enable_geolocation": "For the best experience, turn on location",
		"enable_geolocation_got_it": "Got it!",
		"exit_navigation": "Exit Navigation",
		"click_on_a_task": "CLICK ON A TASK TO SELECT A FEATURE FOR MAPPING",
		"click_on_the_map": "Click on the map to create a new point",
		"geometry_correct_place": "Is the geometry in the correct place?"
	},
	"popup": {
		"task": "Task",
		"task_id": "Task ID",
		"feature": "Feature",
		"start_mapping_task": "Do you want to start mapping task #{taskId}?",
		"map_new_feature": "MAP NEW FEATURE",
		"start_mapping": "START MAPPING",
		"cancel_mapping": "CANCEL MAPPING",
		"cancel": "CANCEL",
		"navigate_here": "NAVIGATE HERE",
		"map_in_odk": "MAP FEATURE IN ODK",
		"collect_data": "COLLECT DATA",
		"task_complete_total_mapped": "You have mapped {totalMapped} features in the task area.",
		"task_complete_only_total_mapped": "You have only mapped {totalMapped} features in the task area.",
		"task_complete_confirm": "Are you sure you wish to mark this task as complete?",
		"select_this_feature": "Select This Feature",
		"map_this_feature": "Map This Feature"
	},
	"stack_group": {
		"project_information": "Project Information",
		"comment": "Comment",
		"instructions": "Instructions",
		"activities": "Activities"
	},
	"legend": {
		"features": "Legend (Features)"
	},
	"odk": {
		"open": "Open ODK",
		"scan_qr_code": "Scan this QR code in ODK Collect from another users phone, or download and import it manually"
	},
	"basemaps": {
		"manage": "Manage Basemaps",
		"no_basemaps_available": "There are no basemaps available for this project.",
		"ask_pm": "Please ask the project manager to create basemaps.",
		"show_on_map": "Show on Map",
		"store_offline": "Store Offline",
		"download_mbtiles": "Download MBTiles"
	},
	"project_info": {
		"organization_name": "Organization Name",
		"description": "Description",
		"total_tasks": "Total tasks",
		"project_id": "Project ID"
	},
	"activities": {
		"update_status_to": "updated status to",
		"no_activities_on_task_yet": "No activities yet on task",
		"no_activities_yet": "No activities yet"
	},
	"comment": {
		"clear": "CLEAR",
		"comment": "COMMENT",
		"no_comments_yet_on_task": "No comments yet on task",
		"no_comments_yet": "No comments yet"
	},
	"dialog_entities_actions": {
		"distance_constraint": "This project has distance constraint enabled. Please enable device geolocation for optimal functionality",
		"feature_must_be": "The feature must be within",
		"meters_location": "meters of your location",
		"enable_location": "Please enable geolocation to navigate to the entity.",
		"map_in_webforms": "MAP IN ODK WEB FORMS",
		"you_are": "You are",
		"away_sure": "away from the feature. Are you sure you want to map this feature?",
		"status": "Status",
		"comments": "Comments",
		"entity_uuid": "Entity Uuid",
		"collect_data": "COLLECT DATA"
	},
	"dialog_task_actions": {
		"complete_mapping": "COMPLETE MAPPING",
		"locked_is_complete": "has been locked. Is the task completely mapped?",
		"task": "Task",
		"continue_mapping": "CONTINUE MAPPING"
	},
	"pagination": {
		"go_to_page": "Go to page"
	},
	"qrcode": {
		"scan_to_open_odk": "Scan to open ODK Collect",
		"moreinfo": "More information on manually importing qr code"
	},
	"index": {
		"no_instructions": "No Instructions"
	},
	"geolocation": {
		"distance": "Distance"
	},
<<<<<<< HEAD
	"scan_qr_code": "Scan this QR code in ODK Collect from another users phone, or download and import it manually",
	"download": "DOWNLOAD"
=======
	"download": "DOWNLOAD",
	"forms": {
		"default_language_warning": "Displaying form in its default language because there is no English version of the form.",
		"uploading": "Uploading"
	}
>>>>>>> 0127b165
}<|MERGE_RESOLUTION|>--- conflicted
+++ resolved
@@ -119,14 +119,9 @@
 	"geolocation": {
 		"distance": "Distance"
 	},
-<<<<<<< HEAD
-	"scan_qr_code": "Scan this QR code in ODK Collect from another users phone, or download and import it manually",
-	"download": "DOWNLOAD"
-=======
 	"download": "DOWNLOAD",
 	"forms": {
 		"default_language_warning": "Displaying form in its default language because there is no English version of the form.",
 		"uploading": "Uploading"
 	}
->>>>>>> 0127b165
 }