--- conflicted
+++ resolved
@@ -11,12 +11,8 @@
 		"READY": "तयार",
 		"OPENED_IN_ODK": "ODK मा खोलिएको",
 		"SURVEY_SUBMITTED": "सर्वेक्षण पेश",
-<<<<<<< HEAD
-		"MARKED_BAD": "खराब",
-		"VALIDATED": "प्रमाणीकृत"
-=======
+		"VALIDATED": "प्रमाणीकृत",
 		"MARKED_BAD": "खराब चिन्हित"
->>>>>>> 289ff7e9
 	},
 	"header": {
 		"about": "बारेमा",
