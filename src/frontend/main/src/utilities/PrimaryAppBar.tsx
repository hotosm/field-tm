import * as React from 'react';
import windowDimention from '../hooks/WindowDimension';
import DrawerComponent from './CustomDrawer';
import CustomizedImage from '../utilities/CustomizedImage';
import { ThemeActions } from '../store/slices/ThemeSlice';
import CoreModules from '../shared/CoreModules';
import AssetModules from '../shared/AssetModules';
import { LoginActions } from '../store/slices/LoginSlice';
import { ProjectActions } from '../store/slices/ProjectSlice';
<<<<<<< HEAD
import { createLoginWindow } from '../utilfunctions/login';
=======
import { useState } from 'react';
>>>>>>> 2124eb1b

export default function PrimaryAppBar() {
  const [open, setOpen] = React.useState<boolean>(false);
  const [brightness, setBrightness] = React.useState<boolean>(true);
  const dispatch = CoreModules.useDispatch();
  const defaultTheme: any = CoreModules.useSelector<any>((state) => state.theme.hotTheme);
  const token = CoreModules.useSelector<any>((state) => state.login.loginToken);
  const handleOpenDrawer = () => {
    setOpen(true);
  };

  const handleOnCloseDrawer = () => {
    setOpen(false);
  };

  const handleLightToggle = () => {
    setBrightness(!brightness);

    const newTheme = {
      ...defaultTheme,
      palette: {
        ...defaultTheme.palette,
        mode: !brightness == true ? 'light' : 'dark',
      },
    };
    dispatch(ThemeActions.UpdateBrightness(newTheme));
  };

  const appBarInnerStyles = {
    logo: {
      width: 111,
      height: 32,
    },
    btnLogin: {
      fontSize: defaultTheme.typography.h3.fontSize,
    },
  };

  const handleOnSignOut = () => {
    setOpen(false);
    dispatch(LoginActions.signOut(null));
    dispatch(ProjectActions.clearProjects([]));
  };

  const { type, windowSize } = windowDimention();

  const [activeTab, setActiveTab] = useState(0);

  return (
    <CoreModules.Stack sx={{ flexGrow: 1 }}>
      <DrawerComponent
        open={open}
        placement={'right'}
        onClose={handleOnCloseDrawer}
        size={windowSize}
        type={type}
        onSignOut={handleOnSignOut}
      />
      <CoreModules.AppBar position="static">
        <CoreModules.Toolbar>
          <CoreModules.Link to={'/'}>
            <CustomizedImage status={'logo'} style={appBarInnerStyles.logo} />
          </CoreModules.Link>

          {/* Tabs switch added */}
          <CoreModules.Tabs sx={{ marginLeft: '2%' }} className="header-tabs" width={'50%'}>
            <CoreModules.Link to={'/'} style={{ color: defaultTheme.palette.black }}>
              <CoreModules.Tab
                label="EXPLORE PROJECTS"
                sx={{
                  borderBottom: activeTab === 0 ? '2.5px solid #2c3038' : 'none',
                  '&:hover': { backgroundColor: '#ffff' },
                  fontSize: 16,
                }}
                onClick={() => setActiveTab(0)}
              />
            </CoreModules.Link>
            <CoreModules.Link to={'/organization'} style={{ color: defaultTheme.palette.black }}>
              <CoreModules.Tab
                label="MANAGE ORGANIZATION"
                sx={{
                  borderBottom: activeTab === 1 ? '2.5px solid #2c3038' : 'none',
                  '&:hover': { backgroundColor: '#fff' },
                  fontSize: 16,
                }}
                onClick={() => setActiveTab(1)}
              />
            </CoreModules.Link>
            <CoreModules.Link to={''} style={{ color: defaultTheme.palette.black }}>
              <CoreModules.Tab
                label="MANAGE CATEGORY"
                sx={{
                  borderBottom: activeTab === 2 ? '2.5px solid #2c3038' : 'none',
                  '&:hover': { backgroundColor: '#fff' },
                  fontSize: 16,
                }}
                onClick={() => setActiveTab(2)}
              />
            </CoreModules.Link>
          </CoreModules.Tabs>
          {/* position changed */}
          {token != null && (
            <CoreModules.Stack direction={'row'} spacing={1} ml={'46%'} justifyContent="center" alignItems="center">
              <AssetModules.PersonIcon color="success" sx={{ display: { xs: 'none', md: 'block' }, mt: '3%' }} />
              <CoreModules.Typography
                variant="typography"
                color={'info'}
                noWrap
                sx={{ display: { xs: 'none', md: 'block' } }}
              >
                {token['username']}
              </CoreModules.Typography>
            </CoreModules.Stack>
          )}

          <CoreModules.Stack sx={{ flexGrow: 1 }} />

          <CoreModules.Stack>
            <CoreModules.IconButton
              size="large"
              aria-label="show more"
              aria-haspopup="true"
              onClick={handleLightToggle}
              color="inherit"
            >
              {brightness != true ? <AssetModules.LightModeIcon /> : <AssetModules.DarkModeIcon />}
            </CoreModules.IconButton>
          </CoreModules.Stack>

          <CoreModules.Stack direction={'row'} sx={{ display: { md: 'flex', xs: 'none' } }}>
            {token != null ? (
              <CoreModules.Link style={{ textDecoration: 'none' }} to={'/'}>
                <CoreModules.Button
                  className="btnLogin"
                  style={appBarInnerStyles.btnLogin}
                  color="error"
                  onClick={handleOnSignOut}
                >
                  Sign Out
                </CoreModules.Button>
              </CoreModules.Link>
            ) : (
              <>
                <CoreModules.Link style={{ textDecoration: 'none' }} to={'/login'}>
                  <CoreModules.Button className="btnLogin" style={appBarInnerStyles.btnLogin} color="info">
                    Sign in
                  </CoreModules.Button>
<<<<<<< HEAD
                </CoreModules.Link> :
                <>
                  {/* <CoreModules.Link style={{ textDecoration: 'none' }} to={"/login"}> */}
                  <CoreModules.Button
                    className='btnLogin'
                    style={appBarInnerStyles.btnLogin}
                    color="info"
                    onClick={() => createLoginWindow('/')}
                  >
                    Test OSM Sign in
                  </CoreModules.Button>
                  <CoreModules.Link style={{ textDecoration: 'none' }} to={"/login"}>
                    <CoreModules.Button
                      className='btnLogin'
                      style={appBarInnerStyles.btnLogin}
                      color="info"
                    // onClick={() => createLoginWindow('/')}
                    >
                      Sign in
                    </CoreModules.Button>
                  </CoreModules.Link>
                  <CoreModules.Link style={{ textDecoration: 'none' }} to={"/signup"}>
                    <CoreModules.Button
                      className='btnLogin'
                      style={appBarInnerStyles.btnLogin}
                      color="info"
                    >
                      Sign up
                    </CoreModules.Button>
                  </CoreModules.Link></>
            }




=======
                </CoreModules.Link>
                <CoreModules.Link style={{ textDecoration: 'none' }} to={'/signup'}>
                  <CoreModules.Button className="btnLogin" style={appBarInnerStyles.btnLogin} color="info">
                    Sign up
                  </CoreModules.Button>
                </CoreModules.Link>
              </>
            )}
>>>>>>> 2124eb1b
          </CoreModules.Stack>
          <CoreModules.Stack>
            <CoreModules.IconButton
              size="large"
              aria-label="show more"
              aria-haspopup="true"
              onClick={handleOpenDrawer}
              color="inherit"
            >
              <AssetModules.MenuIcon />
            </CoreModules.IconButton>
          </CoreModules.Stack>
        </CoreModules.Toolbar>
      </CoreModules.AppBar>
    </CoreModules.Stack>
  );
}<|MERGE_RESOLUTION|>--- conflicted
+++ resolved
@@ -7,11 +7,8 @@
 import AssetModules from '../shared/AssetModules';
 import { LoginActions } from '../store/slices/LoginSlice';
 import { ProjectActions } from '../store/slices/ProjectSlice';
-<<<<<<< HEAD
 import { createLoginWindow } from '../utilfunctions/login';
-=======
 import { useState } from 'react';
->>>>>>> 2124eb1b
 
 export default function PrimaryAppBar() {
   const [open, setOpen] = React.useState<boolean>(false);
@@ -155,47 +152,18 @@
               </CoreModules.Link>
             ) : (
               <>
+                <CoreModules.Button
+                  className='btnLogin'
+                  style={appBarInnerStyles.btnLogin}
+                  color="info"
+                  onClick={() => createLoginWindow('/')}
+                >
+                  Test OSM Sign in
+                </CoreModules.Button>
                 <CoreModules.Link style={{ textDecoration: 'none' }} to={'/login'}>
                   <CoreModules.Button className="btnLogin" style={appBarInnerStyles.btnLogin} color="info">
                     Sign in
                   </CoreModules.Button>
-<<<<<<< HEAD
-                </CoreModules.Link> :
-                <>
-                  {/* <CoreModules.Link style={{ textDecoration: 'none' }} to={"/login"}> */}
-                  <CoreModules.Button
-                    className='btnLogin'
-                    style={appBarInnerStyles.btnLogin}
-                    color="info"
-                    onClick={() => createLoginWindow('/')}
-                  >
-                    Test OSM Sign in
-                  </CoreModules.Button>
-                  <CoreModules.Link style={{ textDecoration: 'none' }} to={"/login"}>
-                    <CoreModules.Button
-                      className='btnLogin'
-                      style={appBarInnerStyles.btnLogin}
-                      color="info"
-                    // onClick={() => createLoginWindow('/')}
-                    >
-                      Sign in
-                    </CoreModules.Button>
-                  </CoreModules.Link>
-                  <CoreModules.Link style={{ textDecoration: 'none' }} to={"/signup"}>
-                    <CoreModules.Button
-                      className='btnLogin'
-                      style={appBarInnerStyles.btnLogin}
-                      color="info"
-                    >
-                      Sign up
-                    </CoreModules.Button>
-                  </CoreModules.Link></>
-            }
-
-
-
-
-=======
                 </CoreModules.Link>
                 <CoreModules.Link style={{ textDecoration: 'none' }} to={'/signup'}>
                   <CoreModules.Button className="btnLogin" style={appBarInnerStyles.btnLogin} color="info">
@@ -204,7 +172,6 @@
                 </CoreModules.Link>
               </>
             )}
->>>>>>> 2124eb1b
           </CoreModules.Stack>
           <CoreModules.Stack>
             <CoreModules.IconButton
