--- conflicted
+++ resolved
@@ -31,14 +31,7 @@
     if (decodedProjectId) {
       dispatch(GetIndividualProjectDetails(`${environment.baseApiUrl}/projects/${decodedProjectId}`));
     }
-<<<<<<< HEAD
-  }, [decodedProjectId])
-  useEffect(() => {
-    dispatch(FormCategoryService(`${environment.baseApiUrl}/central/list-forms`));
-  }, []);
-=======
   }, [decodedProjectId]);
->>>>>>> 8c3537b9
 
   return (
     <div>
