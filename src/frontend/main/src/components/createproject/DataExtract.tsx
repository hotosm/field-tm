--- conflicted
+++ resolved
@@ -14,9 +14,6 @@
 // import { SelectPicker } from 'rsuite';
 let generateProjectLogIntervalCb: any = null;
 
-<<<<<<< HEAD
-const DataExtract: React.FC<any> = ({ geojsonFile, setGeojsonFile, dataExtractFile, setDataExtractFile, setDataExtractFileValue }) => {
-=======
 const DataExtract: React.FC<any> = ({
   geojsonFile,
   setGeojsonFile,
@@ -24,7 +21,6 @@
   setDataExtractFile,
   setDataExtractFileValue,
 }) => {
->>>>>>> 8c3537b9
   const defaultTheme: any = CoreModules.useSelector<any>((state) => state.theme.hotTheme);
   const navigate = useNavigate();
 
@@ -128,7 +124,11 @@
                   }}
                 >
                   {/* onChange={(e) => dispatch(CreateProjectActions.SetProjectDetails({ key: 'xform_title', value: e.target.value }))} > */}
-                  {formCategoryData?.map((form) => <MenuItem value={form.value}>{form.label}</MenuItem>)}
+                  {formCategoryData?.map((form) => (
+                    <MenuItem key={form.label} value={form.value}>
+                      {form.label}
+                    </MenuItem>
+                  ))}
                 </Select>
                 {errors.xform_title && (
                   <CoreModules.FormLabel component="h3" sx={{ color: defaultTheme.palette.error.main }}>
@@ -168,7 +168,11 @@
                   }}
                 >
                   {/* onChange={(e) => dispatch(CreateProjectActions.SetProjectDetails({ key: 'xform_title', value: e.target.value }))} > */}
-                  {dataExtractOptions?.map((form) => <MenuItem value={form.value}>{form.label}</MenuItem>)}
+                  {dataExtractOptions?.map((form) => (
+                    <MenuItem key={form.label} value={form.value}>
+                      {form.label}
+                    </MenuItem>
+                  ))}
                 </Select>
                 {errors.data_extract_options && (
                   <CoreModules.FormLabel component="h3" sx={{ color: defaultTheme.palette.error.main }}>
@@ -177,15 +181,6 @@
                 )}
               </CoreModules.FormControl>
               {/* Area Geojson File Upload For Create Project */}
-<<<<<<< HEAD
-              {values.data_extract_options === 'Upload Custom Data Extract' && <CoreModules.FormControl sx={{ mb: 3, width: '100%' }} variant="outlined">
-                <CoreModules.FormLabel>Upload Custom Data Extract </CoreModules.FormLabel>
-                <CoreModules.Button variant="contained" component="label">
-                  <CoreModules.Input
-                    sx={{ color: 'white' }}
-                    type="file"
-                    value={setDataExtractFileValue}
-=======
               {values.data_extract_options === 'Upload Custom Data Extract' && (
                 <CoreModules.FormControl sx={{ mb: 3, width: '100%' }} variant="outlined">
                   <CoreModules.FormLabel>Upload Custom Data Extract </CoreModules.FormLabel>
@@ -231,7 +226,6 @@
                         border: '2px solid black',
                       },
                     }}
->>>>>>> 8c3537b9
                     onChange={(e) => {
                       handleCustomChange('data_extractWays', e.target.value);
                       dispatch(
@@ -241,68 +235,13 @@
                         }),
                       );
                     }}
-<<<<<<< HEAD
-                  />
-                  <CoreModules.Typography component="h4">{dataExtractFile?.name}</CoreModules.Typography>
-                </CoreModules.Button>
-                {errors.data_extractFile && (
-                  <CoreModules.FormLabel component="h3" sx={{ color: defaultTheme.palette.error.main }}>
-                    {errors.data_extractFile}
-                  </CoreModules.FormLabel>
-                )}
-              </CoreModules.FormControl>}
-
-
-              {values.data_extract_options === 'Data Extract Ways' && <CoreModules.FormControl sx={{ mb: 3 }}>
-                <InputLabel
-                  id="form-category"
-                  sx={{
-                    '&.Mui-focused': {
-                      color: defaultTheme.palette.black,
-                    },
-                  }}
-                >
-                  Data Extract Type
-                </InputLabel>
-                <Select
-                  labelId="data_extractWays-label"
-                  id="data_extractWays"
-                  value={values.data_extractWays}
-                  label="Data Extract Category"
-                  sx={{
-                    '&.Mui-focused .MuiOutlinedInput-notchedOutline': {
-                      border: '2px solid black',
-                    },
-                  }}
-                  onChange={(e) => {
-                    handleCustomChange('data_extractWays', e.target.value);
-                    dispatch(
-                      CreateProjectActions.SetIndividualProjectDetailsData({
-                        ...projectDetails,
-                        data_extractWays: e.target.value,
-                      }),
-                    );
-                  }}
-                >
-                  {/* onChange={(e) => dispatch(CreateProjectActions.SetProjectDetails({ key: 'xform_title', value: e.target.value }))} > */}
-                  {selectExtractWays?.map((form) => (
-                    <MenuItem value={form.value}>{form.label}</MenuItem>
-                  ))}
-                </Select>
-                {errors.data_extractWays && (
-                  <CoreModules.FormLabel component="h3" sx={{ color: defaultTheme.palette.error.main }}>
-                    {errors.data_extractWays}
-                  </CoreModules.FormLabel>
-                )}
-              </CoreModules.FormControl>}
-            </Grid>
-            <Grid item md={8}>
-              <CoreModules.Stack>
-                <DefineAreaMap uploadedGeojson={geojsonFile} setGeojsonFile={setGeojsonFile} uploadedDataExtractFile={dataExtractFile} />
-=======
                   >
                     {/* onChange={(e) => dispatch(CreateProjectActions.SetProjectDetails({ key: 'xform_title', value: e.target.value }))} > */}
-                    {selectExtractWays?.map((form) => <MenuItem value={form.value}>{form.label}</MenuItem>)}
+                    {selectExtractWays?.map((form) => (
+                      <MenuItem key={form.label} value={form.value}>
+                        {form.label}
+                      </MenuItem>
+                    ))}
                   </Select>
                   {errors.data_extractWays && (
                     <CoreModules.FormLabel component="h3" sx={{ color: defaultTheme.palette.error.main }}>
@@ -319,7 +258,6 @@
                   setGeojsonFile={setGeojsonFile}
                   uploadedDataExtractFile={dataExtractFile}
                 />
->>>>>>> 8c3537b9
               </CoreModules.Stack>
             </Grid>
           </Grid>
@@ -343,11 +281,7 @@
             {/* Submit Button For Create Project on Area Upload */}
             <CoreModules.Stack sx={{ display: 'flex', justifyContent: 'flex-end' }}>
               <CoreModules.LoadingButton
-<<<<<<< HEAD
-                // disabled={projectDetailsLoading}               
-=======
                 // disabled={projectDetailsLoading}
->>>>>>> 8c3537b9
                 type="submit"
                 // loading={projectDetailsLoading}
                 // loadingPosition="end"
@@ -357,10 +291,6 @@
               >
                 Next
               </CoreModules.LoadingButton>
-<<<<<<< HEAD
-
-=======
->>>>>>> 8c3537b9
             </CoreModules.Stack>
             {/* END */}
           </CoreModules.Stack>
