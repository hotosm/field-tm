--- conflicted
+++ resolved
@@ -135,12 +135,7 @@
                 value={values.organization || ''}
                 // label="Organization"
                 onChange={(e) => {
-<<<<<<< HEAD
                   handleCustomChange('organization', e.target.value);                }}
-=======
-                  handleCustomChange('organization', e.target.value);
-                }}
->>>>>>> 7b98b92a
               >
                 {organizationList?.map((org) => (
                   <MenuItem value={org.value}>{org.label}</MenuItem>
