--- conflicted
+++ resolved
@@ -7,12 +7,7 @@
 import { CreateProjectService, FormCategoryService } from "../../api/CreateProjectService";
 import { useNavigate, useLocation } from 'react-router-dom';
 import { CreateProjectActions } from '../../store/slices/CreateProjectSlice';
-<<<<<<< HEAD
 // import { SelectPicker } from 'rsuite';
-=======
-import { SelectPicker } from 'rsuite';
-import AssetModules from '../../shared/AssetModules.js';
->>>>>>> 692a9f8a
 
 const UploadArea: React.FC = () => {
     const [fileUpload, setFileUpload] = useState(null);
@@ -44,17 +39,10 @@
 
 
     // if projectarea is not null navigate to projectslist page and that is when user submits create project
-<<<<<<< HEAD
     // useEffect(() => {
     //     if (projectArea !== null) {
     //         navigate('/');
     //         dispatch(CreateProjectActions.ClearCreateProjectFormData())
-=======
-    useEffect(() => {
-        if (projectArea !== null) {
-            navigate('/basemap-selection');
-            dispatch(CreateProjectActions.ClearCreateProjectFormData())
->>>>>>> 692a9f8a
 
     //     }
     //     return () => {
@@ -117,53 +105,15 @@
     return (
         <CoreModules.Stack>
             <FormGroup >
-<<<<<<< HEAD
                 <CoreModules.FormLabel>Form Category</CoreModules.FormLabel>
                 {/* <SelectPicker data={formCategoryData}
-=======
-                <CoreModules.FormLabel>Select/Upload Form</CoreModules.FormLabel>
-                <SelectPicker data={selectFormWays}
->>>>>>> 692a9f8a
                     style={{
                         marginBottom: '6%',
                         fontFamily: defaultTheme.typography.h3.fontFamily,
                         fontSize: defaultTheme.typography.h3.fontSize
                     }}
                     searchable={false}
-<<<<<<< HEAD
                     onChange={(value) => dispatch(CreateProjectActions.SetProjectDetails({ key: 'xform_title', value }))} /> */}
-=======
-                    onChange={(value) => dispatch(CreateProjectActions.SetProjectDetails({ key: 'form_ways', value }))} />
-                {projectDetails.form_ways === 'Select Form From Category' ? <>
-                    <CoreModules.FormLabel>Form Category</CoreModules.FormLabel>
-                    <SelectPicker data={formCategoryData}
-                        style={{
-                            marginBottom: '6%',
-                            fontFamily: defaultTheme.typography.h3.fontFamily,
-                            fontSize: defaultTheme.typography.h3.fontSize
-                        }}
-                        searchable={false}
-                        onChange={(value) => dispatch(CreateProjectActions.SetProjectDetails({ key: 'xform_title', value }))} />
-                </> : null}
-                {projectDetails.form_ways === 'Upload a Form' ? <>
-                    <a download>Download Form Template <CoreModules.IconButton style={{ borderRadius: 0 }} color="primary" component="label">
-                        <AssetModules.FileDownloadIcon style={{ color: '#2DCB70' }} />
-                    </CoreModules.IconButton></a>
-                    <CoreModules.FormLabel>Upload XLS Form</CoreModules.FormLabel>
-                    <CoreModules.Button
-                        variant="contained"
-                        component="label"
-                    >
-                        <CoreModules.Input
-                            type="file"
-                            onChange={(e) => {
-                                setFormFileUpload(e.target.files)
-                            }}
-                        />
-                    </CoreModules.Button>
-                    {!formFileUpload && <CoreModules.FormLabel component="h3" sx={{ mt: 2, color: defaultTheme.palette.error.main }}>Form File is required.</CoreModules.FormLabel>}
-                </> : null}
->>>>>>> 692a9f8a
                 <CoreModules.FormLabel>Splitting Algorithm</CoreModules.FormLabel>
                 {/* <SelectPicker data={algorithmListData}
                     style={{
