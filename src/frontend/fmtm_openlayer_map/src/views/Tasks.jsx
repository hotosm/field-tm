import React, { useEffect, useState } from "react";
// import '../styles/home.css'
import "../../node_modules/ol/ol.css";
import CoreModules from "fmtm/CoreModules";
import AssetModules from "fmtm/AssetModules";
// import { useLocation, useNavigate } from 'react-router-dom';
// import { styled, alpha } from '@mui/material';

import Avatar from "../assets/images/avatar.png";
import SubmissionMap from "../components/SubmissionMap/SubmissionMap";
import environment from "fmtm/environment";
import {
  ProjectBuildingGeojsonService,
  ProjectSubmissionService,
} from "../api/SubmissionService";
import { ProjectActions } from "fmtm/ProjectSlice";
import { ProjectById } from "../api/Project";
import { getDownloadProjectSubmission } from "../api/task";
const basicGeojsonTemplate = {
  type: "FeatureCollection",
  features: [],
};

const TasksSubmission = () => {
<<<<<<< HEAD
  const dispatch = CoreModules.useAppDispatch();
  const state = CoreModules.useAppSelector((state) => state.project);
  const projectInfo = CoreModules.useAppSelector(
    (state) => state.home.selectedProject
  );
  const projectSubmissionState = CoreModules.useAppSelector(
    (state) => state.project.projectSubmission
  );
  const projectState = CoreModules.useAppSelector(
    (state) => state.project.project
  );
  // const projectTaskBoundries = CoreModules.useAppSelector((state) => state.project.projectTaskBoundries);
  // const projectBuildingGeojson = CoreModules.useAppSelector((state) => state.project.projectBuildingGeojson);
=======
  const dispatch = CoreModules.useDispatch();
  const state = CoreModules.useSelector((state) => state.project);
  const projectInfo = CoreModules.useSelector(
    (state) => state.home.selectedProject
  );
  const projectSubmissionState = CoreModules.useSelector(
    (state) => state.project.projectSubmission
  );
  const projectState = CoreModules.useSelector(
    (state) => state.project.project
  );
  // const projectTaskBoundries = CoreModules.useSelector((state) => state.project.projectTaskBoundries);
  // const projectBuildingGeojson = CoreModules.useSelector((state) => state.project.projectBuildingGeojson);
>>>>>>> 400e06ab
  const params = CoreModules.useParams();
  const encodedProjectId = params.projectId;
  const decodedProjectId = environment.decode(encodedProjectId);
  const encodedTaskId = params.taskId;
  const decodedTaskId = environment.decode(encodedTaskId);
<<<<<<< HEAD
  // const theme = CoreModules.useAppSelector(state => state.theme.hotTheme)
=======
  // const theme = CoreModules.useSelector(state => state.theme.hotTheme)
>>>>>>> 400e06ab
  useEffect(() => {
    dispatch(
      ProjectSubmissionService(
        `${environment.baseApiUrl}/submission/?project_id=${decodedProjectId}&task_id=${decodedTaskId}`
      )
    );
    dispatch(
      ProjectBuildingGeojsonService(
        `${environment.baseApiUrl}/projects/${decodedProjectId}/features?task_id=${decodedTaskId}`
      )
    );
    //creating a manual thunk that will make an API call then autamatically perform state mutation whenever we navigate to home page
  }, []);
  //Fetch project for the first time
  useEffect(() => {
    if (
      state.projectTaskBoundries.findIndex(
        (project) => project.id == environment.decode(encodedProjectId)
      ) == -1
    ) {
      dispatch(
        ProjectById(
          `${environment.baseApiUrl}/projects/${environment.decode(
            encodedProjectId
          )}`,
          state.projectTaskBoundries
        ),
        state.projectTaskBoundries
      );
      dispatch(
        ProjectBuildingGeojsonService(
          `${environment.baseApiUrl}/projects/${environment.decode(
            encodedProjectId
          )}/features`
        )
      );
    } else {
      dispatch(ProjectActions.SetProjectTaskBoundries([]));
      dispatch(
        ProjectById(
          `${environment.baseApiUrl}/projects/${environment.decode(
            encodedProjectId
          )}`,
          state.projectTaskBoundries
        ),
        state.projectTaskBoundries
      );
    }
    if (Object.keys(state.projectInfo).length == 0) {
      dispatch(ProjectActions.SetProjectInfo(projectInfo));
    } else {
      if (state.projectInfo.id != environment.decode(encodedProjectId)) {
        dispatch(ProjectActions.SetProjectInfo(projectInfo));
      }
    }
  }, [params.id]);
<<<<<<< HEAD
  const projectTaskBoundries = CoreModules.useAppSelector(
    (state) => state.project.projectTaskBoundries
  );
  const projectBuildingGeojson = CoreModules.useAppSelector(
=======
  const projectTaskBoundries = CoreModules.useSelector(
    (state) => state.project.projectTaskBoundries
  );
  const projectBuildingGeojson = CoreModules.useSelector(
>>>>>>> 400e06ab
    (state) => state.project.projectBuildingGeojson
  );
  const [projectBoundaries, setProjectBoundaries] = useState(null);
  const [buildingBoundaries, setBuildingBoundaries] = useState(null);

  if (projectTaskBoundries?.length > 0 && projectBoundaries === null) {
    const taskGeojsonFeatureCollection = {
      ...basicGeojsonTemplate,
      features: [
        ...projectTaskBoundries?.[0]?.taskBoundries
          ?.filter((task) => task.id === decodedTaskId)
          .map((task) => ({
            ...task.outline_geojson,
            id: task.outline_geojson.properties.uid,
          })),
      ],
    };
    console.log(taskGeojsonFeatureCollection, "taskGeojsonFeatureCollection");
    setProjectBoundaries(taskGeojsonFeatureCollection);
  }
  if (projectBuildingGeojson?.length > 0 && buildingBoundaries === null) {
    const buildingGeojsonFeatureCollection = {
      ...basicGeojsonTemplate,
      features: [
        ...projectBuildingGeojson
          ?.filter((task) => task.task_id === decodedTaskId)
          .map((task) => ({ ...task.geometry, id: task.id })),
      ],
      // features: projectBuildingGeojson.map((feature) => ({ ...feature.geometry, id: feature.id }))
    };
    setBuildingBoundaries(buildingGeojsonFeatureCollection);
  }

  const StyledMenu = AssetModules.styled((props) => (
    <CoreModules.Menu
      elevation={0}
      anchorOrigin={
        {
          // vertical: 'bottom',
          // horizontal: 'right',
        }
      }
      transformOrigin={{
        vertical: "top",
        horizontal: "right",
      }}
      {...props}
    />
  ))(({ theme }) => ({
    "& .MuiPaper-root": {
      borderRadius: 6,
      marginTop: theme.spacing(1),
      minWidth: 180,
      color:
        theme.palette.mode === "light"
          ? "rgb(55, 65, 81)"
          : theme.palette.grey[300],
      boxShadow:
        "rgb(255, 255, 255) 0px 0px 0px 0px, rgba(0, 0, 0, 0.05) 0px 0px 0px 1px, rgba(0, 0, 0, 0.1) 0px 10px 15px -3px, rgba(0, 0, 0, 0.05) 0px 4px 6px -2px",
      "& .MuiMenu-list": {
        padding: "4px 0",
      },
      "& .MuiMenuItem-root": {
        "& .MuiSvgIcon-root": {
          fontSize: 18,
          color: theme.palette.text.secondary,
          marginRight: theme.spacing(1.5),
        },
        "&:active": {
          backgroundColor: AssetModules.alpha(
            theme.palette.primary.main,
            theme.palette.action.selectedOpacity
          ),
        },
      },
    },
  }));

  const handleDownload = (downloadType) => {
    if (downloadType === "csv") {
      dispatch(
        getDownloadProjectSubmission(
          `${environment.baseApiUrl}/submission/download?project_id=${decodedProjectId}&task_id=${decodedTaskId}&export_json=false`
        )
      );
    } else if (downloadType === "json") {
      dispatch(
        getDownloadProjectSubmission(
          `${environment.baseApiUrl}/submission/download?project_id=${decodedProjectId}&task_id=${decodedTaskId}&export_json=true`
        )
      );
    }
  };

<<<<<<< HEAD
  const downloadSubmissionLoading = CoreModules.useAppSelector(
=======
  const downloadSubmissionLoading = CoreModules.useSelector(
>>>>>>> 400e06ab
    (state) => state.task.downloadSubmissionLoading
  );

  return (
    <CoreModules.Box sx={{ px: 25, py: 6 }}>
      <CoreModules.Stack
        sx={{
          display: "flex",
          flexDirection: "row",
          height: "calc(100vh - 190px)",
        }}
      >
        <CoreModules.Stack
          sx={{ display: "flex", flexDirection: "column", width: "51%" }}
        >
          <CoreModules.Stack
            sx={{ display: "flex", flexDirection: "row", gap: 1 }}
          >
            {/* Project Details SideBar Button for Creating Project */}
            <CoreModules.Button
              sx={{ width: "unset" }}
              variant="contained"
              color="error"
            >
              Monitoring
            </CoreModules.Button>

            {/* END */}

            {/* Upload Area SideBar Button for uploading Area page  */}
            <CoreModules.Button
              sx={{ width: "unset" }}
              variant="contained"
              color="error"
            >
              Convert
            </CoreModules.Button>
            <CoreModules.LoadingButton
              onClick={() => handleDownload("csv")}
              sx={{ width: "unset" }}
              loading={
                downloadSubmissionLoading.type === "csv" &&
                downloadSubmissionLoading.loading
              }
              loadingPosition="end"
              endIcon={<AssetModules.FileDownloadIcon />}
              variant="contained"
              color="error"
            >
              CSV
            </CoreModules.LoadingButton>

            <CoreModules.LoadingButton
              onClick={() => handleDownload("json")}
              sx={{ width: "unset" }}
              loading={
                downloadSubmissionLoading.type === "json" &&
                downloadSubmissionLoading.loading
              }
              loadingPosition="end"
              endIcon={<AssetModules.FileDownloadIcon />}
              variant="contained"
              color="error"
            >
              JSON
            </CoreModules.LoadingButton>

            {/* END */}
          </CoreModules.Stack>
          <CoreModules.Box
            component="h4"
            sx={{
              background: "#e1e1e1",
              mt: 5,
              height: "90%",
              p: 5,
              display: "flex",
              flexDirection: "column",
              gap: 1,
              borderRadius: "10px",
            }}
          >
            {projectSubmissionState?.map((submission) => {
              const date = new Date(submission.createdAt);

              const dateOptions = {
                minute: "numeric",
                hour: "numeric",
                day: "numeric",
                weekday: "long",
                year: "numeric",
                month: "long",
              };

              const formattedDate = date.toLocaleDateString(
                "en-US",
                dateOptions
              );
              return (
                <CoreModules.Link
                  style={{ textDecoration: "auto" }}
                  className="submission-item"
<<<<<<< HEAD
                  to={`/project/${encodedProjectId}/tasks/${encodedTaskId}/submission/${submission.instanceId}`}
=======
                  to={`/project/${encodedProjectId}/tasks/${encodedTaskId}/submission/${submission.__id}`}
>>>>>>> 400e06ab
                >
                  <CoreModules.Box
                    sx={{
                      display: "flex",
                      alignItems: "center",
                      background: "white",
                      borderRadius: "10px",
                      p: "0.5rem",
                    }}
                  >
                    <CoreModules.Box>
                      <img
                        src={Avatar}
                        style={{ marginRight: "10px", marginLeft: "5px" }}
                      />{" "}
                    </CoreModules.Box>
                    <CoreModules.Box>
                      <CoreModules.Typography
                        variant="subtitle1"
                        noWrap
                        mt={"2%"}
                        ml={"3%"}
                      >
                        {submission.submitted_by}
                      </CoreModules.Typography>
                      <CoreModules.Typography
                        variant="subtitle3"
                        sx={{ color: "gray" }}
                        mt={"2%"}
                        ml={"3%"}
                      >
                        Submitted {projectState?.project} at {formattedDate}
                      </CoreModules.Typography>
                    </CoreModules.Box>
                  </CoreModules.Box>
                </CoreModules.Link>
              );
            })}
          </CoreModules.Box>
        </CoreModules.Stack>
        <CoreModules.Box
          sx={{ width: "100%", ml: 6, border: "1px solid green" }}
        >
          <SubmissionMap
            outlineBoundary={projectBoundaries}
            featureGeojson={buildingBoundaries}
          />
        </CoreModules.Box>
      </CoreModules.Stack>
    </CoreModules.Box>
  );
};

export default TasksSubmission;<|MERGE_RESOLUTION|>--- conflicted
+++ resolved
@@ -22,7 +22,6 @@
 };
 
 const TasksSubmission = () => {
-<<<<<<< HEAD
   const dispatch = CoreModules.useAppDispatch();
   const state = CoreModules.useAppSelector((state) => state.project);
   const projectInfo = CoreModules.useAppSelector(
@@ -36,31 +35,12 @@
   );
   // const projectTaskBoundries = CoreModules.useAppSelector((state) => state.project.projectTaskBoundries);
   // const projectBuildingGeojson = CoreModules.useAppSelector((state) => state.project.projectBuildingGeojson);
-=======
-  const dispatch = CoreModules.useDispatch();
-  const state = CoreModules.useSelector((state) => state.project);
-  const projectInfo = CoreModules.useSelector(
-    (state) => state.home.selectedProject
-  );
-  const projectSubmissionState = CoreModules.useSelector(
-    (state) => state.project.projectSubmission
-  );
-  const projectState = CoreModules.useSelector(
-    (state) => state.project.project
-  );
-  // const projectTaskBoundries = CoreModules.useSelector((state) => state.project.projectTaskBoundries);
-  // const projectBuildingGeojson = CoreModules.useSelector((state) => state.project.projectBuildingGeojson);
->>>>>>> 400e06ab
   const params = CoreModules.useParams();
   const encodedProjectId = params.projectId;
   const decodedProjectId = environment.decode(encodedProjectId);
   const encodedTaskId = params.taskId;
   const decodedTaskId = environment.decode(encodedTaskId);
-<<<<<<< HEAD
   // const theme = CoreModules.useAppSelector(state => state.theme.hotTheme)
-=======
-  // const theme = CoreModules.useSelector(state => state.theme.hotTheme)
->>>>>>> 400e06ab
   useEffect(() => {
     dispatch(
       ProjectSubmissionService(
@@ -117,17 +97,10 @@
       }
     }
   }, [params.id]);
-<<<<<<< HEAD
   const projectTaskBoundries = CoreModules.useAppSelector(
     (state) => state.project.projectTaskBoundries
   );
   const projectBuildingGeojson = CoreModules.useAppSelector(
-=======
-  const projectTaskBoundries = CoreModules.useSelector(
-    (state) => state.project.projectTaskBoundries
-  );
-  const projectBuildingGeojson = CoreModules.useSelector(
->>>>>>> 400e06ab
     (state) => state.project.projectBuildingGeojson
   );
   const [projectBoundaries, setProjectBoundaries] = useState(null);
@@ -222,11 +195,7 @@
     }
   };
 
-<<<<<<< HEAD
   const downloadSubmissionLoading = CoreModules.useAppSelector(
-=======
-  const downloadSubmissionLoading = CoreModules.useSelector(
->>>>>>> 400e06ab
     (state) => state.task.downloadSubmissionLoading
   );
 
@@ -329,11 +298,7 @@
                 <CoreModules.Link
                   style={{ textDecoration: "auto" }}
                   className="submission-item"
-<<<<<<< HEAD
-                  to={`/project/${encodedProjectId}/tasks/${encodedTaskId}/submission/${submission.instanceId}`}
-=======
                   to={`/project/${encodedProjectId}/tasks/${encodedTaskId}/submission/${submission.__id}`}
->>>>>>> 400e06ab
                 >
                   <CoreModules.Box
                     sx={{
