--- conflicted
+++ resolved
@@ -86,13 +86,9 @@
           state.projectTaskBoundries
         ),
         state.projectTaskBoundries
-<<<<<<< HEAD
-      );        
+      );
       dispatch(ProjectBuildingGeojsonService(`${environment.baseApiUrl}/projects/${environment.decode(encodedId)}/features`))
 
-
-=======
-      );
     }else{
       dispatch(ProjectActions.SetProjectTaskBoundries([]))
       dispatch(
@@ -110,7 +106,6 @@
         dispatch(ProjectActions.SetProjectInfo(projectInfo));
       }
     }
->>>>>>> 11be1428
   }, [params.id]);
 
   //Added Building Geojson on Project Details Page
