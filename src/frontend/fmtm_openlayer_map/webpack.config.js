const { EnvironmentPlugin } = require("webpack");
const HtmlWebPackPlugin = require("html-webpack-plugin");
const ModuleFederationPlugin = require("webpack/lib/container/ModuleFederationPlugin");
const path = require('path');
const deps = require("./package.json").dependencies;
module.exports = (webpackEnv) => {
  const isEnvDevelopment = webpackEnv === 'development';
  const isEnvProduction = webpackEnv === 'production';
  return {
    stats: 'errors-warnings',
    cache: true,
    mode: isEnvProduction ? 'production' : isEnvDevelopment && 'development',
    // Stop compilation early in production
    bail: isEnvProduction,
    devtool: isEnvProduction ? 'source-map' : isEnvDevelopment && 'inline-source-map',
    output: {
      publicPath: `${process.env.FRONTEND_MAP_URL}/`,
      path: path.resolve(__dirname, "dist"),
      filename: "[name].[contenthash].bundle.js",
      clean:true
    },
    devtool: "source-map",
    resolve: {
      extensions: [".tsx", ".ts", ".jsx", ".js", ".json"],
    },

    devServer: {
      host: "0.0.0.0",
      port: `${new URL(process.env.FRONTEND_MAP_URL).port}`,
      historyApiFallback: true,
      allowedHosts: [`${process.env.FRONTEND_MAP_URL}`],
    },

    module: {
      rules: [
        {
          test: [/\.bmp$/, /\.gif$/, /\.jpe?g$/, /\.png$/, /\.ttf$/, /\.otf$/],
          loader: "file-loader",
          options: {
            name: "[name].[ext]",
          },
        },
        {
          test: /\.m?js/,
          type: "javascript/auto",
          resolve: {
            fullySpecified: false,
          },
        },
        {
          test: /\.(css|s[ac]ss)$/i,
          use: ["style-loader", "css-loader", "postcss-loader", "sass-loader"],
        },
<<<<<<< HEAD
        {
          test: /\.(ts|tsx|js|jsx)$/,
          exclude: /node_modules/,
          use: {
            loader: "babel-loader",
          },
=======
      },
    ],
  },

  plugins: [
    new ModuleFederationPlugin({
      name: "fmtm_openlayer_map",
      filename: "remoteEntry.js",
      remotes: {
        fmtm: `fmtm@${process.env.FRONTEND_MAIN_URL}/remoteEntry.js`,
      },
      exposes: {
        "./ProjectDetails": "./src/views/Home.jsx",
      },
      shared: {
        ...deps,
        react: {
          singleton: true,
          requiredVersion: deps.react,
>>>>>>> abf72dc7
        },
      ],
    },
    
    plugins: [
      new ModuleFederationPlugin({
        name: "fmtm_openlayer_map",
        filename: "remoteEntry.js",
        remotes: {
          fmtm: `fmtm@${process.env.FRONTEND_MAIN_URL}/remoteEntry.js`,
        },
        exposes: {
          "./ProjectDetails": "./src/views/Home.jsx",
        },
        shared: {
          ...deps,
          react: {
            singleton: true,
            requiredVersion: deps.react,
          },
          "react-dom": {
            singleton: true,
            requiredVersion: deps["react-dom"],
          },
        },
      }),
      new HtmlWebPackPlugin({
        template: "./src/index.html",
      }),
      new EnvironmentPlugin(["FRONTEND_MAIN_URL", "FRONTEND_MAP_URL"]),
    ],
  }
};<|MERGE_RESOLUTION|>--- conflicted
+++ resolved
@@ -51,34 +51,13 @@
           test: /\.(css|s[ac]ss)$/i,
           use: ["style-loader", "css-loader", "postcss-loader", "sass-loader"],
         },
-<<<<<<< HEAD
         {
           test: /\.(ts|tsx|js|jsx)$/,
           exclude: /node_modules/,
           use: {
             loader: "babel-loader",
           },
-=======
-      },
-    ],
-  },
 
-  plugins: [
-    new ModuleFederationPlugin({
-      name: "fmtm_openlayer_map",
-      filename: "remoteEntry.js",
-      remotes: {
-        fmtm: `fmtm@${process.env.FRONTEND_MAIN_URL}/remoteEntry.js`,
-      },
-      exposes: {
-        "./ProjectDetails": "./src/views/Home.jsx",
-      },
-      shared: {
-        ...deps,
-        react: {
-          singleton: true,
-          requiredVersion: deps.react,
->>>>>>> abf72dc7
         },
       ],
     },
