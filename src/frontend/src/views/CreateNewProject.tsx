--- conflicted
+++ resolved
@@ -69,13 +69,9 @@
           <DataExtract flag="create_project" customFormFile={customFormFile} setCustomFormFile={setCustomFormFile} />
         );
       case '/new-define-tasks':
-<<<<<<< HEAD
         return <SplitTasks flag="create_project" geojsonFile={geojsonFile} setGeojsonFile={setGeojsonFile} />;
       case '/new-select-form':
         return <SelectForm flag="create_project" />;
-=======
-        return <SplitTasks flag="create_project" />;
->>>>>>> be4b97e8
       default:
         return <ProjectDetailsForm flag="create_project" />;
     }
