--- conflicted
+++ resolved
@@ -4,27 +4,12 @@
 import { MyOrganisationDataService, OrganisationDataService } from '@/api/OrganisationService';
 import { user_roles } from '@/types/enums';
 import { GetOrganisationDataModel } from '@/models/organisation/organisationModel';
-<<<<<<< HEAD
 import OrganisationGridCard from '@/components/organisation/OrganisationGridCard';
-
-const Organisation = () => {
-=======
 import { useNavigate } from 'react-router-dom';
 
 const Organisation = () => {
-  const cardStyle = {
-    padding: '20px',
-    display: 'flex',
-    flexDirection: 'row',
-    cursor: 'pointer',
-    gap: '20px',
-    boxShadow: 'none',
-    borderRadius: '0px',
-  };
-
   const navigate = useNavigate();
 
->>>>>>> 0c095d33
   const [searchKeyword, setSearchKeyword] = useState<string>('');
   const [activeTab, setActiveTab] = useState<0 | 1>(0);
   const [verifiedTab, setVerifiedTab] = useState<boolean>(true);
@@ -48,14 +33,10 @@
     );
     return filteredCardData;
   };
-
   useEffect(() => {
-<<<<<<< HEAD
-    dispatch(OrganisationDataService(`${import.meta.env.VITE_API_URL}/organisation/`));
     dispatch(MyOrganisationDataService(`${import.meta.env.VITE_API_URL}/organisation/my-organisations`));
   }, []);
-  console.log(filteredBySearch(organisationData, searchKeyword), 'filteredBySearch(organisationData, searchKeyword)');
-=======
+  useEffect(() => {
     if (verifiedTab) {
       dispatch(OrganisationDataService(`${import.meta.env.VITE_API_URL}/organisation/`));
     } else {
@@ -66,7 +47,6 @@
   const approveOrganization = (id: number) => {
     navigate(`/approve-organization/${id}`);
   };
->>>>>>> 0c095d33
 
   return (
     <CoreModules.Box
@@ -197,7 +177,6 @@
           className="fmtm-min-w-[14rem] lg:fmtm-w-[20%]"
         />
       </CoreModules.Box>
-<<<<<<< HEAD
       {activeTab === 0 ? (
         <OrganisationGridCard
           filteredData={filteredBySearch(organisationData, searchKeyword)}
@@ -210,43 +189,6 @@
           allDataLength={myOrganisationData?.length}
         />
       ) : null}
-=======
-      <div>
-        <p className="fmtm-text-[#9B9999]">
-          Showing {filteredCardData?.length} of {oraganizationData?.length} organizations
-        </p>
-      </div>
-      <CoreModules.Box className="fmtm-grid fmtm-grid-cols-1 md:fmtm-grid-cols-2 lg:fmtm-grid-cols-3 fmtm-gap-5">
-        {filteredCardData?.map((data, index) => (
-          <CoreModules.Card key={index} sx={cardStyle} onClick={() => !verifiedTab && approveOrganization(data.id)}>
-            {data.logo ? (
-              <div className="fmtm-min-w-[60px] md:fmtm-min-w-[80px] lg:fmtm-min-w-[120px]">
-                <CoreModules.CardMedia component="img" src={data.logo} sx={{ width: ['60px', '80px', '120px'] }} />
-              </div>
-            ) : (
-              <div className="fmtm-min-w-[60px] fmtm-max-w-[60px] md:fmtm-min-w-[80px] md:fmtm-max-w-[80px] lg:fmtm-min-w-[120px] lg:fmtm-max-w-[120px]">
-                <CustomizedImage status={'card'} style={{ width: '100%' }} />
-              </div>
-            )}
-
-            <CoreModules.Box sx={{ display: 'flex', flexDirection: 'column', gap: 1 }} className="fmtm-overflow-hidden">
-              <h2
-                className="fmtm-line-clamp-1 fmtm-text-base sm:fmtm-text-lg fmtm-font-bold fmtm-capitalize"
-                title={data.name}
-              >
-                {data.name}
-              </h2>
-              <p
-                className="fmtm-line-clamp-3 fmtm-text-[#7A7676] fmtm-font-archivo fmtm-text-sm sm:fmtm-text-base"
-                title={data.description}
-              >
-                {data.description}
-              </p>
-            </CoreModules.Box>
-          </CoreModules.Card>
-        ))}
-      </CoreModules.Box>
->>>>>>> 0c095d33
     </CoreModules.Box>
   );
 };
