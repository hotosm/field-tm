--- conflicted
+++ resolved
@@ -329,11 +329,7 @@
             <Button
               variant="secondary-grey"
               onClick={saveProject}
-<<<<<<< HEAD
-              disabled={createProjectLoading || basicProjectDetailsLoading || isProjectDeleting}
-=======
               disabled={createProjectLoading || isProjectDeletePending}
->>>>>>> a15f8847
             >
               <AssetModules.SaveIcon className="!fmtm-text-base" />
               Save
