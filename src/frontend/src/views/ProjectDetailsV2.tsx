--- conflicted
+++ resolved
@@ -66,11 +66,8 @@
   const mobileFooterSelection = useAppSelector((state) => state.project.mobileFooterSelection);
   const mapTheme = useAppSelector((state) => state.theme.hotTheme);
   const projectDetailsLoading = useAppSelector((state) => state?.project?.projectDetailsLoading);
-<<<<<<< HEAD
   const geolocationStatus = useAppSelector((state) => state.project.geolocationStatus);
-=======
   const taskModalStatus = CoreModules.useAppSelector((state) => state.project.taskModalStatus);
->>>>>>> ee9e0ca3
 
   //snackbar handle close funtion
   const handleClose = (event, reason) => {
