import React, { useEffect, useRef, useState } from 'react';
import '../../node_modules/ol/ol.css';
import '../styles/home.scss';
import WindowDimension from '../hooks/WindowDimension';
import MapDescriptionComponents from '../components/MapDescriptionComponents';
import ActivitiesPanel from '../components/ActivitiesPanel';
import OpenLayersMap from '../components/OpenLayersMap';
import environment from '../environment';
import { ProjectById } from '../api/Project';
import { ProjectActions } from '../store/slices/ProjectSlice';
import CustomizedSnackbar from '../utilities/CustomizedSnackbar';
import { defaults } from 'ol/control/defaults';
import OnScroll from '../hooks/OnScroll';
import { Tile as TileLayer } from 'ol/layer.js';
import { OSM } from 'ol/source.js';
import VectorLayer from 'ol/layer/Vector';
import VectorSource from 'ol/source/Vector';
import TasksLayer from '../components/TasksLayer';
import Map from 'ol/Map';
import View from 'ol/View';
import { HomeActions } from '../store/slices/HomeSlice';
import CoreModules from '../shared/CoreModules';
import AssetModules from '../shared/AssetModules';
import GeoJSON from 'ol/format/GeoJSON';
import FmtmLogo from '../assets/images/hotLog.png';

import Overlay from 'ol/Overlay';
import GenerateMbTiles from '../components/GenerateMbTiles';
import { ProjectBuildingGeojsonService } from '../api/SubmissionService';
import { get } from 'ol/proj';
import { buildingStyle, basicGeojsonTemplate } from '../utilities/mapUtils';
import MapLegends from '../components/MapLegends';
import TaskSectionPopup from '../components/ProjectDetails/TaskSectionPopup';
import DialogTaskActions from '../components/DialogTaskActions';
import QrcodeComponent from '../components/QrcodeComponent';
import MobileFooter from '../components/ProjectDetails/MobileFooter';
import MobileActivitiesContents from '../components/ProjectDetails/MobileActivitiesContents';
import BottomSheet from '../components/common/BottomSheet';
import MobileProjectInfoContent from '../components/ProjectDetails/MobileProjectInfoContent';
import { useNavigate } from 'react-router-dom';
import ProjectOptions from '../components/ProjectDetails/ProjectOptions';

const Home = () => {
  const dispatch = CoreModules.useAppDispatch();
  const params = CoreModules.useParams();
  const navigate = useNavigate();

  const defaultTheme = CoreModules.useAppSelector((state) => state.theme.hotTheme);
  const state = CoreModules.useAppSelector((state) => state.project);
  const taskModalStatus = CoreModules.useAppSelector((state) => state.project.taskModalStatus);

  const projectInfo = CoreModules.useAppSelector((state) => state.home.selectedProject);
  const stateDialog = CoreModules.useAppSelector((state) => state.home.dialogStatus);
  const stateSnackBar = CoreModules.useAppSelector((state) => state.home.snackbar);
  const [taskId, setTaskId] = useState();
  const [toggleGenerateModal, setToggleGenerateModal] = useState(false);
  const mapElement = useRef();
  const [map, setMap] = useState();
  const [mainView, setView] = useState();
  const [featuresLayer, setFeaturesLayer] = useState();
  const [top, setTop] = useState(0);
  const encodedId = params.id;
  const decodedId = environment.decode(encodedId);
  const { windowSize, type } = WindowDimension();
  const { y } = OnScroll(map, windowSize.width);
  const projectBuildingGeojson = CoreModules.useAppSelector((state) => state.project.projectBuildingGeojson);
  const mobileFooterSelection = CoreModules.useAppSelector((state) => state.project.mobileFooterSelection);
  const [toggleAction, setToggleAction] = useState(false);

  //snackbar handle close funtion
  const handleClose = (event, reason) => {
    if (reason === 'clickaway') {
      return;
    }
    dispatch(
      HomeActions.SetSnackBar({
        open: false,
        message: stateSnackBar.message,
        variant: stateSnackBar.variant,
        duration: 0,
      }),
    );
  };

  //Fetch project for the first time
  useEffect(() => {
    dispatch(ProjectActions.SetNewProjectTrigger());
    if (state.projectTaskBoundries.findIndex((project) => project.id == environment.decode(encodedId)) == -1) {
      dispatch(ProjectActions.SetProjectTaskBoundries([]));

      dispatch(
        ProjectById(
          `${import.meta.env.VITE_API_URL}/projects/${environment.decode(encodedId)}`,
          state.projectTaskBoundries,
          environment.decode(encodedId),
        ),
        state.projectTaskBoundries,
      );
      // dispatch(ProjectBuildingGeojsonService(`${import.meta.env.VITE_API_URL}/projects/${environment.decode(encodedId)}/features`))
    } else {
      dispatch(ProjectActions.SetProjectTaskBoundries([]));
      dispatch(
        ProjectById(
          `${import.meta.env.VITE_API_URL}/projects/${environment.decode(encodedId)}`,
          state.projectTaskBoundries,
          environment.decode(encodedId),
        ),
        state.projectTaskBoundries,
      );
    }
    if (Object.keys(state.projectInfo).length == 0) {
      dispatch(ProjectActions.SetProjectInfo(projectInfo));
    } else {
      if (state.projectInfo.id != environment.decode(encodedId)) {
        dispatch(ProjectActions.SetProjectInfo(projectInfo));
      }
    }
    return () => {
      dispatch(ProjectActions.SetProjectBuildingGeojson(null));
    };
  }, [params.id]);

  useEffect(() => {
    // const container = document.getElementById('popup');
    // const closer = document.getElementById('popup-closer');

    // const overlay = new Overlay({
    //   element: container,
    //   autoPan: {
    //     animation: {
    //       duration: 250,
    //     },
    //   },
    // });
    /**
     * Function to setPosition of Popup to Undefined so that the popup closes
     */
    // function handleClickOutside(event) {
    //   if (container && !container.contains(event.target)) {
    //     overlay.setPosition(undefined);
    //     closer.blur();
    //   }
    // }
    // Bind the event listener for outside click and trigger handleClickOutside
    // document.addEventListener("mousedown", handleClickOutside);

    // closer.style.textDecoration = 'none';
    // closer.style.color = defaultTheme.palette.info['main'];
    // closer.onclick = function () {
    //   overlay.setPosition(undefined);
    //   closer.blur();
    //   return false;
    // };

    const initalFeaturesLayer = new VectorLayer({
      source: new VectorSource(),
    });

    const view = new View({
      projection: 'EPSG:3857',
      center: [0, 0],
      zoom: 1,
    });
    // const mapboxBaseLayer = new MapboxVector({
    //   styleUrl: "mapbox://styles/mapbox/bright-v9",
    //   accessToken:
    //     "pk.eyJ1IjoidmFydW4yNjYiLCJhIjoiY2xsNmU1ZWtrMGhoNjNkcWpqejhhb2IycyJ9.DiPTq9YEErGUHhgW4pINdg",
    // });
    // mapboxBaseLayer.setZIndex(0);
    const initialMap = new Map({
      target: mapElement.current,
      controls: new defaults({
        attribution: false,
        zoom: false,
      }),
      layers: [
        initalFeaturesLayer,
        // mapboxBaseLayer,
        new TileLayer({
          source: new OSM(),
          visible: true,
        }),
      ],
      // overlays: [overlay],
      view: view,
    });
    initialMap.on('click', function (event) {
      initialMap.forEachFeatureAtPixel(event.pixel, function (feature, layer) {
        const status = feature.getId()?.toString()?.replace('_', ',')?.split(',')?.[1];
        if (environment.tasksStatus.findIndex((data) => data.label == status) != -1) {
          setTaskId(feature?.getId()?.split('_')?.[0]);
          const coordinate = event.coordinate;
          // overlay.setPosition(coordinate);
          setFeaturesLayer(feature);
          dispatch(ProjectActions.ToggleTaskModalStatus(true));
          document.querySelector('#project-details-map').scrollIntoView({
            behavior: 'smooth',
          });
          dispatch(
            ProjectBuildingGeojsonService(
              `${import.meta.env.VITE_API_URL}/projects/${decodedId}/features?task_id=${
                feature?.getId()?.split('_')?.[0]
              }`,
            ),
          );
        }
      });
    });

    initialMap.on('loadstart', function () {
      initialMap.getTargetElement().classList.add('spinner');
    });

    setMap(initialMap);
    setView(view);
    setFeaturesLayer(initalFeaturesLayer);
    dispatch(ProjectActions.ToggleTaskModalStatus(false));

    return () => {
      /**
       * Removed handleClickOutside Eventlistener on unmount
       */
      // document.removeEventListener('mousedown', handleClickOutside);
      mapElement.current = null;
      setFeaturesLayer();
      setView();
      setMap();
    };
  }, [params.id]);

  useEffect(() => {
    if (!map) return;
    map.on('click', function (event) {
      map.forEachFeatureAtPixel(event.pixel, function (feature) {
        let extent = feature.getGeometry().getExtent();
        if (windowSize.width < 768) {
          map.getView().fit(extent, {
            padding: [10, 20, 300, 20],
          });
        } else {
          map.getView().fit(extent, {
            padding: [20, 350, 50, 10],
          });
        }
      });
    });
    return () => {};
  }, [taskModalStatus, windowSize.width]);

  // useEffect(() => {
  //   if (map != undefined) {
  //     const topX = map.getTargetElement().getBoundingClientRect().y;
  //     setTop(topX);
  //   }
  // }, [map, y]);

  useEffect(() => {
    if (!map) return;
    if (!projectBuildingGeojson) return;
    const taskBuildingGeojsonFeatureCollection = {
      ...basicGeojsonTemplate,
      features: [
        ...projectBuildingGeojson?.map((feature) => ({
          ...feature.geometry,
          id: feature.id,
        })),
      ],
    };
    const initalFeaturesLayer = new VectorLayer({
      source: new VectorSource({
        features: new GeoJSON().readFeatures(taskBuildingGeojsonFeatureCollection, {
          featureProjection: get('EPSG:3857'),
        }),
      }),
      style: buildingStyle,
      declutter: true,
    });
    map.addLayer(initalFeaturesLayer);
    return () => {
      map.removeLayer(initalFeaturesLayer);
    };
  }, [map, projectBuildingGeojson]);

  TasksLayer(map, mainView, featuresLayer);

  return (
    <div>
      {/* Customized Modal For Generate Tiles */}
      <div>
        <GenerateMbTiles
          toggleGenerateModal={toggleGenerateModal}
          setToggleGenerateModal={setToggleGenerateModal}
          projectInfo={state.projectInfo}
        />

        {/* Home snackbar */}
        <CustomizedSnackbar
          duration={stateSnackBar.duration}
          open={stateSnackBar.open}
          variant={stateSnackBar.variant}
          message={stateSnackBar.message}
          handleClose={handleClose}
        />
      </div>

      {/* Top project details heading medium dimension*/}
      {windowSize.width >= 640 && (
        <div>
          <CoreModules.Stack
            sx={{ display: { md: 'flex', xs: 'none' } }}
            direction="column"
            justifyContent="center"
            spacing={5}
            alignItems={'center'}
          >
            <CoreModules.Stack
              direction={'row'}
              p={2}
              spacing={2}
              divider={
                <CoreModules.Divider
                  sx={{ backgroundColor: defaultTheme.palette.grey['main'] }}
                  orientation="vertical"
                  flexItem
                />
              }
            >
              <CoreModules.Stack direction={'row'} justifyContent={'center'}>
                <AssetModules.LocationOn color="error" style={{ fontSize: 22 }} />
                <CoreModules.Typography variant="h1">{state.projectInfo.title}</CoreModules.Typography>
              </CoreModules.Stack>

              <CoreModules.Stack>
                <CoreModules.Typography variant="h4" fontSize={defaultTheme.typography.fontSize}>
                  {`#${state.projectInfo.id}`}
                </CoreModules.Typography>
              </CoreModules.Stack>

              <CoreModules.Stack mt={'5%'}>
                <CoreModules.Typography
                  variant="h4"
                  fontSize={defaultTheme.typography.fontSize}
                  color={defaultTheme.palette.warning['main']}
                >
                  {state.projectInfo.priority_str}
                </CoreModules.Typography>
              </CoreModules.Stack>
            </CoreModules.Stack>
          </CoreModules.Stack>
          {/* project Details Title */}
          <CoreModules.Stack sx={{ display: { xs: 'flex', md: 'none' } }} spacing={2}>
            <CoreModules.Stack direction={'row'} justifyContent={'center'}>
              <AssetModules.LocationOn color="error" style={{ marginTop: '1.5%', fontSize: 22 }} />
              <CoreModules.Typography variant="caption">{state.projectInfo.title}</CoreModules.Typography>
            </CoreModules.Stack>

            <CoreModules.Stack direction={'row'} justifyContent={'center'}>
              <CoreModules.Typography variant="h1" fontSize={defaultTheme.typography.fontSize}>
                {`#${state.projectInfo.id}`}
              </CoreModules.Typography>
            </CoreModules.Stack>

            <CoreModules.Stack direction={'row'} justifyContent={'center'}>
              <CoreModules.Typography
                variant="h1"
                fontSize={defaultTheme.typography.fontSize}
                color={defaultTheme.palette.warning['main']}
              >
                {state.projectInfo.priority_str}
              </CoreModules.Typography>
            </CoreModules.Stack>
          </CoreModules.Stack>
        </div>
      )}

      {/* Center description and map */}
      <CoreModules.Stack direction={'column'} spacing={1}>
        {windowSize.width >= 640 && (
          <div>
            <MapDescriptionComponents defaultTheme={defaultTheme} state={state} type={type} />
            <ProjectOptions setToggleGenerateModal={setToggleGenerateModal} />
          </div>
        )}

        {/* <ProjectMap /> */}
        {params?.id && (
          <div className="fmtm-relative sm:fmtm-static">
            <OpenLayersMap
              key={params.id}
              defaultTheme={defaultTheme}
              stateDialog={stateDialog}
              params={params}
              state={state}
              taskId={taskId}
              top={top}
              featuresLayer={featuresLayer}
              map={map}
              mainView={mainView}
              mapElement={mapElement}
              environment={environment}
              windowType={type}
            />
            <div
              className="fmtm-absolute fmtm-top-4 fmtm-left-4 fmtm-bg-white fmtm-rounded-full fmtm-p-1 hover:fmtm-bg-red-50 fmtm-duration-300 fmtm-border-[1px] sm:fmtm-hidden fmtm-cursor-pointer"
              onClick={() => navigate('/')}
            >
              <AssetModules.ArrowBackIcon className="fmtm-text-grey-800" />
            </div>
            {mobileFooterSelection === 'projectInfo' && (
              <BottomSheet
                body={<MobileProjectInfoContent projectInfo={state.projectInfo} />}
                onClose={() => dispatch(ProjectActions.SetMobileFooterSelection('explore'))}
              />
            )}
            {mobileFooterSelection === 'activities' && (
              <BottomSheet
                body={<MobileActivitiesContents map={map} view={mainView} mapDivPostion={y} />}
                onClose={() => dispatch(ProjectActions.SetMobileFooterSelection('explore'))}
              />
            )}
            {mobileFooterSelection === 'explore' && (
              <div className="fmtm-absolute fmtm-bottom-[5.8rem] sm:fmtm-hidden">
                <img src={FmtmLogo} alt="Hot Fmtm Logo" className="fmtm-ml-2 fmtm-z-10 fmtm-w-[5.2rem]" />
              </div>
            )}
<<<<<<< HEAD
            {mobileFooterSelection === 'others' && (
              <BottomSheet
                body={
                  <div className="fmtm-mb-[10vh]">
=======
            {mobileFooterSelection === 'mapLegend' && (
              <BottomSheet
                body={
                  <div className="fmtm-mb-[12vh]">
                    <MapLegends defaultTheme={defaultTheme} />
                  </div>
                }
                onClose={() => dispatch(ProjectActions.SetMobileFooterSelection('explore'))}
              />
            )}
            {mobileFooterSelection === 'others' && (
              <BottomSheet
                body={
                  <div className="fmtm-mb-[12vh]">
>>>>>>> 9eb313ff
                    <ProjectOptions setToggleGenerateModal={setToggleGenerateModal} />
                  </div>
                }
                onClose={() => dispatch(ProjectActions.SetMobileFooterSelection('explore'))}
              />
            )}

            <MobileFooter />
          </div>
        )}
      </CoreModules.Stack>

      {windowSize.width >= 640 && (
        <div>
          {/* project Details Tabs */}
          <CoreModules.Stack sx={{ display: 'flex', flexDirection: 'row', justifyContent: 'center' }}>
            {/* <BasicTabs listOfData={panelData} /> */}
            <ActivitiesPanel
              params={params}
              state={state.projectTaskBoundries}
              defaultTheme={defaultTheme}
              map={map}
              view={mainView}
              mapDivPostion={y}
              states={state}
            />
          </CoreModules.Stack>
        </div>
      )}
      {featuresLayer != undefined && (
        <TaskSectionPopup
          body={
            <div>
              <DialogTaskActions map={map} view={mainView} feature={featuresLayer} taskId={taskId} />
              <QrcodeComponent defaultTheme={defaultTheme} task={taskId} type={type} />
            </div>
          }
        />
      )}
    </div>
  );
};

export default Home;<|MERGE_RESOLUTION|>--- conflicted
+++ resolved
@@ -423,12 +423,6 @@
                 <img src={FmtmLogo} alt="Hot Fmtm Logo" className="fmtm-ml-2 fmtm-z-10 fmtm-w-[5.2rem]" />
               </div>
             )}
-<<<<<<< HEAD
-            {mobileFooterSelection === 'others' && (
-              <BottomSheet
-                body={
-                  <div className="fmtm-mb-[10vh]">
-=======
             {mobileFooterSelection === 'mapLegend' && (
               <BottomSheet
                 body={
@@ -443,7 +437,6 @@
               <BottomSheet
                 body={
                   <div className="fmtm-mb-[12vh]">
->>>>>>> 9eb313ff
                     <ProjectOptions setToggleGenerateModal={setToggleGenerateModal} />
                   </div>
                 }
