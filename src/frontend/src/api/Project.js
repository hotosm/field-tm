import { ProjectActions } from '@/store/slices/ProjectSlice';
import { CommonActions } from '@/store/slices/CommonSlice';
import CoreModules from '@/shared/CoreModules';
import { task_status } from '@/types/enums';
import axios from 'axios';
import { writeBinaryToOPFS } from '@/api/Files';

export const ProjectById = (existingProjectList, projectId) => {
  return async (dispatch) => {
    const fetchProjectById = async (projectId, existingProjectList) => {
      try {
        dispatch(ProjectActions.SetProjectDetialsLoading(true));
        const project = await CoreModules.axios.get(`${import.meta.env.VITE_API_URL}/projects/${projectId}`);
        const projectResp = project.data;
        const persistingValues = projectResp.tasks.map((data) => {
          return {
            id: data.id,
            index: data.project_task_index,
            outline_geojson: data.outline_geojson,
            task_status: task_status[data.task_status],
            locked_by_uid: data.locked_by_uid,
            locked_by_username: data.locked_by_username,
            task_history: data.task_history,
          };
        });
        // At top level id project id to object
        const projectTaskBoundries = [{ id: projectResp.id, taskBoundries: persistingValues }];
        dispatch(ProjectActions.SetProjectTaskBoundries([{ ...projectTaskBoundries[0] }]));
        dispatch(
          ProjectActions.SetProjectInfo({
            id: projectResp.id,
            outline_geojson: projectResp.outline_geojson,
            priority: projectResp.priority || 2,
            title: projectResp.project_info?.name,
            location_str: projectResp.location_str,
            description: projectResp.project_info?.description,
            short_description: projectResp.project_info?.short_description,
            num_contributors: projectResp.num_contributors,
            total_tasks: projectResp.total_tasks,
            tasks_mapped: projectResp.tasks_mapped,
            tasks_validated: projectResp.tasks_validated,
            xform_category: projectResp.xform_category,
            tasks_bad: projectResp.tasks_bad,
            data_extract_url: projectResp.data_extract_url,
            instructions: projectResp?.project_info?.per_task_instructions,
            odk_token: projectResp?.odk_token,
            custom_tms_url: projectResp?.custom_tms_url,
            organisation_id: projectResp?.organisation_id,
            organisation_logo: projectResp?.organisation_logo,
          }),
        );
        dispatch(ProjectActions.SetProjectDetialsLoading(false));
      } catch (error) {
        dispatch(ProjectActions.SetProjectDetialsLoading(false));
        dispatch(
          CommonActions.SetSnackBar({
            open: true,
            message: 'Failed to fetch project.',
            variant: 'error',
            duration: 2000,
          }),
        );
      }
    };

    await fetchProjectById(projectId, existingProjectList);
    dispatch(ProjectActions.SetNewProjectTrigger());
  };
};

export const DownloadProjectForm = (url, payload, projectId) => {
  return async (dispatch) => {
    dispatch(ProjectActions.SetDownloadProjectFormLoading({ type: payload, loading: true }));

    const fetchProjectForm = async (url, payload, projectId) => {
      try {
        let response;
        if (payload === 'form') {
          response = await CoreModules.axios.get(url, { responseType: 'blob' });
        } else {
          response = await CoreModules.axios.get(url, {
            responseType: 'blob',
          });
        }
        const a = document.createElement('a');
        a.href = window.URL.createObjectURL(response.data);
        a.download = `${payload === 'form' ? `project_form_${projectId}.xls` : `task_polygons_${projectId}.geojson`}`;
        a.click();
        dispatch(ProjectActions.SetDownloadProjectFormLoading({ type: payload, loading: false }));
      } catch (error) {
        dispatch(ProjectActions.SetDownloadProjectFormLoading({ type: payload, loading: false }));
      } finally {
        dispatch(ProjectActions.SetDownloadProjectFormLoading({ type: payload, loading: false }));
      }
    };
    await fetchProjectForm(url, payload, projectId);
  };
};
export const DownloadDataExtract = (url, payload) => {
  return async (dispatch) => {
    dispatch(ProjectActions.SetDownloadDataExtractLoading(true));

    const getDownloadExtract = async (url, payload) => {
      try {
        let response;

        response = await CoreModules.axios.get(url, {
          responseType: 'blob',
        });
        const a = document.createElement('a');
        a.href = window.URL.createObjectURL(response.data);
        a.download = `Data_Extract.geojson`;
        a.click();
        dispatch(ProjectActions.SetDownloadDataExtractLoading(false));
      } catch (error) {
        dispatch(ProjectActions.SetDownloadDataExtractLoading(false));
      } finally {
        dispatch(ProjectActions.SetDownloadDataExtractLoading(false));
      }
    };
    await getDownloadExtract(url, payload);
  };
};
export const GetTilesList = (url) => {
  return async (dispatch) => {
    dispatch(ProjectActions.SetTilesListLoading(true));

    const fetchTilesList = async (url) => {
      try {
        const response = await CoreModules.axios.get(url);
        dispatch(ProjectActions.SetTilesList(response.data));
        dispatch(ProjectActions.SetTilesListLoading(false));
      } catch (error) {
        dispatch(ProjectActions.SetTilesListLoading(false));
      } finally {
        dispatch(ProjectActions.SetTilesListLoading(false));
      }
    };
    await fetchTilesList(url);
  };
};
export const GenerateProjectTiles = (url, payload) => {
  return async (dispatch) => {
    dispatch(ProjectActions.SetGenerateProjectTilesLoading(true));

    const generateProjectTiles = async (url, payload) => {
      try {
        const response = await CoreModules.axios.get(url);
        dispatch(GetTilesList(`${import.meta.env.VITE_API_URL}/projects/${payload}/tiles-list/`));
        dispatch(ProjectActions.SetGenerateProjectTilesLoading(false));
      } catch (error) {
        dispatch(ProjectActions.SetGenerateProjectTilesLoading(false));
      } finally {
        dispatch(ProjectActions.SetGenerateProjectTilesLoading(false));
      }
    };
    await generateProjectTiles(url, payload);
  };
};

export const DownloadTile = (url, payload, toOpfs = false) => {
  return async (dispatch) => {
    dispatch(ProjectActions.SetDownloadTileLoading({ type: payload, loading: true }));

    const getDownloadTile = async (url, payload, toOpfs) => {
      try {
        const response = await CoreModules.axios.get(url, {
          responseType: 'arraybuffer',
        });

        // Get filename from content-disposition header
        const tileData = response.data;

        if (toOpfs) {
          // Copy to OPFS filesystem for offline use
          const projectId = payload.id;
          const filePath = `${projectId}/all.pmtiles`;
          await writeBinaryToOPFS(filePath, tileData);
          // Set the OPFS file path to project state
          dispatch(ProjectActions.SetProjectOpfsBasemapPath(filePath));
          return;
        }

        const filename = response.headers['content-disposition'].split('filename=')[1];
        // Create Blob from ArrayBuffer
        const blob = new Blob([tileData], { type: response.headers['content-type'] });
        const downloadUrl = URL.createObjectURL(blob);

        const a = document.createElement('a');
        a.href = downloadUrl;
        a.download = filename;
        a.click();

        // Clean up object URL
        URL.revokeObjectURL(downloadUrl);

        dispatch(ProjectActions.SetDownloadTileLoading({ type: payload, loading: false }));
      } catch (error) {
        dispatch(ProjectActions.SetDownloadTileLoading({ type: payload, loading: false }));
      } finally {
        dispatch(ProjectActions.SetDownloadTileLoading({ type: payload, loading: false }));
      }
    };
    await getDownloadTile(url, payload, toOpfs);
  };
};

export const GetProjectDashboard = (url) => {
  return async (dispatch) => {
    const getProjectDashboard = async (url) => {
      try {
        dispatch(ProjectActions.SetProjectDashboardLoading(true));
        const response = await CoreModules.axios.get(url);
        dispatch(ProjectActions.SetProjectDashboardDetail(response.data));
        dispatch(ProjectActions.SetProjectDashboardLoading(false));
      } catch (error) {
        dispatch(ProjectActions.SetProjectDashboardLoading(false));
      } finally {
        dispatch(ProjectActions.SetProjectDashboardLoading(false));
      }
    };
    await getProjectDashboard(url);
  };
};

export const GetEntityInfo = (url) => {
  return async (dispatch) => {
    const getEntityOsmMap = async (url) => {
      try {
        dispatch(ProjectActions.SetEntityToOsmIdMappingLoading(true));
        dispatch(CoreModules.TaskActions.SetTaskSubmissionStatesLoading(true));
        const response = await CoreModules.axios.get(url);
        dispatch(ProjectActions.SetEntityToOsmIdMapping(response.data));
        dispatch(CoreModules.TaskActions.SetTaskSubmissionStates(response.data));
        dispatch(ProjectActions.SetEntityToOsmIdMappingLoading(false));
      } catch (error) {
        dispatch(ProjectActions.SetEntityToOsmIdMappingLoading(false));
        dispatch(CoreModules.TaskActions.SetTaskSubmissionStatesLoading(false));
      } finally {
        dispatch(ProjectActions.SetEntityToOsmIdMappingLoading(false));
        dispatch(CoreModules.TaskActions.SetTaskSubmissionStatesLoading(false));
      }
    };
    await getEntityOsmMap(url);
  };
};

export const GetProjectComments = (url) => {
  return async (dispatch) => {
    const getProjectComments = async (url) => {
      try {
        dispatch(ProjectActions.SetProjectGetCommentsLoading(true));
        const response = await CoreModules.axios.get(url);
        dispatch(ProjectActions.SetProjectCommentsList(response.data));
        dispatch(ProjectActions.SetProjectGetCommentsLoading(false));
      } catch (error) {
        dispatch(ProjectActions.SetProjectGetCommentsLoading(false));
      } finally {
        dispatch(ProjectActions.SetProjectGetCommentsLoading(false));
      }
    };
    await getProjectComments(url);
  };
};

export const PostProjectComments = (url, payload) => {
  return async (dispatch) => {
    const postProjectComments = async (url) => {
      try {
        dispatch(ProjectActions.SetPostProjectCommentsLoading(true));
        const response = await CoreModules.axios.post(url, payload);
        dispatch(ProjectActions.UpdateProjectCommentsList(response.data));
        dispatch(ProjectActions.SetPostProjectCommentsLoading(false));
      } catch (error) {
        dispatch(ProjectActions.SetPostProjectCommentsLoading(false));
      } finally {
        dispatch(ProjectActions.SetPostProjectCommentsLoading(false));
      }
    };
    await postProjectComments(url);
  };
};

export const GetProjectTaskActivity = (url) => {
  return async (dispatch) => {
    const getProjectActivity = async (url) => {
      try {
        dispatch(ProjectActions.SetProjectTaskActivityLoading(true));
        const response = await CoreModules.axios.get(url);
        dispatch(ProjectActions.SetProjectTaskActivity(response.data));
        dispatch(ProjectActions.SetProjectTaskActivityLoading(false));
      } catch (error) {
        dispatch(ProjectActions.SetProjectTaskActivityLoading(false));
      } finally {
        dispatch(ProjectActions.SetProjectTaskActivityLoading(false));
      }
    };
    await getProjectActivity(url);
  };
};

<<<<<<< HEAD
export const UpdateEntityStatus = (url, payload) => {
  return async (dispatch) => {
    const updateEntityStatus = async (url, payload) => {
      try {
        dispatch(ProjectActions.UpdateEntityStatusLoading(true));
        const response = await CoreModules.axios.post(url, payload);
        dispatch(ProjectActions.UpdateEntityStatus(response.data));
        dispatch(ProjectActions.UpdateEntityStatusLoading(false));
      } catch (error) {
        dispatch(ProjectActions.UpdateEntityStatusLoading(false));
      }
    };
    await updateEntityStatus(url, payload);
=======
export const DownloadSubmissionGeojson = (url, projectName) => {
  return async (dispatch) => {
    dispatch(ProjectActions.SetDownloadSubmissionGeojsonLoading(true));

    const downloadSubmissionGeojson = async (url) => {
      try {
        const response = await CoreModules.axios.get(url, { responseType: 'blob' });
        const a = document.createElement('a');
        a.href = window.URL.createObjectURL(response.data);
        a.download = `${projectName}.geojson`;
        a.click();
        dispatch(ProjectActions.SetDownloadSubmissionGeojsonLoading(false));
      } catch (error) {
        dispatch(
          CommonActions.SetSnackBar({
            open: true,
            message: 'Failed to download submission geojson.',
            variant: 'error',
            duration: 2000,
          }),
        );
        dispatch(ProjectActions.SetDownloadSubmissionGeojsonLoading(false));
      } finally {
        dispatch(ProjectActions.SetDownloadSubmissionGeojsonLoading(false));
      }
    };
    await downloadSubmissionGeojson(url);
>>>>>>> b5c5d9cc
  };
};<|MERGE_RESOLUTION|>--- conflicted
+++ resolved
@@ -299,7 +299,6 @@
   };
 };
 
-<<<<<<< HEAD
 export const UpdateEntityStatus = (url, payload) => {
   return async (dispatch) => {
     const updateEntityStatus = async (url, payload) => {
@@ -313,7 +312,9 @@
       }
     };
     await updateEntityStatus(url, payload);
-=======
+  };
+};
+
 export const DownloadSubmissionGeojson = (url, projectName) => {
   return async (dispatch) => {
     dispatch(ProjectActions.SetDownloadSubmissionGeojsonLoading(true));
@@ -341,6 +342,5 @@
       }
     };
     await downloadSubmissionGeojson(url);
->>>>>>> b5c5d9cc
   };
 };