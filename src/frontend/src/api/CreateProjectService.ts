import axios from 'axios';
import { CreateProjectActions } from '../store/slices/CreateProjectSlice';
import {
  ProjectDetailsModel,
  FormCategoryListModel,
  OrganisationListModel,
} from '../models/createproject/createProjectModel';
import enviroment from '../environment';
import { CommonActions } from '../store/slices/CommonSlice';
import { ValidateCustomFormResponse } from 'store/types/ICreateProject';

const CreateProjectService: Function = (
  url: string,
  payload: any,
  fileUpload: any,
  formUpload: any,
  dataExtractFile: any,
  lineExtractFile: any,
) => {
  return async (dispatch) => {
    dispatch(CreateProjectActions.CreateProjectLoading(true));
    dispatch(CommonActions.SetLoading(true));

    const postCreateProjectDetails = async (url, payload, fileUpload, formUpload) => {
      try {
        const postNewProjectDetails = await axios.post(url, payload);
        const resp: ProjectDetailsModel = postNewProjectDetails.data;
        await dispatch(CreateProjectActions.PostProjectDetails(resp));

        if (payload.splitting_algorithm === 'choose_area_as_task') {
          await dispatch(
            UploadAreaService(`${import.meta.env.VITE_API_URL}/projects/${resp.id}/upload_multi_polygon`, fileUpload),
          );
<<<<<<< HEAD
        } else if (payload.splitting_algorithm === 'task_splitting_algorithm') {
          await dispatch(UploadAreaService(`${enviroment.baseApiUrl}/projects/task_split/${resp.id}/`, fileUpload));
=======
        } else if (payload.splitting_algorithm === 'Use natural Boundary') {
          await dispatch(
            UploadAreaService(`${import.meta.env.VITE_API_URL}/projects/task_split/${resp.id}/`, fileUpload),
          );
>>>>>>> 874b226e
        } else {
          await dispatch(
            UploadAreaService(`${import.meta.env.VITE_API_URL}/projects/${resp.id}/upload_multi_polygon`, fileUpload),
          );
          // await dispatch(UploadAreaService(`${import.meta.env.VITE_API_URL}/projects/${resp.id}/upload`, fileUpload, { dimension: payload.dimension }));
        }
        dispatch(
          CommonActions.SetSnackBar({
            open: true,
            message: 'Project Successfully Created Now Generating QR For Project',
            variant: 'success',
            duration: 2000,
          }),
        );
        if (dataExtractFile) {
          const dataExtractFormData = new FormData();
          dataExtractFormData.append('upload', dataExtractFile);
          const postDataExtract = await axios.post(
            `${import.meta.env.VITE_API_URL}/projects/add_features/?project_id=${resp.id}&feature_type=buildings`,
            dataExtractFormData,
          );
        }
        if (lineExtractFile) {
          const lineExtractFormData = new FormData();
          lineExtractFormData.append('upload', lineExtractFile);
          const postLineExtract = await axios.post(
            `${import.meta.env.VITE_API_URL}/projects/add_features/?project_id=${resp.id}&feature_type=lines`,
            lineExtractFormData,
          );
        }
        await dispatch(
          GenerateProjectQRService(
            `${import.meta.env.VITE_API_URL}/projects/${resp.id}/generate`,
            payload,
            formUpload,
            dataExtractFile,
          ),
        );

        dispatch(CommonActions.SetLoading(false));
        dispatch(CreateProjectActions.CreateProjectLoading(true));
      } catch (error: any) {
        dispatch(CommonActions.SetLoading(false));
        dispatch(CreateProjectActions.CreateProjectLoading(true));

        // Added Snackbar toast for error message
        dispatch(
          CommonActions.SetSnackBar({
            open: true,
            message: JSON.stringify(error?.response?.data?.detail) || 'Something went wrong.',
            variant: 'error',
            duration: 2000,
          }),
        );
        //END
        dispatch(CreateProjectActions.CreateProjectLoading(false));
      } finally {
        dispatch(CreateProjectActions.CreateProjectLoading(false));
      }
    };

    await postCreateProjectDetails(url, payload, fileUpload, formUpload);
  };
};
const FormCategoryService: Function = (url: string) => {
  return async (dispatch) => {
    dispatch(CreateProjectActions.GetFormCategoryLoading(true));

    const getFormCategoryList = async (url) => {
      try {
        const getFormCategoryListResponse = await axios.get(url);
        const resp: FormCategoryListModel = getFormCategoryListResponse.data;
        dispatch(CreateProjectActions.GetFormCategoryList(resp));
      } catch (error) {
        dispatch(CreateProjectActions.GetFormCategoryListLoading(false));
      }
    };

    await getFormCategoryList(url);
  };
};
const UploadAreaService: Function = (url: string, filePayload: any, payload: any) => {
  return async (dispatch) => {
    dispatch(CreateProjectActions.UploadAreaLoading(true));
    const postUploadArea = async (url, filePayload, payload) => {
      try {
        const areaFormData = new FormData();
        areaFormData.append('upload', filePayload);
        if (payload?.dimension) {
          areaFormData.append('dimension', payload?.dimension);
        }
        const postNewProjectDetails = await axios.post(url, areaFormData, {
          headers: {
            'Content-Type': 'multipart/form-data',
          },
        });
        // const resp: UploadAreaDetailsModel = postNewProjectDetails.data;
        await dispatch(CreateProjectActions.UploadAreaLoading(false));
        await dispatch(CreateProjectActions.PostUploadAreaSuccess(postNewProjectDetails.data));
      } catch (error: any) {
        console.log(error, 'error');
        dispatch(
          CommonActions.SetSnackBar({
            open: true,
            message: JSON.stringify(error?.response?.data?.detail) || 'Something Went Wrong.',
            variant: 'error',
            duration: 2000,
          }),
        );
        dispatch(CreateProjectActions.UploadAreaLoading(false));
      }
    };

    await postUploadArea(url, filePayload, payload);
  };
};
const GenerateProjectQRService: Function = (url: string, payload: any, formUpload: any, dataExtractFile: any) => {
  return async (dispatch) => {
    dispatch(CreateProjectActions.GenerateProjectQRLoading(true));
    dispatch(CommonActions.SetLoading(true));

    const postUploadArea = async (url, payload: any, formUpload) => {
      // debugger;
      console.log(formUpload, 'formUpload');
      console.log(payload, 'payload');
      try {
        const isPolygon = payload.data_extractWays === 'Polygon';
        const generateApiFormData = new FormData();
        if (payload.form_ways === 'Upload a Custom Form') {
          generateApiFormData.append('extract_polygon', isPolygon.toString());
          generateApiFormData.append('upload', formUpload);
          if (dataExtractFile) {
            generateApiFormData.append('data_extracts', dataExtractFile);
          }
        } else {
          generateApiFormData.append('extract_polygon', isPolygon.toString());
          generateApiFormData.append('upload', '');
          if (dataExtractFile) {
            generateApiFormData.append('data_extracts', dataExtractFile);
          }
        }
        const postNewProjectDetails = await axios.post(url, generateApiFormData, {
          headers: {
            'Content-Type': 'multipart/form-data',
          },
        });
        const resp: string = postNewProjectDetails.data;
        await dispatch(CreateProjectActions.GenerateProjectQRLoading(false));
        dispatch(CommonActions.SetLoading(false));
        await dispatch(CreateProjectActions.ClearCreateProjectFormData());
        await dispatch(CreateProjectActions.GenerateProjectQRSuccess(resp));
      } catch (error: any) {
        dispatch(CommonActions.SetLoading(false));
        dispatch(
          CommonActions.SetSnackBar({
            open: true,
            message: JSON.stringify(error?.response?.data?.detail),
            variant: 'error',
            duration: 2000,
          }),
        );
        dispatch(CreateProjectActions.GenerateProjectQRLoading(false));
      }
    };

    await postUploadArea(url, payload, formUpload);
  };
};

const OrganisationService: Function = (url: string) => {
  return async (dispatch) => {
    dispatch(CreateProjectActions.GetOrganisationListLoading(true));

    const getOrganisationList = async (url) => {
      try {
        const getOrganisationListResponse = await axios.get(url);
        const resp: OrganisationListModel = getOrganisationListResponse.data;
        dispatch(CreateProjectActions.GetOrganisationList(resp));
      } catch (error) {
        dispatch(CreateProjectActions.GetOrganizationListLoading(false));
      }
    };

    await getOrganisationList(url);
  };
};

const UploadCustomXLSFormService: Function = (url: string, payload: any) => {
  return async (dispatch) => {
    dispatch(CreateProjectActions.UploadCustomXLSFormLoading(true));

    const postUploadCustomXLSForm = async (url, payload) => {
      try {
        const customXLSFormData = new FormData();
        customXLSFormData.append('upload', payload[0]);
        const postCustomXLSForm = await axios.post(url, customXLSFormData, {
          headers: {
            'Content-Type': 'multipart/form-data',
          },
        });
        await dispatch(CreateProjectActions.UploadCustomXLSFormLoading(false));
        await dispatch(CreateProjectActions.UploadCustomXLSFormSuccess(postCustomXLSForm.data));
      } catch (error: any) {
        dispatch(
          CommonActions.SetSnackBar({
            open: true,
            message: JSON.stringify(error.response.data.detail) || 'Something Went Wrong',
            variant: 'error',
            duration: 2000,
          }),
        );
        dispatch(CreateProjectActions.UploadCustomXLSFormLoading(false));
      }
    };

    await postUploadCustomXLSForm(url, payload);
  };
};

const GenerateProjectLog: Function = (url: string, params: any) => {
  return async (dispatch) => {
    dispatch(CreateProjectActions.GenerateProjectLogLoading(true));

    const getGenerateProjectLog = async (url, params) => {
      try {
        const getGenerateProjectLogResponse = await axios.get(url, { params });
        const resp: OrganisationListModel = getGenerateProjectLogResponse.data;
        dispatch(CreateProjectActions.SetGenerateProjectLog(resp));
      } catch (error) {
        dispatch(CreateProjectActions.GenerateProjectLogLoading(false));
      }
    };

    await getGenerateProjectLog(url, params);
  };
};
const GetDividedTaskFromGeojson: Function = (url: string, payload: any) => {
  return async (dispatch) => {
    dispatch(CreateProjectActions.SetDividedTaskFromGeojsonLoading(true));

    const getDividedTaskFromGeojson = async (url, payload) => {
      try {
        const dividedTaskFormData = new FormData();
        dividedTaskFormData.append('upload', payload.geojson);
        dividedTaskFormData.append('dimension', payload.dimension);
        const getGetDividedTaskFromGeojsonResponse = await axios.post(url, dividedTaskFormData);
        const resp: OrganisationListModel = getGetDividedTaskFromGeojsonResponse.data;
        dispatch(CreateProjectActions.SetDrawnGeojson(resp));
        dispatch(CreateProjectActions.SetDividedTaskFromGeojsonLoading(false));
      } catch (error) {
        dispatch(CreateProjectActions.SetDividedTaskFromGeojsonLoading(false));
      } finally {
        dispatch(CreateProjectActions.SetDividedTaskFromGeojsonLoading(false));
      }
    };

    await getDividedTaskFromGeojson(url, payload);
  };
};

const GetIndividualProjectDetails: Function = (url: string, payload: any) => {
  return async (dispatch) => {
    dispatch(CreateProjectActions.SetIndividualProjectDetailsLoading(true));

    const getIndividualProjectDetails = async (url, payload) => {
      try {
        const getIndividualProjectDetailsResponse = await axios.get(url, { params: payload });
        const resp: ProjectDetailsModel = getIndividualProjectDetailsResponse.data;
        const formattedOutlineGeojson = { type: 'FeatureCollection', features: [{ ...resp.outline_geojson, id: 1 }] };
        const modifiedResponse = {
          ...resp,
          name: resp.project_info?.[0].name,
          description: resp.project_info?.[0].description,
          short_description: resp.project_info?.[0].short_description,
          outline_geojson: formattedOutlineGeojson,
        };

        dispatch(CreateProjectActions.SetIndividualProjectDetails(modifiedResponse));
        dispatch(CreateProjectActions.SetIndividualProjectDetailsLoading(false));
      } catch (error) {
        dispatch(CreateProjectActions.SetIndividualProjectDetailsLoading(false));
      } finally {
        dispatch(CreateProjectActions.SetIndividualProjectDetailsLoading(false));
      }
    };

    await getIndividualProjectDetails(url, payload);
  };
};

const TaskSplittingPreviewService: Function = (
  url: string,
  fileUpload: any,
  no_of_buildings: string,
  isCustomDataExtract: boolean,
) => {
  return async (dispatch) => {
    dispatch(CreateProjectActions.GetTaskSplittingPreviewLoading(true));

    const getTaskSplittingGeojson = async (url, fileUpload, isCustomDataExtract) => {
      try {
        const taskSplittingFileFormData = new FormData();
        taskSplittingFileFormData.append('upload', fileUpload);
        taskSplittingFileFormData.append('no_of_buildings', no_of_buildings);
        taskSplittingFileFormData.append('has_data_extracts', isCustomDataExtract);

        const getTaskSplittingResponse = await axios.post(url, taskSplittingFileFormData);
        const resp: OrganisationListModel = getTaskSplittingResponse.data;
        if (resp?.features && resp?.features.length < 1) {
          // Don't update geometry if splitting failed
          // TODO display error to user, perhaps there is not osm data here?
          return;
        }
        dispatch(CreateProjectActions.GetTaskSplittingPreview(resp));
      } catch (error) {
        dispatch(CreateProjectActions.GetTaskSplittingPreviewLoading(false));
      } finally {
        dispatch(CreateProjectActions.GetTaskSplittingPreviewLoading(false));
      }
    };

    await getTaskSplittingGeojson(url, fileUpload, isCustomDataExtract);
  };
};
const PatchProjectDetails: Function = (url: string, payload: any) => {
  return async (dispatch) => {
    dispatch(CreateProjectActions.SetPatchProjectDetailsLoading(true));

    const patchProjectDetails = async (url, payload) => {
      try {
        const getIndividualProjectDetailsResponse = await axios.patch(url, payload);
        const resp: ProjectDetailsModel = getIndividualProjectDetailsResponse.data;
        // dispatch(CreateProjectActions.SetIndividualProjectDetails(modifiedResponse));
        dispatch(CreateProjectActions.SetPatchProjectDetails(resp));
        dispatch(CreateProjectActions.SetPatchProjectDetailsLoading(false));
        dispatch(
          CommonActions.SetSnackBar({
            open: true,
            message: 'Project Successfully Edited',
            variant: 'success',
            duration: 2000,
          }),
        );
      } catch (error) {
        dispatch(CreateProjectActions.SetPatchProjectDetailsLoading(false));
      } finally {
        dispatch(CreateProjectActions.SetPatchProjectDetailsLoading(false));
      }
    };

    await patchProjectDetails(url, payload);
  };
};
const PostFormUpdate: Function = (url: string, payload: any) => {
  return async (dispatch) => {
    dispatch(CreateProjectActions.SetPostFormUpdateLoading(true));

    const postFormUpdate = async (url, payload) => {
      try {
        const formFormData = new FormData();
        formFormData.append('project_id', payload.project_id);
        if (payload.category) {
          formFormData.append('category', payload.category);
        }
        if (payload.upload) {
          formFormData.append('upload', payload.upload);
        }
        const postFormUpdateResponse = await axios.post(url, formFormData);
        const resp: ProjectDetailsModel = postFormUpdateResponse.data;
        // dispatch(CreateProjectActions.SetIndividualProjectDetails(modifiedResponse));
        // dispatch(CreateProjectActions.SetPostFormUpdate(resp));
        dispatch(CreateProjectActions.SetPostFormUpdateLoading(false));
        dispatch(
          CommonActions.SetSnackBar({
            open: true,
            message: 'Form Successfully Updated',
            variant: 'success',
            duration: 2000,
          }),
        );
      } catch (error) {
        dispatch(
          CommonActions.SetSnackBar({
            open: true,
            message: error.response.data.detail,
            variant: 'success',
            duration: 2000,
          }),
        );
        dispatch(CreateProjectActions.SetPostFormUpdateLoading(false));
      } finally {
        dispatch(CreateProjectActions.SetPostFormUpdateLoading(false));
      }
    };

    await postFormUpdate(url, payload);
  };
};
const EditProjectBoundaryService: Function = (url: string, geojsonUpload: any, dimension: any) => {
  return async (dispatch) => {
    dispatch(CreateProjectActions.SetEditProjectBoundaryServiceLoading(true));

    const postFormUpdate = async (url, geojsonUpload, dimension) => {
      try {
        const editBoundaryFormData = new FormData();
        editBoundaryFormData.append('upload', geojsonUpload);
        if (dimension) {
          editBoundaryFormData.append('dimension', dimension);
        }
        const postBoundaryUpdateResponse = await axios.post(url, editBoundaryFormData);
        const resp: unknown = postBoundaryUpdateResponse.data;
        // dispatch(CreateProjectActions.SetIndividualProjectDetails(modifiedResponse));
        // dispatch(CreateProjectActions.SetPostFormUpdate(resp));
        dispatch(CreateProjectActions.SetEditProjectBoundaryServiceLoading(false));
        dispatch(
          CommonActions.SetSnackBar({
            open: true,
            message: 'Project Boundary Successfully Updated',
            variant: 'success',
            duration: 2000,
          }),
        );
      } catch (error) {
        dispatch(CreateProjectActions.SetEditProjectBoundaryServiceLoading(false));
      } finally {
        dispatch(CreateProjectActions.SetEditProjectBoundaryServiceLoading(false));
      }
    };

    await postFormUpdate(url, geojsonUpload, dimension);
  };
};

const ValidateCustomForm: Function = (url: string, formUpload: any) => {
  return async (dispatch) => {
    dispatch(CreateProjectActions.ValidateCustomFormLoading(true));

    const validateCustomForm = async (url: any, formUpload: any) => {
      try {
        const formUploadFormData = new FormData();
        formUploadFormData.append('form', formUpload);

        const getTaskSplittingResponse = await axios.post(url, formUploadFormData);
        const resp: ValidateCustomFormResponse = getTaskSplittingResponse.data;
        dispatch(CreateProjectActions.ValidateCustomForm(resp));
        dispatch(CreateProjectActions.ValidateCustomFormLoading(false));
        dispatch(
          CommonActions.SetSnackBar({
            open: true,
            message: JSON.stringify(resp.message),
            variant: 'success',
            duration: 2000,
          }),
        );
      } catch (error) {
        dispatch(
          CommonActions.SetSnackBar({
            open: true,
            message:
              JSON.stringify(`${error.response.data.message}, ${error.response.data.possible_reason}`) ||
              'Something Went Wrong',
            variant: 'error',
            duration: 2000,
          }),
        );
        dispatch(CreateProjectActions.ValidateCustomFormLoading(false));
      } finally {
        dispatch(CreateProjectActions.ValidateCustomFormLoading(false));
      }
    };

    await validateCustomForm(url, formUpload);
  };
};
export {
  UploadAreaService,
  CreateProjectService,
  FormCategoryService,
  GenerateProjectQRService,
  OrganisationService,
  UploadCustomXLSFormService,
  GenerateProjectLog,
  GetDividedTaskFromGeojson,
  TaskSplittingPreviewService,
  GetIndividualProjectDetails,
  PatchProjectDetails,
  PostFormUpdate,
  EditProjectBoundaryService,
  ValidateCustomForm,
};<|MERGE_RESOLUTION|>--- conflicted
+++ resolved
@@ -5,7 +5,6 @@
   FormCategoryListModel,
   OrganisationListModel,
 } from '../models/createproject/createProjectModel';
-import enviroment from '../environment';
 import { CommonActions } from '../store/slices/CommonSlice';
 import { ValidateCustomFormResponse } from 'store/types/ICreateProject';
 
@@ -31,15 +30,10 @@
           await dispatch(
             UploadAreaService(`${import.meta.env.VITE_API_URL}/projects/${resp.id}/upload_multi_polygon`, fileUpload),
           );
-<<<<<<< HEAD
-        } else if (payload.splitting_algorithm === 'task_splitting_algorithm') {
-          await dispatch(UploadAreaService(`${enviroment.baseApiUrl}/projects/task_split/${resp.id}/`, fileUpload));
-=======
         } else if (payload.splitting_algorithm === 'Use natural Boundary') {
           await dispatch(
             UploadAreaService(`${import.meta.env.VITE_API_URL}/projects/task_split/${resp.id}/`, fileUpload),
           );
->>>>>>> 874b226e
         } else {
           await dispatch(
             UploadAreaService(`${import.meta.env.VITE_API_URL}/projects/${resp.id}/upload_multi_polygon`, fileUpload),
