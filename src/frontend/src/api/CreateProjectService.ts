import axios, { AxiosResponse } from 'axios';
import { API } from '@/api';
import { CreateProjectActions } from '@/store/slices/CreateProjectSlice';
<<<<<<< HEAD
import { ProjectDetailsModel } from '@/models/createproject/createProjectModel';
=======
import { ProjectDetailsModel, splittedGeojsonType } from '@/models/createproject/createProjectModel';
>>>>>>> a15f8847
import { CommonActions } from '@/store/slices/CommonSlice';
import { isStatusSuccess } from '@/utilfunctions/commonUtils';
import { AppDispatch } from '@/store/Store';
import isEmpty from '@/utilfunctions/isEmpty';
import { NavigateFunction } from 'react-router-dom';
import { UnassignUserFromProject } from '@/api/Project';

const VITE_API_URL = import.meta.env.VITE_API_URL;

export const CreateDraftProjectService = (
  url: string,
  payload: { projectPayload: Record<string, any>; odkPayload: Record<string, any> | null; project_admins: string[] },
  navigate: NavigateFunction,
  continueToNextStep: boolean,
) => {
  return async (dispatch: AppDispatch) => {
    let projectId: number | null = null;
    try {
      dispatch(CreateProjectActions.CreateDraftProjectLoading({ loading: true, continue: continueToNextStep }));

      const { projectPayload, odkPayload, project_admins } = payload;

      // 1. Create draft project
      const response: AxiosResponse = await axios.post(url, projectPayload, {
        params: { org_id: projectPayload.organisation_id },
      });

      projectId = response.data.id;

      // 2. Add ODK details (to create project in ODK  patch createProject even if default ODK creds used)
      await axios.patch(`${VITE_API_URL}/projects`, odkPayload || {}, {
        params: { project_id: projectId as number },
      });

      // 3. Add project admins
      if (!isEmpty(project_admins)) {
        try {
          const promises = project_admins?.map(async (sub: any) => {
            await dispatch(
              AssignProjectManager(`${VITE_API_URL}/projects/add-manager`, {
                sub,
                project_id: projectId as number,
              }),
            );
          });
          await Promise.all(promises);
        } catch (error) {
          dispatch(
            CommonActions.SetSnackBar({
              message: error?.response?.data?.detail || 'Failed to add project admin',
            }),
          );
        }
      }

      dispatch(
        CommonActions.SetSnackBar({
          variant: 'success',
          message: 'Draft project created successfully',
        }),
      );
      const redirectTo = continueToNextStep ? `/create-project/${projectId}?step=2` : `/`;
      navigate(redirectTo);
    } catch (error) {
      dispatch(
        CommonActions.SetSnackBar({
          message: error?.response?.data?.detail || 'Failed to create draft project',
        }),
      );

      if (projectId) {
        await dispatch(DeleteProjectService(`${VITE_API_URL}/projects/${projectId}`));
      }
    } finally {
      dispatch(CreateProjectActions.CreateDraftProjectLoading({ loading: false, continue: false }));
    }
  };
};

export const CreateProjectService = (
  url: string,
  id: number,
  projectData: Record<string, any>,
  project_admins: { projectAdminToRemove: string[]; projectAdminToAssign: string[] },
  file: { taskSplitGeojsonFile: File; dataExtractGeojsonFile: File },
  combinedFeaturesCount: number,
  isEmptyDataExtract: boolean,
  navigate: NavigateFunction,
) => {
  return async (dispatch: AppDispatch) => {
    try {
      dispatch(CreateProjectActions.CreateProjectLoading(true));

      // 1. patch project details
      try {
        await API.patch(url, projectData);
      } catch (error) {
        const errorResponse = error?.response?.data?.detail;
        const errorMessage =
          typeof errorResponse === 'string'
            ? errorResponse || 'Something went wrong. Please try again.'
            : `Following errors occurred while creating project: ${errorResponse?.map((err) => `\n${err?.msg}`)}`;

        dispatch(
          CommonActions.SetSnackBar({
            message: errorMessage,
          }),
        );
      }

      // 2. post task boundaries
      await dispatch(
        UploadTaskAreasService(`${VITE_API_URL}/projects/${id}/upload-task-boundaries`, file.taskSplitGeojsonFile),
      );

      // 3. upload data extract
      if (isEmptyDataExtract) {
        // manually set response as we don't call an API
      } else if (file.dataExtractGeojsonFile) {
        await dispatch(
          UploadDataExtractService(
            `${VITE_API_URL}/projects/upload-data-extract?project_id=${id}`,
            file.dataExtractGeojsonFile,
          ),
        );
      } else {
        dispatch(
          CommonActions.SetSnackBar({
            message: 'No data extract file or empty data extract file was set',
          }),
        );
      }

      // 4. generate remaining project files
      await dispatch(
        GenerateProjectFilesService(`${VITE_API_URL}/projects/${id}/generate-project-data`, combinedFeaturesCount),
      );

      // 5. assign & remove project managers
      const addAdminPromises = project_admins.projectAdminToAssign?.map(async (sub: any) => {
        await dispatch(
          AssignProjectManager(`${VITE_API_URL}/projects/add-manager`, {
            sub,
            project_id: id as number,
          }),
        );
      });
      const removeAdminPromises = project_admins.projectAdminToRemove?.map(async (sub: any) => {
        await dispatch(UnassignUserFromProject(`${VITE_API_URL}/projects/${id}/users/${sub}`));
      });
      await Promise.all([addAdminPromises, removeAdminPromises]);

      dispatch(
        CommonActions.SetSnackBar({
          message: 'Project Generation Completed. Redirecting...',
          variant: 'success',
          duration: 5000,
        }),
      );

      // Add 5-second delay to allow backend Entity generation to catch up
      const delay = (ms: number) => new Promise((resolve) => setTimeout(resolve, ms));
      await delay(5000);
      navigate(`/project/${id}`);
    } catch (error) {
      dispatch(
        CommonActions.SetSnackBar({
          message: error?.response?.data?.detail || 'Something went wrong. Please try again.',
        }),
      );

      // revert project status to draft if any error arises during project generation
      await API.patch(url, {
        status: 'DRAFT',
      });
    } finally {
      dispatch(CreateProjectActions.CreateProjectLoading(false));
    }
  };
};

const UploadTaskAreasService = (url: string, filePayload: any) => {
  return async (dispatch: AppDispatch) => {
    const postUploadArea = async (url: string, filePayload: any) => {
      let isAPISuccess = true;
      try {
        const areaFormData = new FormData();
        areaFormData.append('task_geojson', filePayload);
        const postNewProjectDetails = await axios.post(url, areaFormData, {
          headers: {
            'Content-Type': 'multipart/form-data',
          },
        });
        isAPISuccess = isStatusSuccess(postNewProjectDetails.status);

        if (!isAPISuccess) {
          const msg = `Request failed with status ${postNewProjectDetails.status}`;
          console.error(msg);
          throw new Error(msg);
        }
      } catch (error: any) {
        isAPISuccess = false;
        dispatch(
          CommonActions.SetSnackBar({
            message: JSON.stringify(error?.response?.data?.detail) || 'Upload task area failed',
          }),
        );
      }
      return isAPISuccess;
    };

    return await postUploadArea(url, filePayload);
  };
};

const UploadDataExtractService = (url: string, file: any) => {
  return async (dispatch: AppDispatch) => {
    const postUploadDataExtract = async (url: string, file: any) => {
      let isAPISuccess = true;
      try {
        const dataExtractFormData = new FormData();
        dataExtractFormData.append('data_extract_file', file);
        await axios.post(url, dataExtractFormData, {
          headers: {
            'Content-Type': 'multipart/form-data',
          },
        });
      } catch (error: any) {
        isAPISuccess = false;
        dispatch(
          CommonActions.SetSnackBar({
            message: JSON.stringify(error?.response?.data?.detail) || 'Upload data extract failed',
          }),
        );
      }
      return isAPISuccess;
    };

    return await postUploadDataExtract(url, file);
  };
};

const GenerateProjectFilesService = (url: string, combinedFeaturesCount: number) => {
  return async (dispatch: AppDispatch) => {
    dispatch(CreateProjectActions.GenerateProjectFilesLoading(true));
    dispatch(CommonActions.SetLoading(true));

    try {
      const response = await axios.post(url, {
        combined_features_count: combinedFeaturesCount.toString(),
      });

      if (!isStatusSuccess(response.status)) {
        const msg = `Request failed with status ${response.status}`;
        console.error(msg);
        throw new Error(msg);
      }

      return true;
    } catch (error: any) {
      dispatch(
        CommonActions.SetSnackBar({
          message: JSON.stringify(error?.response?.data?.detail),
        }),
      );
      return false;
    } finally {
      dispatch(CreateProjectActions.GenerateProjectFilesLoading(false));
      dispatch(CommonActions.SetLoading(false));
    }
  };
};

const GetIndividualProjectDetails = (url: string) => {
  return async (dispatch: AppDispatch) => {
    dispatch(CreateProjectActions.SetIndividualProjectDetailsLoading(true));

    const getIndividualProjectDetails = async (url: string) => {
      try {
        const getIndividualProjectDetailsResponse = await axios.get(url);
        const resp: ProjectDetailsModel = getIndividualProjectDetailsResponse.data;
        const formattedOutlineGeojson = { type: 'FeatureCollection', features: [{ ...resp.outline, id: 1 }] };
        const modifiedResponse = {
          ...resp,
          name: resp.name,
          description: resp.description,
          short_description: resp.short_description,
          outline: formattedOutlineGeojson,
          per_task_instructions: resp.per_task_instructions,
        };

        dispatch(CreateProjectActions.SetIndividualProjectDetails(modifiedResponse));
      } catch (error) {
        if (error.response.status === 404) {
          dispatch(CommonActions.SetProjectNotFound(true));
        }
      } finally {
        dispatch(CreateProjectActions.SetIndividualProjectDetailsLoading(false));
      }
    };

    await getIndividualProjectDetails(url);
  };
};

const PatchProjectDetails = (url: string, projectData: Record<string, any>) => {
  return async (dispatch: AppDispatch) => {
    dispatch(CreateProjectActions.SetPatchProjectDetailsLoading(true));

    const patchProjectDetails = async (url: string, projectData: Record<string, any>) => {
      try {
        const getIndividualProjectDetailsResponse = await axios.patch(url, projectData);
        const resp: ProjectDetailsModel = getIndividualProjectDetailsResponse.data;
        // dispatch(CreateProjectActions.SetIndividualProjectDetails(modifiedResponse));
        dispatch(CreateProjectActions.SetPatchProjectDetails(resp));
        dispatch(
          CommonActions.SetSnackBar({
            message: 'Project Successfully Edited',
            variant: 'success',
          }),
        );
      } catch (error) {
        dispatch(
          CommonActions.SetSnackBar({
            message: 'Failed. Do you have permission to edit?',
          }),
        );
      } finally {
        dispatch(CreateProjectActions.SetPatchProjectDetailsLoading(false));
      }
    };

    await patchProjectDetails(url, projectData);
  };
};

const PostFormUpdate = (url: string, projectData: Record<string, any>) => {
  return async (dispatch: AppDispatch) => {
    dispatch(CreateProjectActions.SetPostFormUpdateLoading(true));

    const postFormUpdate = async (url: string, projectData: Record<string, any>) => {
      try {
        const formFormData = new FormData();
        formFormData.append('xform_id', projectData.xformId);
        // FIXME add back in capability to update osm_category
        // formFormData.append('category', projectData.osm_category);
        formFormData.append('xlsform', projectData.upload);

        const postFormUpdateResponse = await axios.post(url, formFormData);
        const resp: { message: string } = postFormUpdateResponse.data;
        // dispatch(CreateProjectActions.SetIndividualProjectDetails(modifiedResponse));
        // dispatch(CreateProjectActions.SetPostFormUpdate(resp));
        dispatch(
          CommonActions.SetSnackBar({
            message: resp.message,
            variant: 'success',
          }),
        );
      } catch (error) {
        dispatch(
          CommonActions.SetSnackBar({
            message: error?.response?.data?.detail || 'Failed to update Form',
          }),
        );
      } finally {
        dispatch(CreateProjectActions.SetPostFormUpdateLoading(false));
      }
    };

    await postFormUpdate(url, projectData);
  };
};

const DeleteProjectService = (url: string, navigate?: NavigateFunction) => {
  return async (dispatch: AppDispatch) => {
    const deleteProject = async (url: string) => {
      try {
        dispatch(CreateProjectActions.SetProjectDeletePending(true));
        await API.delete(url);
        if (navigate) {
          navigate('/explore');
          dispatch(
            CommonActions.SetSnackBar({
              message: `Project deleted`,
              variant: 'success',
            }),
          );
        }
      } catch (error) {
        if (error.response.status === 404) {
          dispatch(
            CommonActions.SetSnackBar({
              message: 'Project already deleted',
              variant: 'success',
            }),
          );
        }
      } finally {
        dispatch(CreateProjectActions.SetProjectDeletePending(false));
      }
    };

    await deleteProject(url);
  };
};

const AssignProjectManager = (url: string, params: { sub: number; project_id: number }) => {
  return async (dispatch: AppDispatch) => {
    const assignProjectManager = async () => {
      try {
        await axios.post(url, {}, { params });
      } catch (error) {
        dispatch(
          CommonActions.SetSnackBar({
            message: error.response.data.detail || 'Could not assign project manager',
          }),
        );
      }
    };

    return await assignProjectManager();
  };
};

export {
  UploadTaskAreasService,
  GenerateProjectFilesService,
<<<<<<< HEAD
=======
  UploadXlsformService,
  GetDividedTaskFromGeojson,
  TaskSplittingPreviewService,
>>>>>>> a15f8847
  GetIndividualProjectDetails,
  PatchProjectDetails,
  PostFormUpdate,
  DeleteProjectService,
};<|MERGE_RESOLUTION|>--- conflicted
+++ resolved
@@ -1,11 +1,7 @@
 import axios, { AxiosResponse } from 'axios';
 import { API } from '@/api';
 import { CreateProjectActions } from '@/store/slices/CreateProjectSlice';
-<<<<<<< HEAD
 import { ProjectDetailsModel } from '@/models/createproject/createProjectModel';
-=======
-import { ProjectDetailsModel, splittedGeojsonType } from '@/models/createproject/createProjectModel';
->>>>>>> a15f8847
 import { CommonActions } from '@/store/slices/CommonSlice';
 import { isStatusSuccess } from '@/utilfunctions/commonUtils';
 import { AppDispatch } from '@/store/Store';
@@ -433,12 +429,6 @@
 export {
   UploadTaskAreasService,
   GenerateProjectFilesService,
-<<<<<<< HEAD
-=======
-  UploadXlsformService,
-  GetDividedTaskFromGeojson,
-  TaskSplittingPreviewService,
->>>>>>> a15f8847
   GetIndividualProjectDetails,
   PatchProjectDetails,
   PostFormUpdate,
