--- conflicted
+++ resolved
@@ -9,28 +9,11 @@
   createProjectLoading: boolean;
   projectDetailsLoading: boolean;
   editProjectDetailsLoading: boolean;
-<<<<<<< HEAD
-  GenerateProjectFilesLoading: boolean;
-=======
-  formCategoryLoading: boolean;
-  GenerateProjectFilesLoading: boolean;
-  dividedTaskLoading: boolean;
->>>>>>> a15f8847
   formUpdateLoading: boolean;
   customFileValidity: boolean;
   task_num_buildings: number | null;
   task_split_dimension: number | null;
   isProjectDeletePending: boolean;
-<<<<<<< HEAD
-=======
-  splitGeojsonBySquares: splittedGeojsonType | null;
-  splitGeojsonByAlgorithm: splittedGeojsonType | null;
-  isODKCredentialsValid: boolean;
-  ODKCredentialsValidating: boolean;
-};
-export type ValidateCustomFormResponse = {
-  detail: { message: string; possible_reason: string };
->>>>>>> a15f8847
 };
 
 export type GeometryTypes = {
