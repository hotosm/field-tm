--- conflicted
+++ resolved
@@ -29,22 +29,8 @@
   createProjectLoading: false,
   projectDetailsLoading: false,
   editProjectDetailsLoading: false,
-<<<<<<< HEAD
-  GenerateProjectFilesLoading: false,
-=======
-  formCategoryLoading: false,
-  GenerateProjectFilesLoading: false,
-  dividedTaskLoading: false,
->>>>>>> a15f8847
   formUpdateLoading: false,
   isProjectDeletePending: false,
-<<<<<<< HEAD
-=======
-  splitGeojsonBySquares: null,
-  splitGeojsonByAlgorithm: null,
-  isODKCredentialsValid: false,
-  ODKCredentialsValidating: false,
->>>>>>> a15f8847
 };
 
 const CreateProject = createSlice({
@@ -60,24 +46,6 @@
     PostProjectDetails(state, action) {
       state.projectDetailsResponse = action.payload;
     },
-<<<<<<< HEAD
-    GenerateProjectFilesLoading(state, action: PayloadAction<boolean>) {
-      state.GenerateProjectFilesLoading = action.payload;
-    },
-=======
-    GetFormCategoryLoading(state, action: PayloadAction<boolean>) {
-      state.formCategoryLoading = action.payload;
-    },
-    GenerateProjectFilesLoading(state, action: PayloadAction<boolean>) {
-      state.GenerateProjectFilesLoading = action.payload;
-    },
-    SetDividedTaskGeojson(state, action: PayloadAction<CreateProjectStateTypes['splitGeojsonBySquares']>) {
-      state.splitGeojsonBySquares = action.payload;
-    },
-    SetDividedTaskFromGeojsonLoading(state, action: PayloadAction<boolean>) {
-      state.dividedTaskLoading = action.payload;
-    },
->>>>>>> a15f8847
     SetIndividualProjectDetails(state, action) {
       state.editProjectDetails = action.payload;
     },
@@ -96,15 +64,6 @@
     SetProjectDeletePending(state, action: PayloadAction<boolean>) {
       state.isProjectDeletePending = action.payload;
     },
-<<<<<<< HEAD
-=======
-    SetODKCredentialsValid(state, action: PayloadAction<boolean>) {
-      state.isODKCredentialsValid = action.payload;
-    },
-    SetODKCredentialsValidating(state, action: PayloadAction<boolean>) {
-      state.ODKCredentialsValidating = action.payload;
-    },
->>>>>>> a15f8847
   },
 });
 
