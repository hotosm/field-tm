import CoreModules from '@/shared/CoreModules.js';
import { IOrganisationState } from '../types/IOrganisation';

const initialState: IOrganisationState = {
  organisationFormData: {},
  organisationData: [],
  myOrganisationData: [],
  postOrganisationData: null,
  organisationDataLoading: false,
  postOrganisationDataLoading: false,
  consentDetailsFormData: {
    give_consent: '',
    review_documentation: [],
    log_into: [],
    participated_in: [],
  },
  consentApproval: false,
};
const OrganisationSlice = CoreModules.createSlice({
  name: 'organisation',
<<<<<<< HEAD
  initialState: initialState,
=======
  initialState: {
    organisationFormData: {},
    organisationData: [],
    postOrganisationData: null,
    organisationDataLoading: false,
    postOrganisationDataLoading: false,
    consentDetailsFormData: {
      give_consent: '',
      review_documentation: [],
      log_into: [],
      participated_in: [],
    },
    consentApproval: false,
    organizationApprovalStatus: {
      isSuccess: false,
      organizationApproving: false,
      organizationRejecting: false,
    },
  },
>>>>>>> 0c095d33
  reducers: {
    GetOrganisationsData(state, action) {
      state.organisationData = action.payload;
    },
    GetOrganisationDataLoading(state, action) {
      state.organisationDataLoading = action.payload;
    },
    GetMyOrganisationsData(state, action) {
      state.myOrganisationData = action.payload;
    },
    GetMyOrganisationDataLoading(state, action) {
      state.myOrganisationDataLoading = action.payload;
    },
    postOrganisationData(state, action) {
      state.postOrganisationData = action.payload;
    },
    PostOrganisationDataLoading(state, action) {
      state.postOrganisationDataLoading = action.payload;
    },
    SetOrganisationFormData(state, action) {
      state.organisationFormData = action.payload;
    },
    SetConsentDetailsFormData(state, action) {
      state.consentDetailsFormData = action.payload;
    },
    SetConsentApproval(state, action) {
      state.consentApproval = action.payload;
    },
    SetIndividualOrganization(state, action) {
      state.organisationFormData = action.payload;
    },
    SetOrganizationApproving(state, action) {
      state.organizationApprovalStatus.organizationApproving = action.payload;
    },
    SetOrganizationRejecting(state, action) {
      state.organizationApprovalStatus.organizationRejecting = action.payload;
    },
    SetOrganizationApprovalStatus(state, action) {
      state.organizationApprovalStatus.isSuccess = action.payload;
    },
  },
});

export const OrganisationAction = OrganisationSlice.actions;
export default OrganisationSlice;<|MERGE_RESOLUTION|>--- conflicted
+++ resolved
@@ -7,6 +7,7 @@
   myOrganisationData: [],
   postOrganisationData: null,
   organisationDataLoading: false,
+  myOrganisationDataLoading: false,
   postOrganisationDataLoading: false,
   consentDetailsFormData: {
     give_consent: '',
@@ -15,32 +16,15 @@
     participated_in: [],
   },
   consentApproval: false,
+  organizationApprovalStatus: {
+    isSuccess: false,
+    organizationApproving: false,
+    organizationRejecting: false,
+  },
 };
 const OrganisationSlice = CoreModules.createSlice({
   name: 'organisation',
-<<<<<<< HEAD
   initialState: initialState,
-=======
-  initialState: {
-    organisationFormData: {},
-    organisationData: [],
-    postOrganisationData: null,
-    organisationDataLoading: false,
-    postOrganisationDataLoading: false,
-    consentDetailsFormData: {
-      give_consent: '',
-      review_documentation: [],
-      log_into: [],
-      participated_in: [],
-    },
-    consentApproval: false,
-    organizationApprovalStatus: {
-      isSuccess: false,
-      organizationApproving: false,
-      organizationRejecting: false,
-    },
-  },
->>>>>>> 0c095d33
   reducers: {
     GetOrganisationsData(state, action) {
       state.organisationData = action.payload;
