--- conflicted
+++ resolved
@@ -31,14 +31,11 @@
     last_active: '',
   },
   projectDashboardLoading: false,
-<<<<<<< HEAD
   geolocationStatus: false,
-=======
   projectCommentsList: [],
   projectPostCommentsLoading: false,
   projectGetCommentsLoading: false,
   clearEditorContent: false,
->>>>>>> ee9e0ca3
 };
 
 const ProjectSlice = createSlice({
@@ -103,10 +100,9 @@
     SetProjectDashboardLoading(state, action) {
       state.projectDashboardLoading = action.payload;
     },
-<<<<<<< HEAD
     ToggleGeolocationStatus(state, action) {
       state.geolocationStatus = action.payload;
-=======
+    },
     SetProjectCommentsList(state, action) {
       state.projectCommentsList = action.payload;
     },
@@ -121,7 +117,6 @@
     },
     UpdateProjectCommentsList(state, action) {
       state.projectCommentsList = [...state.projectCommentsList, action.payload];
->>>>>>> ee9e0ca3
     },
   },
 });
