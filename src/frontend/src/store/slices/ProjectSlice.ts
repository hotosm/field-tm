--- conflicted
+++ resolved
@@ -151,7 +151,6 @@
       });
       state.projectTaskBoundries = updatedProjectTaskBoundries;
     },
-<<<<<<< HEAD
     SetGeometryLog(state, action: PayloadAction<geometryLogResponseType[]>) {
       const geomLog = action.payload;
       const badGeomLog = geomLog.filter((geom) => geom.status === 'BAD');
@@ -166,8 +165,6 @@
     SetGeometryLogLoading(state, action: PayloadAction<boolean>) {
       state.getGeomLogLoading = action.payload;
     },
-=======
->>>>>>> 94f6d4ec
     SyncTaskStateLoading(state, action: PayloadAction<boolean>) {
       state.syncTaskStateLoading = action.payload;
     },
