import React, { useEffect, useState } from 'react';

import { Circle, Fill, Stroke, Style } from 'ol/style';
import MapStyles from '@/hooks/MapStyles';
import { MapContainer as MapComponent, useOLMap } from '@/components/MapComponent/OpenLayersComponent';
import { VectorLayer } from '@/components/MapComponent/OpenLayersComponent/Layers';
import LayerSwitcherControl from '@/components/MapComponent/OpenLayersComponent/LayerSwitcher/index';
import MapControlComponent from '@/components/ProjectDetails/MapControlComponent';
import AsyncPopup from '../MapComponent/OpenLayersComponent/AsyncPopup/AsyncPopup';

import CoreModules from '@/shared/CoreModules';
import WindowDimension from '@/hooks/WindowDimension';
import { useParams } from 'react-router-dom';
import { useAppDispatch, useAppSelector } from '@/types/reduxTypes';

import { geojsonObjectModel } from '@/constants/geojsonObjectModal';
import getTaskStatusStyle, { getFeatureStatusStyle } from '@/utilfunctions/getTaskStatusStyle';
import Button from '@/components/common/Button';
import { EntityOsmMap } from '@/models/project/projectModel';
import { isValidUrl } from '@/utilfunctions/urlChecker';
import { entity_state, GeoGeomTypesEnum } from '@/types/enums';
import { ProjectActions } from '@/store/slices/ProjectSlice';
import { GetEntityStatusList, GetOdkEntitiesGeojson, SyncTaskState } from '@/api/Project';
import MapLegends from '@/components/MapLegends';
import isEmpty from '@/utilfunctions/isEmpty';
import AssetModules from '@/shared/AssetModules';
import { ClusterLayer } from '@/components/MapComponent/OpenLayersComponent/Layers';
import { defaultStyles } from '@/components/MapComponent/OpenLayersComponent/helpers/styleUtils';

const VITE_API_URL = import.meta.env.VITE_API_URL;

type ProjectDetailsMapProps = {
  setSelectedTaskArea: (feature: any) => void;
  setSelectedTaskFeature: (feature: any) => void;
  setMap: (feature: any) => void;
};

const ProjectDetailsMap = ({ setSelectedTaskArea, setSelectedTaskFeature, setMap }: ProjectDetailsMapProps) => {
  const dispatch = useAppDispatch();
  const params = useParams();
  const { windowSize } = WindowDimension();
  const geojsonStyles = MapStyles();
  const { mapRef, map } = useOLMap({
    center: [0, 0],
    zoom: 4,
  });

  const projectId: string | undefined = params.id;

  const [taskBoundariesLayer, setTaskBoundariesLayer] = useState<null | Record<string, any>>(null);
  const [dataExtractExtent, setDataExtractExtent] = useState(null);
  const [overlappingEntityFeatures, setOverlappingEntityFeatures] = useState<Record<string, any>[]>([]);

  const authDetails = CoreModules.useAppSelector((state) => state.login.authDetails);
  const mapTheme = useAppSelector((state) => state.theme.hotTheme);
  const projectInfo = useAppSelector((state) => state.project.projectInfo);
  const projectTaskBoundaries = useAppSelector((state) => state.project.projectTaskBoundries);
  const entityOsmMap = useAppSelector((state) => state.project.entityOsmMap);
  const customBasemapUrl = useAppSelector((state) => state.project.customBasemapUrl);
  const selectedTask = useAppSelector((state) => state.task.selectedTask);
  const selectedEntityId = useAppSelector((state) => state.project.selectedEntityId);
  const defaultTheme = useAppSelector((state) => state.theme.hotTheme);

  const entityOsmMapLoading = useAppSelector((state) => state.project.entityOsmMapLoading);
  const syncTaskStateLoading = useAppSelector((state) => state.project.syncTaskStateLoading);
  const newGeomFeatureCollection = useAppSelector((state) => state.project.newGeomFeatureCollection);
  const badGeomFeatureCollection = useAppSelector((state) => state.project.badGeomFeatureCollection);

  useEffect(() => {
    if (!map) return;
    setMap(map);
  }, [map]);

  useEffect(() => {
    if (!map) return;

    const features = projectTaskBoundaries[0]?.taskBoundries?.map((taskObj) => ({
      type: 'Feature',
      id: taskObj.id,
      geometry: { ...taskObj.outline },
      properties: {
        ...taskObj.outline.properties,
        task_state: taskObj?.task_state,
        actioned_by_uid: taskObj?.actioned_by_uid,
        actioned_by_username: taskObj?.actioned_by_username,
      },
    }));

    const taskBoundariesFeatcol = {
      ...geojsonObjectModel,
      features: features,
    };
    setTaskBoundariesLayer(taskBoundariesFeatcol);
  }, [projectTaskBoundaries[0]?.taskBoundries?.length]);

  // pulse rejected entity feature stroke effect
  useEffect(() => {
    if (!map) return;
    let layer;
    let width = 1;
    let expanding = true;

    const interval = setInterval(() => {
      const allLayers = map?.getAllLayers();
      // layer representing bad entities
      layer = allLayers?.find((layer) => layer.getProperties().name === 'bad-entities');
      if (!layer) return;

      if (expanding) {
        width += 0.3;
        if (width >= 6) expanding = false;
      } else {
        width -= 0.3;
        if (width <= 1) expanding = true;
      }

      // apply style to the layer
      if (projectInfo.primary_geom_type === 'POINT') {
        layer?.setStyle(
          new Style({
            image: new Circle({
              fill: new Fill({
<<<<<<< HEAD
                color: mapTheme.palette.entityStatusColors.marked_bad,
              }),
              stroke: new Stroke({
                color: 'rgb(215,63,62,1)',
                width: width,
              }),
              radius: 8,
            }),
=======
                color: 'rgba(250,17,0,0.4)',
              }),
              stroke: new Stroke({
                color: 'rgba(250,17,0,0.4)',
                width: width * 4,
              }),
              radius: 8,
              declutterMode: 'obstacle',
            }),
            zIndex: 1,
>>>>>>> e751f764
          }),
        );
      } else {
        layer?.setStyle(
          new Style({
            stroke: new Stroke({ color: 'rgb(215,63,62,1)', width: width }),
          }),
        );
      }
    }, 50);

    return () => clearInterval(interval);
    // TODO: replace badGeomFeatureCollection dependency with other
  }, [map, badGeomFeatureCollection]);

  /**
   * Handles the click event on a project task area.
   *
   * @param {Object} properties - Properties attached to task area boundary feature.
   * @param {Object} feature - The clicked task area feature.
   */
  const handleTaskClick = (properties, feature) => {
    // Close task feature popup, open task area popup
    setSelectedTaskFeature(undefined);
    setSelectedTaskArea(feature);

    let extent = properties.geometry.getExtent();
    setDataExtractExtent(properties.geometry);

    mapRef.current?.scrollIntoView({
      block: 'center',
      behavior: 'smooth',
    });

    dispatch(CoreModules.TaskActions.SetSelectedTask(feature.getId()));
    dispatch(ProjectActions.ToggleTaskModalStatus(true));

    // Fit the map view to the clicked feature's extent based on the window size
    if (windowSize.width < 768 && map.getView().getZoom() < 17) {
      map.getView().fit(extent, {
        padding: [10, 20, 300, 20],
      });
    } else if (windowSize.width > 768 && map.getView().getZoom() < 17) {
      map.getView().fit(extent, {
        padding: [20, 350, 50, 10],
      });
    }
  };

  /**
   * Handles the click event on a task feature (geometry).
   *
   * @param {Object} properties - Properties attached to map feature.
   * @param {Object} feature - The clicked feature.
   */
  const handleFeatureClick = (properties, feature) => {
    // Close task area popup, open task feature popup
    dispatch(ProjectActions.SetSelectedEntityId(feature.getProperties()?.entity_id || feature.getProperties()?.osm_id));
    setSelectedTaskFeature(feature);
    dispatch(CoreModules.TaskActions.SetSelectedFeatureProps(properties));
    dispatch(ProjectActions.ToggleTaskModalStatus(true));
  };

  const getEntityStatusList = () => {
    dispatch(GetEntityStatusList(`${VITE_API_URL}/projects/${projectId}/entities/statuses`));
  };

  const syncTaskState = () => {
    const taskBoundaryLayer = map
      .getLayers()
      .getArray()
      .find((layer: any) => layer.get('name') == 'project-area');
    const taskBoundaryFeatures = taskBoundaryLayer.getSource().getFeatures();

    projectId &&
      dispatch(SyncTaskState(`${VITE_API_URL}/tasks`, { project_id: projectId }, taskBoundaryFeatures, geojsonStyles));
  };

  const getOdkEntitiesGeojson = () => {
    dispatch(GetOdkEntitiesGeojson(`${VITE_API_URL}/projects/${projectId}/entities`));
  };

  const syncStatus = () => {
    getEntityStatusList();
    syncTaskState();
    getOdkEntitiesGeojson();
  };

  const LockedPopup = (properties: Record<string, any>) => {
    if (properties.actioned_by_uid === authDetails?.sub) {
      return <p>This task was locked by you</p>;
    }
    return null;
  };

  useEffect(() => {
    if (!map) return;

    const handleClick = (evt) => {
      // always reset selected entity ID on any map click
      dispatch(ProjectActions.SetSelectedEntityId(null));

      // get features from layer excluding 'project-area'(task layer) i.e. get feature from data-extract & new-geoms layer
      const entityFeatures = map.getFeaturesAtPixel(evt.pixel, {
        layerFilter: (layer) => !['bad-entities-point', 'bad-entities', 'project-area'].includes(layer.get('name')),
      });

      // if the clicked point contains entity-related features, handle them; otherwise, check for task features
      if (!isEmpty(entityFeatures)) {
        // store entities in overlappingEntityFeatures to show selection popup if multiple are present at the clicked point
        if (entityFeatures.length > 1) {
          setSelectedTaskArea(undefined);
          setOverlappingEntityFeatures(entityFeatures);
          dispatch(ProjectActions.ToggleTaskModalStatus(false));
        } else {
          if (overlappingEntityFeatures.length > 1) {
            setOverlappingEntityFeatures([]);
          }
          const feature = entityFeatures[0];
          let featureProperties = feature.getProperties();

          if (featureProperties.features) {
            featureProperties = featureProperties.features[0].getProperties();
          }
          handleFeatureClick(featureProperties, feature);
        }
      } else {
        if (overlappingEntityFeatures.length > 1) {
          setOverlappingEntityFeatures([]);
        }
        const taskFeatures = map.getFeaturesAtPixel(evt.pixel, {
          layerFilter: (layer) => layer.get('name') === 'project-area',
        });
        if (isEmpty(taskFeatures)) return;
        const feature = taskFeatures[0];
        const featureProperties = feature.getProperties();
        handleTaskClick(featureProperties, feature);
      }
    };

    map.on('click', handleClick);

    return () => {
      map.un('click', handleClick);
    };
  }, [map, overlappingEntityFeatures]);

  return (
    <>
      <MapComponent
        ref={mapRef}
        mapInstance={map}
        className={`map naxatw-relative naxatw-min-h-full naxatw-w-full fmtm-cursor-grab active:fmtm-cursor-grabbing ${
          windowSize.width <= 768 ? '!fmtm-h-[100dvh]' : '!fmtm-h-full'
        }`}
      >
        <MapLegends defaultTheme={defaultTheme} />
        <LayerSwitcherControl visible={customBasemapUrl ? 'custom' : 'osm'} pmTileLayerUrl={customBasemapUrl} />

        {taskBoundariesLayer && taskBoundariesLayer?.features?.length > 0 && (
          <VectorLayer
            geojson={taskBoundariesLayer}
            viewProperties={{
              size: map?.getSize(),
              padding: [50, 50, 50, 50],
              constrainResolution: true,
            }}
            layerProperties={{ name: 'project-area' }}
            zoomToLayer
            zIndex={5}
            style=""
            getTaskStatusStyle={(feature) => {
              return getTaskStatusStyle(
                feature,
                mapTheme,
                feature.getProperties()?.actioned_by_uid == authDetails?.sub,
              );
            }}
          />
        )}
        {projectInfo.data_extract_url &&
          isValidUrl(projectInfo.data_extract_url) &&
          dataExtractExtent &&
          selectedTask &&
          (projectInfo.primary_geom_type && GeoGeomTypesEnum[projectInfo.primary_geom_type] === 'Point' ? (
            <ClusterLayer
              map={map}
              fgbUrl={projectInfo.data_extract_url}
              fgbExtent={dataExtractExtent}
              zIndex={100}
              visibleOnMap={true}
              style={{
                ...defaultStyles,
                background_color: '#D73F37',
                color: '#eb9f9f',
                opacity: 90,
              }}
              getIndividualStyle={(featureProperty) => {
                const entity = entityOsmMap?.find(
                  (entity) => entity?.osm_id === featureProperty?.osm_id,
                ) as EntityOsmMap;
                const status = entity_state[entity?.status];
                const isEntitySelected = selectedEntityId === entity?.osm_id;
                return getFeatureStatusStyle('Point', mapTheme, status, isEntitySelected);
              }}
            />
          ) : (
            <VectorLayer
              fgbUrl={projectInfo.data_extract_url}
              fgbExtent={dataExtractExtent}
              getTaskStatusStyle={(feature) => {
                const geomType = feature.getGeometry().getType();
                const entity = entityOsmMap?.find(
                  (entity) => entity?.osm_id === feature?.getProperties()?.osm_id,
                ) as EntityOsmMap;
                const status = entity_state[entity?.status];
                const isEntitySelected = selectedEntityId === entity?.osm_id;
                return getFeatureStatusStyle(geomType, mapTheme, status, isEntitySelected);
              }}
              viewProperties={{
                size: map?.getSize(),
                padding: [50, 50, 50, 50],
                constrainResolution: true,
                duration: 2000,
              }}
              style=""
              zoomToLayer
              zIndex={5}
            />
<<<<<<< HEAD
          ))}
=======
          )}
        {(projectInfo.primary_geom_type === GeoGeomTypesEnum.POINT ||
          projectInfo.new_geom_type === GeoGeomTypesEnum.POINT) && (
          <VectorLayer
            geojson={badGeomFeatureCollection}
            viewProperties={{
              size: map?.getSize(),
              padding: [50, 50, 50, 50],
              constrainResolution: true,
              duration: 2000,
            }}
            layerProperties={{ name: 'bad-entities-point' }}
            zIndex={5}
            style=""
            getTaskStatusStyle={(feature) => {
              const geomType = feature.getGeometry().getType();
              return getFeatureStatusStyle(geomType, mapTheme, 'MARKED_BAD', false);
            }}
          />
        )}
>>>>>>> e751f764
        <VectorLayer
          geojson={badGeomFeatureCollection}
          viewProperties={{
            size: map?.getSize(),
            padding: [50, 50, 50, 50],
            constrainResolution: true,
            duration: 2000,
          }}
          layerProperties={{ name: 'bad-entities' }}
          zIndex={5}
          style=""
        />
        <VectorLayer
          geojson={newGeomFeatureCollection}
          viewProperties={{
            size: map?.getSize(),
            padding: [50, 50, 50, 50],
            constrainResolution: true,
            duration: 2000,
          }}
          layerProperties={{ name: 'new-entities' }}
          zIndex={5}
          style=""
          getTaskStatusStyle={(feature) => {
            const geomType = feature.getGeometry().getType();
            const featureProperty = feature.getProperties();
            const status = entity_state[+featureProperty?.status];
            const isEntitySelected = selectedEntityId ? +selectedEntityId === +featureProperty?.osm_id : false;
            return getFeatureStatusStyle(geomType, mapTheme, status, isEntitySelected);
          }}
        />
        <AsyncPopup
          map={map}
          popupUI={LockedPopup}
          primaryKey={'actioned_by_uid'}
          showOnHover="pointermove"
          popupId="locked-popup"
          className="fmtm-w-[235px]"
        />
        <div className="fmtm-absolute fmtm-bottom-24 md:fmtm-bottom-10 fmtm-left-[50%] fmtm-translate-x-[-50%] fmtm-z-40">
          <Button
            variant="primary-red"
            onClick={syncStatus}
            disabled={entityOsmMapLoading}
            isLoading={entityOsmMapLoading || syncTaskStateLoading}
          >
            Sync Status
          </Button>
        </div>
        <MapControlComponent map={map} projectName={projectInfo?.name || ''} pmTileLayerUrl={customBasemapUrl} />
      </MapComponent>
      {/* show entity selection popup only if multiple features overlap at the clicked point */}
      {overlappingEntityFeatures.length > 1 && (
        <div
          className={`fmtm-z-[10002] fmtm-h-fit fmtm-bg-white fmtm-p-5 fmtm-flex fmtm-flex-col fmtm-bottom-[4.4rem] md:fmtm-top-[50%] md:-fmtm-translate-y-[35%] fmtm-right-0 fmtm-w-[100vw] md:fmtm-w-[50vw] md:fmtm-max-w-fit fmtm-fixed fmtm-rounded-xl fmtm-border-opacity-50`}
        >
          <div title="Close" className="fmtm-ml-auto">
            <AssetModules.CloseIcon
              style={{ width: '20px' }}
              className="hover:fmtm-text-primaryRed fmtm-cursor-pointer"
              onClick={() => {
                setOverlappingEntityFeatures([]);
                dispatch(ProjectActions.SetSelectedEntityId(null));
              }}
            />
          </div>
          {overlappingEntityFeatures?.map((feature, i) => {
            const featureProperties = feature.getProperties();
            const id = featureProperties?.entity_id || featureProperties?.osm_id;
            return (
              <div className="fmtm-py-4 fmtm-border-b">
                <p className="fmtm-font-semibold fmtm-mb-1">
                  {i + 1}. {id}
                </p>
                <Button
                  className="!fmtm-w-full"
                  variant="primary-red"
                  onClick={() => {
                    handleFeatureClick(featureProperties, feature);
                    setOverlappingEntityFeatures([]);
                  }}
                >
                  Select this feature
                </Button>
              </div>
            );
          })}
        </div>
      )}
    </>
  );
};

export default ProjectDetailsMap;<|MERGE_RESOLUTION|>--- conflicted
+++ resolved
@@ -120,16 +120,6 @@
           new Style({
             image: new Circle({
               fill: new Fill({
-<<<<<<< HEAD
-                color: mapTheme.palette.entityStatusColors.marked_bad,
-              }),
-              stroke: new Stroke({
-                color: 'rgb(215,63,62,1)',
-                width: width,
-              }),
-              radius: 8,
-            }),
-=======
                 color: 'rgba(250,17,0,0.4)',
               }),
               stroke: new Stroke({
@@ -140,7 +130,6 @@
               declutterMode: 'obstacle',
             }),
             zIndex: 1,
->>>>>>> e751f764
           }),
         );
       } else {
@@ -325,7 +314,8 @@
           isValidUrl(projectInfo.data_extract_url) &&
           dataExtractExtent &&
           selectedTask &&
-          (projectInfo.primary_geom_type && GeoGeomTypesEnum[projectInfo.primary_geom_type] === 'Point' ? (
+          (projectInfo.primary_geom_type &&
+          GeoGeomTypesEnum[projectInfo.primary_geom_type] === GeoGeomTypesEnum.POINT ? (
             <ClusterLayer
               map={map}
               fgbUrl={projectInfo.data_extract_url}
@@ -370,10 +360,7 @@
               zoomToLayer
               zIndex={5}
             />
-<<<<<<< HEAD
           ))}
-=======
-          )}
         {(projectInfo.primary_geom_type === GeoGeomTypesEnum.POINT ||
           projectInfo.new_geom_type === GeoGeomTypesEnum.POINT) && (
           <VectorLayer
@@ -393,7 +380,6 @@
             }}
           />
         )}
->>>>>>> e751f764
         <VectorLayer
           geojson={badGeomFeatureCollection}
           viewProperties={{
