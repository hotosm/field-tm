--- conflicted
+++ resolved
@@ -218,27 +218,7 @@
 
   return (
     <div className="fmtm-flex fmtm-gap-7 fmtm-flex-col lg:fmtm-flex-row fmtm-h-full">
-<<<<<<< HEAD
-      <DescriptionSection section="Map Features" />
-=======
-      <div className="fmtm-bg-white lg:fmtm-w-[20%] xl:fmtm-w-[17%] fmtm-px-5 fmtm-py-6 lg:fmtm-h-full lg:fmtm-overflow-y-scroll lg:scrollbar">
-        <h6 className="fmtm-text-xl fmtm-font-[600] fmtm-pb-2 lg:fmtm-pb-6">Map Data</h6>
-        <p className="fmtm-text-gray-500 lg:fmtm-flex lg:fmtm-flex-col lg:fmtm-gap-3">
-          <span>You may either choose to use OSM data, or upload your own data for the mapping project.</span>
-          <span> The relevant map data that exist on OSM are imported based on the select map area.</span>{' '}
-          <span>
-            You can use these map data to use the &apos;select from map&apos; functionality from ODK that allows you to
-            select the feature to collect data for.
-          </span>{' '}
-          <span>
-            Additional datasets might be important if your survey consists of more than one feature to select. For
-            example, selecting a building as the primary feature, with an associated road, or nearby hospital. In this
-            case, the roads or hospital features would be uploaded separately. Note that these features will not be
-            factored in when dividing the primary features into task areas.
-          </span>
-        </p>
-      </div>
->>>>>>> 7f012c67
+      <DescriptionSection section="Map Data" />
       <div className="lg:fmtm-w-[80%] xl:fmtm-w-[83%] fmtm-bg-white fmtm-px-5 lg:fmtm-px-11 fmtm-py-6 lg:fmtm-overflow-y-scroll lg:scrollbar">
         <div className="fmtm-w-full fmtm-flex fmtm-gap-6 md:fmtm-gap-14 fmtm-flex-col md:fmtm-flex-row fmtm-h-full">
           <form
@@ -299,27 +279,15 @@
               )}
               {extractWays && (
                 <div className="fmtm-mt-4">
-<<<<<<< HEAD
                   <div
                     onMouseOver={() => {
                       dispatch(CreateProjectActions.SetDescriptionToFocus('mapfeatures-additional'));
-=======
-                  <CustomCheckbox
-                    key="uploadAdditionalFeature"
-                    label="Upload Supporting Datasets"
-                    checked={formValues?.hasAdditionalFeature}
-                    onCheckedChange={(status) => {
-                      handleCustomChange('hasAdditionalFeature', status);
-                      handleCustomChange('additionalFeature', null);
-                      dispatch(CreateProjectActions.SetAdditionalFeatureGeojson(null));
-                      setAdditionalFeature(null);
->>>>>>> 7f012c67
                     }}
                     onMouseLeave={() => dispatch(CreateProjectActions.SetDescriptionToFocus(null))}
                   >
                     <CustomCheckbox
                       key="uploadAdditionalFeature"
-                      label="Upload Additional Features"
+                      label="Upload Supporting Datasets"
                       checked={formValues?.hasAdditionalFeature}
                       onCheckedChange={(status) => {
                         handleCustomChange('hasAdditionalFeature', status);
