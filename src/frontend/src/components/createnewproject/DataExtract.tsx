<<<<<<< HEAD
import React, { useEffect, useRef, useState } from 'react';
=======
import React, { useEffect, useState } from 'react';
>>>>>>> 196ab845
import enviroment from '../../environment';
import { FormCategoryService } from '../../api/CreateProjectService';
import CoreModules from '../../shared/CoreModules.js';
import Button from '../../components/common/Button';
import { useDispatch } from 'react-redux';
import { CommonActions } from '../../store/slices/CommonSlice';
import RadioButton from '../../components/common/RadioButton';
import { useNavigate } from 'react-router-dom';
import { CustomSelect } from '../../components/common/Select';
<<<<<<< HEAD
import { CreateProjectActions } from '../../store/slices/CreateProjectSlice';
import useForm from '../../hooks/useForm';
import { useAppSelector } from '../../types/reduxTypes';
import DataExtractValidation from './validation/DataExtractValidation';
import FileInputComponent from '../../components/common/FileInputComponent';
=======
>>>>>>> 196ab845

const dataExtractOptions = [
  { name: 'data_extract', value: 'osm_data_extract', label: 'Use OSM data extract' },
  { name: 'data_extract', value: 'custom_data_extract', label: 'Upload custom data extract' },
];

const osmFeatureTypeOptions = [
  { name: 'osm_feature_type', value: 'point_centroid', label: 'Point/Centroid' },
  { name: 'osm_feature_type', value: 'line', label: 'Line' },
  { name: 'osm_feature_type', value: 'polygon', label: 'Polygon' },
];

const DataExtract = ({ flag, customFormFile, setCustomFormFile }) => {
  const dispatch = useDispatch();
  const navigate = useNavigate();
<<<<<<< HEAD
  const customFileRef: any = useRef();

  const projectDetails: any = useAppSelector((state) => state.createproject.projectDetails);
  const formCategoryList = CoreModules.useAppSelector((state) => state.createproject.formCategoryList);

  const submission = () => {
    dispatch(CreateProjectActions.SetIndividualProjectDetailsData(formValues));
    dispatch(CommonActions.SetCurrentStepFormStep({ flag: flag, step: 3 }));
    navigate('/new-upload-area');
  };
  const {
    handleSubmit,
    handleCustomChange,
    values: formValues,
    errors,
  }: any = useForm(projectDetails, submission, DataExtractValidation);
=======

  const [extractOption, setExtractOption] = useState({});
  const formCategoryList = CoreModules.useAppSelector((state) => state.createproject.formCategoryList);
>>>>>>> 196ab845

  const toggleStep = (step, url) => {
    dispatch(CommonActions.SetCurrentStepFormStep({ flag: flag, step: step }));
    navigate(url);
  };
  const changeFileHandler = (event) => {
    const { files } = event.target;
    setCustomFormFile(files[0]);
<<<<<<< HEAD
  };

  useEffect(() => {
    dispatch(FormCategoryService(`${enviroment.baseApiUrl}/central/list-forms`));
  }, []);

  const resetFile = () => {
    customFileRef.current.value = '';
    setCustomFormFile(null);
=======
>>>>>>> 196ab845
  };

  useEffect(() => {
    dispatch(FormCategoryService(`${enviroment.baseApiUrl}/central/list-forms`));
  }, []);

  return (
    <div className="fmtm-flex fmtm-gap-7 fmtm-flex-col lg:fmtm-flex-row">
      <div className="fmtm-bg-white lg:fmtm-w-[20%] xl:fmtm-w-[17%] fmtm-px-5 fmtm-py-6">
        <h6 className="fmtm-text-xl fmtm-font-[600] fmtm-pb-2 lg:fmtm-pb-6">Data Extract</h6>
        <p className="fmtm-text-gray-500 lg:fmtm-flex lg:fmtm-flex-col lg:fmtm-gap-3">
          <span>Fill in your project basic information such as name, description, hashtag, etc. </span>
          <span>To complete the first step, you will need the account credentials of ODK central server.</span>{' '}
          <span>Here are the instructions for setting up a Central ODK Server on Digital Ocean.</span>
        </p>
      </div>
      <div className="lg:fmtm-w-[80%] xl:fmtm-w-[83%] lg:fmtm-h-[60vh] xl:fmtm-h-[58vh] fmtm-bg-white fmtm-px-5 lg:fmtm-px-11 fmtm-py-6 lg:fmtm-overflow-y-scroll lg:scrollbar">
        <div className="fmtm-w-full fmtm-flex fmtm-gap-6 md:fmtm-gap-14 fmtm-flex-col md:fmtm-flex-row fmtm-h-full">
          <form
            onSubmit={handleSubmit}
            className="fmtm-flex fmtm-flex-col fmtm-gap-6 lg:fmtm-w-[40%] fmtm-justify-between"
          >
            <div>
<<<<<<< HEAD
              {/* <div className="fmtm-mb-5">
                <CustomSelect
                  title="Select form category"
                  placeholder="Select form category"
                  data={formCategoryList}
                  dataKey="id"
                  valueKey="id"
                  label="title"
                  value={formValues.formCategorySelection}
                  onValueChange={(value) => {
                    handleCustomChange('formCategorySelection', value);
                  }}
                />
              </div> */}
=======
              <CustomSelect
                title="Select form category"
                placeholder="Select form category"
                data={formCategoryList}
                dataKey="id"
                valueKey="id"
                label="title"
                onValueChange={(value) => console.log(value)}
              />
>>>>>>> 196ab845
              <RadioButton
                topic="You may choose to use OSM data or upload your own data extract"
                options={dataExtractOptions}
                direction="column"
                value={formValues.dataExtractWays}
                onChangeData={(value) => {
                  handleCustomChange('dataExtractWays', value);
                }}
              />
              {formValues.dataExtractWays === 'osm_data_extract' && (
                <div className="fmtm-mt-6">
                  <RadioButton
                    topic="Select OSM feature type"
                    options={osmFeatureTypeOptions}
                    direction="column"
                    value={formValues.dataExtractFeatureType}
                    onChangeData={(value) => {
                      handleCustomChange('dataExtractFeatureType', value);
                    }}
                  />
                </div>
              )}
<<<<<<< HEAD
              {formValues.dataExtractWays === 'custom_data_extract' && (
                <>
                  <FileInputComponent
                    customFileRef={customFileRef}
                    onChange={changeFileHandler}
                    onResetFile={resetFile}
                    customFormFile={customFormFile}
                  />
                  <FileInputComponent
                    customFileRef={customFileRef}
                    onChange={changeFileHandler}
                    onResetFile={resetFile}
                    customFormFile={customFormFile}
                  />
                </>
=======
              {extractOption === 'custom_data_extract' && (
                <div className="fmtm-mt-6 fmtm-pb-3">
                  <div className="fmtm-flex fmtm-items-center fmtm-gap-4">
                    <label
                      id="file-input"
                      className="fmtm-bg-primaryRed fmtm-text-white fmtm-px-4 fmtm-py-1 fmtm-rounded-md fmtm-cursor-pointer"
                    >
                      <p>Select a file</p>
                      <input
                        type="file"
                        className="fmtm-hidden"
                        onChange={changeFileHandler}
                        accept=".geojson, .json"
                      />
                    </label>
                    <div className="fmtm-rounded-full fmtm-p-1 hover:fmtm-bg-slate-100 fmtm-duration-300 fmtm-cursor-pointer">
                      <AssetModules.ReplayIcon className="fmtm-text-gray-600" onClick={() => setCustomFormFile(null)} />
                    </div>
                  </div>
                  {customFormFile && (
                    <div className="fmtm-mt-2">
                      <p>{customFormFile?.name}</p>
                    </div>
                  )}
                  <p className="fmtm-text-gray-700 fmtm-mt-10">
                    *The supported file formats are zipped shapefile, geojson or kml files.
                  </p>
                </div>
>>>>>>> 196ab845
              )}
            </div>
            <div className="fmtm-flex fmtm-gap-5 fmtm-mx-auto fmtm-mt-10 fmtm-my-5">
              <Button
                btnText="PREVIOUS"
                btnType="secondary"
                type="button"
                onClick={() => toggleStep(2, '/new-upload-area')}
<<<<<<< HEAD
=======
                className="fmtm-font-bold"
              />
              <Button
                btnText="NEXT"
                btnType="primary"
                type="button"
                onClick={() => toggleStep(4, '/new-define-tasks')}
>>>>>>> 196ab845
                className="fmtm-font-bold"
              />
              <Button btnText="NEXT" btnType="primary" type="submit" className="fmtm-font-bold" />
            </div>
          </form>
          <div className="fmtm-w-full lg:fmtm-w-[60%] fmtm-flex fmtm-flex-col fmtm-gap-6 fmtm-bg-gray-300 fmtm-h-[60vh] lg:fmtm-h-full"></div>
        </div>
      </div>
    </div>
  );
};

export default DataExtract;<|MERGE_RESOLUTION|>--- conflicted
+++ resolved
@@ -1,8 +1,4 @@
-<<<<<<< HEAD
 import React, { useEffect, useRef, useState } from 'react';
-=======
-import React, { useEffect, useState } from 'react';
->>>>>>> 196ab845
 import enviroment from '../../environment';
 import { FormCategoryService } from '../../api/CreateProjectService';
 import CoreModules from '../../shared/CoreModules.js';
@@ -12,14 +8,11 @@
 import RadioButton from '../../components/common/RadioButton';
 import { useNavigate } from 'react-router-dom';
 import { CustomSelect } from '../../components/common/Select';
-<<<<<<< HEAD
 import { CreateProjectActions } from '../../store/slices/CreateProjectSlice';
 import useForm from '../../hooks/useForm';
 import { useAppSelector } from '../../types/reduxTypes';
 import DataExtractValidation from './validation/DataExtractValidation';
 import FileInputComponent from '../../components/common/FileInputComponent';
-=======
->>>>>>> 196ab845
 
 const dataExtractOptions = [
   { name: 'data_extract', value: 'osm_data_extract', label: 'Use OSM data extract' },
@@ -35,7 +28,6 @@
 const DataExtract = ({ flag, customFormFile, setCustomFormFile }) => {
   const dispatch = useDispatch();
   const navigate = useNavigate();
-<<<<<<< HEAD
   const customFileRef: any = useRef();
 
   const projectDetails: any = useAppSelector((state) => state.createproject.projectDetails);
@@ -52,11 +44,6 @@
     values: formValues,
     errors,
   }: any = useForm(projectDetails, submission, DataExtractValidation);
-=======
-
-  const [extractOption, setExtractOption] = useState({});
-  const formCategoryList = CoreModules.useAppSelector((state) => state.createproject.formCategoryList);
->>>>>>> 196ab845
 
   const toggleStep = (step, url) => {
     dispatch(CommonActions.SetCurrentStepFormStep({ flag: flag, step: step }));
@@ -65,7 +52,6 @@
   const changeFileHandler = (event) => {
     const { files } = event.target;
     setCustomFormFile(files[0]);
-<<<<<<< HEAD
   };
 
   useEffect(() => {
@@ -75,8 +61,6 @@
   const resetFile = () => {
     customFileRef.current.value = '';
     setCustomFormFile(null);
-=======
->>>>>>> 196ab845
   };
 
   useEffect(() => {
@@ -100,7 +84,6 @@
             className="fmtm-flex fmtm-flex-col fmtm-gap-6 lg:fmtm-w-[40%] fmtm-justify-between"
           >
             <div>
-<<<<<<< HEAD
               {/* <div className="fmtm-mb-5">
                 <CustomSelect
                   title="Select form category"
@@ -115,17 +98,6 @@
                   }}
                 />
               </div> */}
-=======
-              <CustomSelect
-                title="Select form category"
-                placeholder="Select form category"
-                data={formCategoryList}
-                dataKey="id"
-                valueKey="id"
-                label="title"
-                onValueChange={(value) => console.log(value)}
-              />
->>>>>>> 196ab845
               <RadioButton
                 topic="You may choose to use OSM data or upload your own data extract"
                 options={dataExtractOptions}
@@ -148,7 +120,6 @@
                   />
                 </div>
               )}
-<<<<<<< HEAD
               {formValues.dataExtractWays === 'custom_data_extract' && (
                 <>
                   <FileInputComponent
@@ -164,36 +135,6 @@
                     customFormFile={customFormFile}
                   />
                 </>
-=======
-              {extractOption === 'custom_data_extract' && (
-                <div className="fmtm-mt-6 fmtm-pb-3">
-                  <div className="fmtm-flex fmtm-items-center fmtm-gap-4">
-                    <label
-                      id="file-input"
-                      className="fmtm-bg-primaryRed fmtm-text-white fmtm-px-4 fmtm-py-1 fmtm-rounded-md fmtm-cursor-pointer"
-                    >
-                      <p>Select a file</p>
-                      <input
-                        type="file"
-                        className="fmtm-hidden"
-                        onChange={changeFileHandler}
-                        accept=".geojson, .json"
-                      />
-                    </label>
-                    <div className="fmtm-rounded-full fmtm-p-1 hover:fmtm-bg-slate-100 fmtm-duration-300 fmtm-cursor-pointer">
-                      <AssetModules.ReplayIcon className="fmtm-text-gray-600" onClick={() => setCustomFormFile(null)} />
-                    </div>
-                  </div>
-                  {customFormFile && (
-                    <div className="fmtm-mt-2">
-                      <p>{customFormFile?.name}</p>
-                    </div>
-                  )}
-                  <p className="fmtm-text-gray-700 fmtm-mt-10">
-                    *The supported file formats are zipped shapefile, geojson or kml files.
-                  </p>
-                </div>
->>>>>>> 196ab845
               )}
             </div>
             <div className="fmtm-flex fmtm-gap-5 fmtm-mx-auto fmtm-mt-10 fmtm-my-5">
@@ -202,16 +143,6 @@
                 btnType="secondary"
                 type="button"
                 onClick={() => toggleStep(2, '/new-upload-area')}
-<<<<<<< HEAD
-=======
-                className="fmtm-font-bold"
-              />
-              <Button
-                btnText="NEXT"
-                btnType="primary"
-                type="button"
-                onClick={() => toggleStep(4, '/new-define-tasks')}
->>>>>>> 196ab845
                 className="fmtm-font-bold"
               />
               <Button btnText="NEXT" btnType="primary" type="submit" className="fmtm-font-bold" />
