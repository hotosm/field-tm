import React, { useState } from 'react';
import Button from '../../components/common/Button';
import RadioButton from '../../components/common/RadioButton';
import AssetModules from '../../shared/AssetModules.js';
import { useDispatch } from 'react-redux';
import { CommonActions } from '../../store/slices/CommonSlice';
import { useNavigate } from 'react-router-dom';
import { CreateProjectActions } from '../../store/slices/CreateProjectSlice';
import CoreModules from '../../shared/CoreModules';
import useForm from '../../hooks/useForm';
import DefineTaskValidation from '../../components/createproject/validation/DefineTaskValidation';
<<<<<<< HEAD
import NewDefineAreaMap from '../../views/NewDefineAreaMap';
import { useAppSelector } from '../../types/reduxTypes';
import {
  CreateProjectService,
  GetDividedTaskFromGeojson,
  TaskSplittingPreviewService,
} from '../../api/CreateProjectService';
import environment from '../../environment';
=======
>>>>>>> 874b226e

const alogrithmList = [
  { name: 'define_tasks', value: 'divide_on_square', label: 'Divide on square' },
  { name: 'define_tasks', value: 'choose_area_as_task', label: 'Choose area as task' },
  { name: 'define_tasks', value: 'task_splitting_algorithm', label: 'Task Splitting Algorithm' },
];

<<<<<<< HEAD
const SplitTasks = ({ flag, geojsonFile, setGeojsonFile, customLineUpload, customPolygonUpload, customFormFile }) => {
=======
const SplitTasks = ({ flag, geojsonFile, setGeojsonFile }) => {
>>>>>>> 874b226e
  const dispatch = useDispatch();
  const navigate = useNavigate();

  const splitTasksSelection = CoreModules.useAppSelector((state) => state.createproject.splitTasksSelection);
  const drawnGeojson = CoreModules.useAppSelector((state) => state.createproject.drawnGeojson);
  const projectDetails = CoreModules.useAppSelector((state) => state.createproject.projectDetails);
<<<<<<< HEAD
  const buildingGeojson = useAppSelector((state) => state.createproject.buildingGeojson);
  const lineGeojson = useAppSelector((state) => state.createproject.lineGeojson);
  const userDetails: any = CoreModules.useAppSelector((state) => state.login.loginToken);
=======
>>>>>>> 874b226e

  const toggleStep = (step, url) => {
    dispatch(CommonActions.SetCurrentStepFormStep({ flag: flag, step: step }));
    navigate(url);
  };

  const submission = () => {
<<<<<<< HEAD
    const blob = new Blob([JSON.stringify(drawnGeojson)], { type: 'application/json' });

    // Create a file object from the Blob
    const drawnGeojsonFile = new File([blob], 'data.json', { type: 'application/json' });
    // const a = document.createElement('a');
    // a.href = URL.createObjectURL(blob);
    // a.download = 'test.json';
    // a.click();
    dispatch(CreateProjectActions.SetIndividualProjectDetailsData(formValues));
    const hashtags = projectDetails.hashtags;
    const arrayHashtag = hashtags
      .split('#')
      .map((item) => item.trim())
      .filter(Boolean);
    dispatch(
      CreateProjectService(
        `${environment.baseApiUrl}/projects/create_project`,
        {
          project_info: {
            name: projectDetails.name,
            short_description: projectDetails.short_description,
            description: projectDetails.description,
          },
          author: {
            username: userDetails.username,
            id: userDetails.id,
          },
          odk_central: {
            odk_central_url: projectDetails.odk_central_url,
            odk_central_user: projectDetails.odk_central_user,
            odk_central_password: projectDetails.odk_central_password,
          },
          // dont send xform_title if upload custom form is selected
          xform_title: projectDetails.form_ways === 'Upload a Form' ? null : projectDetails.formCategorySelection,
          dimension: projectDetails.dimension,
          splitting_algorithm: splitTasksSelection,
          form_ways: projectDetails.form_ways,
          // "uploaded_form": projectDetails.uploaded_form,
          data_extractWays: projectDetails.data_extractWays,
          hashtags: arrayHashtag,
          organisation_id: projectDetails.organisation_id,
        },
        drawnGeojsonFile,
        customFormFile,
        customPolygonUpload,
        customLineUpload,
      ),
    );
=======
    // // const previousValues = location.state.values;
>>>>>>> 874b226e
    // if (formValues.splitting_algorithm === 'Divide on Square') {
    //   generateTasksOnMap();
    // }
    // dispatch(CreateProjectActions.SetIndividualProjectDetailsData({ ...projectDetails, ...formValues }));
    // navigate('/select-form');
<<<<<<< HEAD
    // toggleStep(5, '/new-select-form');
=======

    toggleStep(5, '/new-select-form');
>>>>>>> 874b226e
  };

  const {
    handleSubmit,
    handleCustomChange,
    values: formValues,
    errors,
  }: any = useForm(projectDetails, submission, DefineTaskValidation);

<<<<<<< HEAD
  const generateTaskBasedOnSelection = () => {
    const blob = new Blob([JSON.stringify(drawnGeojson)], { type: 'application/json' });

    // Create a file object from the Blob
    const drawnGeojsonFile = new File([blob], 'data.json', { type: 'application/json' });
    if (splitTasksSelection === 'divide_on_square') {
      dispatch(
        GetDividedTaskFromGeojson(`${environment.baseApiUrl}/projects/preview_tasks/`, {
          geojson: drawnGeojsonFile,
          dimension: formValues?.dimension,
        }),
      );
    } else if (splitTasksSelection === 'task_splitting_algorithm') {
      // const a = document.createElement('a');
      // a.href = URL.createObjectURL(drawnGeojsonFile);
      // a.download = 'test.json';
      // a.click();
      dispatch(
        TaskSplittingPreviewService(
          `${environment.baseApiUrl}/projects/task_split`,
          drawnGeojsonFile,
          formValues?.average_buildings_per_task,
          false,
          // dataExtractFile ? true : false,
        ),
      );
    }
  };
=======
>>>>>>> 874b226e
  return (
    <form onSubmit={handleSubmit}>
      <div className="fmtm-flex fmtm-gap-7 fmtm-flex-col lg:fmtm-flex-row">
        <div className="fmtm-bg-white lg:fmtm-w-[20%] xl:fmtm-w-[17%] fmtm-px-5 fmtm-py-6">
          <h6 className="fmtm-text-xl fmtm-font-[600] fmtm-pb-2 lg:fmtm-pb-6">Split Tasks</h6>
          <p className="fmtm-text-gray-500 lg:fmtm-flex lg:fmtm-flex-col lg:fmtm-gap-3">
            <span>Fill in your project basic information such as name, description, hashtag, etc. </span>
            <span>To complete the first step, you will need the account credentials of ODK central server.</span>{' '}
            <span>Here are the instructions for setting up a Central ODK Server on Digital Ocean.</span>
          </p>
        </div>
        <div className="lg:fmtm-w-[80%] xl:fmtm-w-[83%] lg:fmtm-h-[60vh] xl:fmtm-h-[58vh] fmtm-bg-white fmtm-px-5 lg:fmtm-px-11 fmtm-py-6 lg:fmtm-overflow-y-scroll lg:scrollbar">
          <div className="fmtm-w-full fmtm-flex fmtm-gap-6 md:fmtm-gap-14 fmtm-flex-col md:fmtm-flex-row fmtm-h-full">
            <div className="fmtm-flex fmtm-flex-col fmtm-gap-6 lg:fmtm-w-[40%] fmtm-justify-between">
              <div>
                <RadioButton
                  value={splitTasksSelection}
                  topic="Select an option to split the task"
                  options={alogrithmList}
                  direction="column"
<<<<<<< HEAD
                  onChangeData={(value) => {
                    handleCustomChange('splitTaskOption', value);
                    dispatch(CreateProjectActions.SetSplitTasksSelection(value));
                  }}
                  errorMsg={errors.splitTaskOption}
                />
                {splitTasksSelection === 'divide_on_square' && (
                  <>
                    <div className="fmtm-mt-6 fmtm-flex fmtm-items-center fmtm-gap-4">
                      <p className="fmtm-text-gray-500">Dimension of square in metres: </p>
                      <input
                        type="number"
                        value={formValues.dimension}
                        onChange={(e) => handleCustomChange('dimension', e.target.value)}
                        className="fmtm-outline-none fmtm-border-[1px] fmtm-border-gray-600 fmtm-h-7 fmtm-w-16 fmtm-px-2 "
                      />
                    </div>
                    {errors.dimension && (
                      <p className="fmtm-form-error fmtm-text-red-600 fmtm-text-sm fmtm-py-1">{errors.dimension}</p>
                    )}
                  </>
                )}
                {formValues.splitTaskOption === 'task_splitting_algorithm' && (
                  <>
                    <div className="fmtm-mt-6 fmtm-flex fmtm-items-center fmtm-gap-4">
                      <p className="fmtm-text-gray-500">Average number of buildings per task: </p>
                      <input
                        type="number"
                        value={formValues.average_buildings_per_task}
                        onChange={(e) => handleCustomChange('average_buildings_per_task', e.target.value)}
                        className="fmtm-outline-none fmtm-border-[1px] fmtm-border-gray-600 fmtm-h-7 fmtm-w-16 fmtm-px-2 "
                      />
                    </div>
                    {errors.average_buildings_per_task && (
                      <p className="fmtm-form-error fmtm-text-red-600 fmtm-text-sm fmtm-py-1">
                        {errors.average_buildings_per_task}
                      </p>
                    )}
                  </>
                )}
                {(splitTasksSelection === 'divide_on_square' || splitTasksSelection === 'task_splitting_algorithm') && (
                  <div className="fmtm-mt-6 fmtm-pb-3">
                    <div className="fmtm-flex fmtm-items-center fmtm-gap-4">
                      <Button
                        btnText="Click to generate task"
                        btnType="primary"
                        type="button"
                        onClick={generateTaskBasedOnSelection}
                        className=""
                        icon={<AssetModules.SettingsIcon className="fmtm-text-white" />}
                      />
                      <Button
                        btnText="Stop generating"
                        btnType="secondary"
                        type="button"
                        onClick={() => console.log('stop gen')}
                        className=""
                      />
                    </div>
                  </div>
                )}
=======
                  onChangeData={(value) => dispatch(CreateProjectActions.SetSplitTasksSelection(value))}
                />
                {splitTasksSelection === 'divide_on_square' && (
                  <div className="fmtm-mt-6 fmtm-flex fmtm-items-center fmtm-gap-4">
                    <p className="fmtm-text-gray-500">Dimension of square in metres: </p>
                    <input
                      type="number"
                      value=""
                      onChange={(e) => console.log(e.target.value)}
                      className="fmtm-outline-none fmtm-border-[1px] fmtm-border-gray-600 fmtm-h-7 fmtm-w-16 fmtm-px-2 "
                    />
                  </div>
                )}
                {splitTasksSelection === 'task_splitting_algorithm' && (
                  <div className="fmtm-mt-6 fmtm-flex fmtm-items-center fmtm-gap-4">
                    <p className="fmtm-text-gray-500">Average number of buildings per task: </p>
                    <input
                      type="number"
                      value=""
                      onChange={(e) => console.log(e.target.value)}
                      className="fmtm-outline-none fmtm-border-[1px] fmtm-border-gray-600 fmtm-h-7 fmtm-w-16 fmtm-px-2 "
                    />
                  </div>
                )}
                {(splitTasksSelection === 'divide_on_square' || splitTasksSelection === 'task_splitting_algorithm') && (
                  <div className="fmtm-mt-6 fmtm-pb-3">
                    <div className="fmtm-flex fmtm-items-center fmtm-gap-4">
                      <Button
                        btnText="Click to generate task"
                        btnType="primary"
                        type="button"
                        onClick={() => console.log('gen task')}
                        className=""
                        icon={<AssetModules.SettingsIcon className="fmtm-text-white" />}
                      />
                      <Button
                        btnText="Stop generating"
                        btnType="secondary"
                        type="button"
                        onClick={() => console.log('stop gen')}
                        className=""
                      />
                    </div>
                  </div>
                )}
>>>>>>> 874b226e
                {splitTasksSelection && (
                  <p className="fmtm-text-gray-500 fmtm-mt-5">
                    Total number of task: <span className="fmtm-font-bold">10</span>
                  </p>
                )}
              </div>
              <div className="fmtm-flex fmtm-gap-5 fmtm-mx-auto fmtm-mt-10 fmtm-my-5">
                <Button
                  btnText="PREVIOUS"
                  btnType="secondary"
                  type="button"
                  onClick={() => toggleStep(3, '/new-data-extract')}
                  className="fmtm-font-bold"
                />
                <Button
<<<<<<< HEAD
                  btnText="SUBMIT"
=======
                  btnText="NEXT"
>>>>>>> 874b226e
                  btnType="primary"
                  // type="button"
                  // onClick={() => toggleStep(5, '/new-select-form')}
                  type="submit"
                  className="fmtm-font-bold"
                />
              </div>
<<<<<<< HEAD
            </div>
            <div className="fmtm-w-full lg:fmtm-w-[60%] fmtm-flex fmtm-flex-col fmtm-gap-6 fmtm-bg-gray-300 fmtm-h-[60vh] lg:fmtm-h-full">
              <NewDefineAreaMap
                uploadedOrDrawnGeojsonFile={drawnGeojson}
                buildingExtractedGeojson={buildingGeojson}
                lineExtractedGeojson={lineGeojson}
              />
=======
>>>>>>> 874b226e
            </div>
            <div className="fmtm-w-full lg:fmtm-w-[60%] fmtm-flex fmtm-flex-col fmtm-gap-6 fmtm-bg-gray-300 fmtm-h-[60vh] lg:fmtm-h-full"></div>
          </div>
        </div>
      </div>
    </form>
  );
};

export default SplitTasks;<|MERGE_RESOLUTION|>--- conflicted
+++ resolved
@@ -1,4 +1,4 @@
-import React, { useState } from 'react';
+import React, { useEffect, useRef, useState } from 'react';
 import Button from '../../components/common/Button';
 import RadioButton from '../../components/common/RadioButton';
 import AssetModules from '../../shared/AssetModules.js';
@@ -9,41 +9,39 @@
 import CoreModules from '../../shared/CoreModules';
 import useForm from '../../hooks/useForm';
 import DefineTaskValidation from '../../components/createproject/validation/DefineTaskValidation';
-<<<<<<< HEAD
 import NewDefineAreaMap from '../../views/NewDefineAreaMap';
 import { useAppSelector } from '../../types/reduxTypes';
 import {
   CreateProjectService,
+  GenerateProjectLog,
   GetDividedTaskFromGeojson,
   TaskSplittingPreviewService,
 } from '../../api/CreateProjectService';
 import environment from '../../environment';
-=======
->>>>>>> 874b226e
+import LoadingBar from '../../components/createproject/LoadingBar';
 
 const alogrithmList = [
   { name: 'define_tasks', value: 'divide_on_square', label: 'Divide on square' },
   { name: 'define_tasks', value: 'choose_area_as_task', label: 'Choose area as task' },
   { name: 'define_tasks', value: 'task_splitting_algorithm', label: 'Task Splitting Algorithm' },
 ];
-
-<<<<<<< HEAD
+let generateProjectLogIntervalCb: any = null;
+
 const SplitTasks = ({ flag, geojsonFile, setGeojsonFile, customLineUpload, customPolygonUpload, customFormFile }) => {
-=======
-const SplitTasks = ({ flag, geojsonFile, setGeojsonFile }) => {
->>>>>>> 874b226e
   const dispatch = useDispatch();
   const navigate = useNavigate();
 
+  const divRef = useRef(null);
   const splitTasksSelection = CoreModules.useAppSelector((state) => state.createproject.splitTasksSelection);
   const drawnGeojson = CoreModules.useAppSelector((state) => state.createproject.drawnGeojson);
   const projectDetails = CoreModules.useAppSelector((state) => state.createproject.projectDetails);
-<<<<<<< HEAD
   const buildingGeojson = useAppSelector((state) => state.createproject.buildingGeojson);
   const lineGeojson = useAppSelector((state) => state.createproject.lineGeojson);
   const userDetails: any = CoreModules.useAppSelector((state) => state.login.loginToken);
-=======
->>>>>>> 874b226e
+
+  const generateQrSuccess: any = CoreModules.useAppSelector((state) => state.createproject.generateQrSuccess);
+  const projectDetailsResponse = CoreModules.useAppSelector((state) => state.createproject.projectDetailsResponse);
+  const generateProjectLog: any = CoreModules.useAppSelector((state) => state.createproject.generateProjectLog);
 
   const toggleStep = (step, url) => {
     dispatch(CommonActions.SetCurrentStepFormStep({ flag: flag, step: step }));
@@ -51,15 +49,13 @@
   };
 
   const submission = () => {
-<<<<<<< HEAD
+    console.log('submission triggered');
+
     const blob = new Blob([JSON.stringify(drawnGeojson)], { type: 'application/json' });
 
     // Create a file object from the Blob
     const drawnGeojsonFile = new File([blob], 'data.json', { type: 'application/json' });
-    // const a = document.createElement('a');
-    // a.href = URL.createObjectURL(blob);
-    // a.download = 'test.json';
-    // a.click();
+
     dispatch(CreateProjectActions.SetIndividualProjectDetailsData(formValues));
     const hashtags = projectDetails.hashtags;
     const arrayHashtag = hashtags
@@ -68,7 +64,7 @@
       .filter(Boolean);
     dispatch(
       CreateProjectService(
-        `${environment.baseApiUrl}/projects/create_project`,
+        `${import.meta.env.VITE_API_URL}/projects/create_project`,
         {
           project_info: {
             name: projectDetails.name,
@@ -100,20 +96,12 @@
         customLineUpload,
       ),
     );
-=======
-    // // const previousValues = location.state.values;
->>>>>>> 874b226e
     // if (formValues.splitting_algorithm === 'Divide on Square') {
     //   generateTasksOnMap();
     // }
     // dispatch(CreateProjectActions.SetIndividualProjectDetailsData({ ...projectDetails, ...formValues }));
     // navigate('/select-form');
-<<<<<<< HEAD
     // toggleStep(5, '/new-select-form');
-=======
-
-    toggleStep(5, '/new-select-form');
->>>>>>> 874b226e
   };
 
   const {
@@ -123,27 +111,28 @@
     errors,
   }: any = useForm(projectDetails, submission, DefineTaskValidation);
 
-<<<<<<< HEAD
-  const generateTaskBasedOnSelection = () => {
+  const generateTaskBasedOnSelection = (e) => {
+    e.preventDefault();
+    e.stopPropagation();
     const blob = new Blob([JSON.stringify(drawnGeojson)], { type: 'application/json' });
 
     // Create a file object from the Blob
     const drawnGeojsonFile = new File([blob], 'data.json', { type: 'application/json' });
     if (splitTasksSelection === 'divide_on_square') {
       dispatch(
-        GetDividedTaskFromGeojson(`${environment.baseApiUrl}/projects/preview_tasks/`, {
+        GetDividedTaskFromGeojson(`${import.meta.env.VITE_API_URL}/projects/preview_tasks/`, {
           geojson: drawnGeojsonFile,
           dimension: formValues?.dimension,
         }),
       );
     } else if (splitTasksSelection === 'task_splitting_algorithm') {
-      // const a = document.createElement('a');
-      // a.href = URL.createObjectURL(drawnGeojsonFile);
-      // a.download = 'test.json';
-      // a.click();
+      const a = document.createElement('a');
+      a.href = URL.createObjectURL(drawnGeojsonFile);
+      a.download = 'test.json';
+      a.click();
       dispatch(
         TaskSplittingPreviewService(
-          `${environment.baseApiUrl}/projects/task_split`,
+          `${import.meta.env.VITE_API_URL}/projects/task_split`,
           drawnGeojsonFile,
           formValues?.average_buildings_per_task,
           false,
@@ -152,8 +141,87 @@
       );
     }
   };
-=======
->>>>>>> 874b226e
+  //Log Functions
+  useEffect(() => {
+    if (generateQrSuccess) {
+      if (generateProjectLogIntervalCb === null) {
+        dispatch(
+          GenerateProjectLog(`${import.meta.env.VITE_API_URL}/projects/generate-log/`, {
+            project_id: projectDetailsResponse?.id,
+            uuid: generateQrSuccess.task_id,
+          }),
+        );
+      }
+    }
+  }, [generateQrSuccess]);
+  useEffect(() => {
+    if (generateQrSuccess && generateProjectLog?.status === 'FAILED') {
+      clearInterval(generateProjectLogIntervalCb);
+      dispatch(
+        CommonActions.SetSnackBar({
+          open: true,
+          message: `QR Generation Failed. ${generateProjectLog?.message}`,
+          variant: 'error',
+          duration: 10000,
+        }),
+      );
+    } else if (generateQrSuccess && generateProjectLog?.status === 'SUCCESS') {
+      clearInterval(generateProjectLogIntervalCb);
+      const encodedProjectId = environment.encode(projectDetailsResponse?.id);
+      navigate(`/project_details/${encodedProjectId}`);
+      dispatch(
+        CommonActions.SetSnackBar({
+          open: true,
+          message: 'QR Generation Completed.',
+          variant: 'success',
+          duration: 2000,
+        }),
+      );
+      dispatch(CreateProjectActions.SetGenerateProjectLog(null));
+    }
+    if (generateQrSuccess && generateProjectLog?.status === 'PENDING') {
+      if (generateProjectLogIntervalCb === null) {
+        generateProjectLogIntervalCb = setInterval(() => {
+          dispatch(
+            GenerateProjectLog(`${import.meta.env.VITE_API_URL}/projects/generate-log/`, {
+              project_id: projectDetailsResponse?.id,
+              uuid: generateQrSuccess.task_id,
+            }),
+          );
+        }, 2000);
+      }
+    }
+  }, [generateQrSuccess, generateProjectLog]);
+
+  useEffect(() => {
+    return () => {
+      clearInterval(generateProjectLogIntervalCb);
+      generateProjectLogIntervalCb = null;
+      dispatch(CreateProjectActions.SetGenerateProjectLog(null));
+    };
+  }, []);
+
+  // END
+  const renderTraceback = (errorText: string) => {
+    if (!errorText) {
+      return null;
+    }
+
+    return errorText.split('\n').map((line, index) => (
+      <div key={index} style={{ display: 'flex' }}>
+        <span style={{ color: 'gray', marginRight: '1em' }}>{index + 1}.</span>
+        <span>{line}</span>
+      </div>
+    ));
+  };
+  const dividedTaskGeojson = CoreModules.useAppSelector((state) => state.createproject.dividedTaskGeojson);
+
+  const parsedTaskGeojsonCount =
+    dividedTaskGeojson?.features?.length ||
+    JSON?.parse(dividedTaskGeojson)?.features?.length ||
+    projectDetails?.areaGeojson?.features?.length;
+  const totalSteps = dividedTaskGeojson?.features ? dividedTaskGeojson?.features?.length : parsedTaskGeojsonCount;
+
   return (
     <form onSubmit={handleSubmit}>
       <div className="fmtm-flex fmtm-gap-7 fmtm-flex-col lg:fmtm-flex-row">
@@ -174,7 +242,6 @@
                   topic="Select an option to split the task"
                   options={alogrithmList}
                   direction="column"
-<<<<<<< HEAD
                   onChangeData={(value) => {
                     handleCustomChange('splitTaskOption', value);
                     dispatch(CreateProjectActions.SetSplitTasksSelection(value));
@@ -236,53 +303,6 @@
                     </div>
                   </div>
                 )}
-=======
-                  onChangeData={(value) => dispatch(CreateProjectActions.SetSplitTasksSelection(value))}
-                />
-                {splitTasksSelection === 'divide_on_square' && (
-                  <div className="fmtm-mt-6 fmtm-flex fmtm-items-center fmtm-gap-4">
-                    <p className="fmtm-text-gray-500">Dimension of square in metres: </p>
-                    <input
-                      type="number"
-                      value=""
-                      onChange={(e) => console.log(e.target.value)}
-                      className="fmtm-outline-none fmtm-border-[1px] fmtm-border-gray-600 fmtm-h-7 fmtm-w-16 fmtm-px-2 "
-                    />
-                  </div>
-                )}
-                {splitTasksSelection === 'task_splitting_algorithm' && (
-                  <div className="fmtm-mt-6 fmtm-flex fmtm-items-center fmtm-gap-4">
-                    <p className="fmtm-text-gray-500">Average number of buildings per task: </p>
-                    <input
-                      type="number"
-                      value=""
-                      onChange={(e) => console.log(e.target.value)}
-                      className="fmtm-outline-none fmtm-border-[1px] fmtm-border-gray-600 fmtm-h-7 fmtm-w-16 fmtm-px-2 "
-                    />
-                  </div>
-                )}
-                {(splitTasksSelection === 'divide_on_square' || splitTasksSelection === 'task_splitting_algorithm') && (
-                  <div className="fmtm-mt-6 fmtm-pb-3">
-                    <div className="fmtm-flex fmtm-items-center fmtm-gap-4">
-                      <Button
-                        btnText="Click to generate task"
-                        btnType="primary"
-                        type="button"
-                        onClick={() => console.log('gen task')}
-                        className=""
-                        icon={<AssetModules.SettingsIcon className="fmtm-text-white" />}
-                      />
-                      <Button
-                        btnText="Stop generating"
-                        btnType="secondary"
-                        type="button"
-                        onClick={() => console.log('stop gen')}
-                        className=""
-                      />
-                    </div>
-                  </div>
-                )}
->>>>>>> 874b226e
                 {splitTasksSelection && (
                   <p className="fmtm-text-gray-500 fmtm-mt-5">
                     Total number of task: <span className="fmtm-font-bold">10</span>
@@ -297,20 +317,8 @@
                   onClick={() => toggleStep(3, '/new-data-extract')}
                   className="fmtm-font-bold"
                 />
-                <Button
-<<<<<<< HEAD
-                  btnText="SUBMIT"
-=======
-                  btnText="NEXT"
->>>>>>> 874b226e
-                  btnType="primary"
-                  // type="button"
-                  // onClick={() => toggleStep(5, '/new-select-form')}
-                  type="submit"
-                  className="fmtm-font-bold"
-                />
+                <Button btnText="SUBMIT" btnType="primary" type="submit" className="fmtm-font-bold" />
               </div>
-<<<<<<< HEAD
             </div>
             <div className="fmtm-w-full lg:fmtm-w-[60%] fmtm-flex fmtm-flex-col fmtm-gap-6 fmtm-bg-gray-300 fmtm-h-[60vh] lg:fmtm-h-full">
               <NewDefineAreaMap
@@ -318,10 +326,50 @@
                 buildingExtractedGeojson={buildingGeojson}
                 lineExtractedGeojson={lineGeojson}
               />
-=======
->>>>>>> 874b226e
             </div>
-            <div className="fmtm-w-full lg:fmtm-w-[60%] fmtm-flex fmtm-flex-col fmtm-gap-6 fmtm-bg-gray-300 fmtm-h-[60vh] lg:fmtm-h-full"></div>
+            <div className="fmtm-w-full lg:fmtm-w-[60%] fmtm-flex fmtm-flex-col fmtm-gap-6 fmtm-bg-gray-300 fmtm-h-[60vh] lg:fmtm-h-full">
+              <CoreModules.Stack>
+                {generateProjectLog ? (
+                  <CoreModules.Stack
+                    sx={{ display: 'flex', flexDirection: 'col', gap: 2, width: { xs: '100%', md: '60%' }, pb: '2rem' }}
+                  >
+                    <CoreModules.Stack sx={{ display: 'flex', flexDirection: 'row', alignItems: 'center' }}>
+                      <CoreModules.Typography component="h4">Status: </CoreModules.Typography>
+                      <CoreModules.Typography
+                        component="h4"
+                        sx={{ ml: 2, fontWeight: 'bold', borderRadius: '20px', border: '1px solid gray', p: 1 }}
+                      >
+                        {generateProjectLog.status}
+                      </CoreModules.Typography>
+                    </CoreModules.Stack>
+                    <LoadingBar
+                      title={'Task Progress'}
+                      activeStep={generateProjectLog.progress}
+                      totalSteps={totalSteps}
+                    />
+                  </CoreModules.Stack>
+                ) : null}
+                {generateProjectLog ? (
+                  <CoreModules.Stack sx={{ width: '90%', height: '48vh' }}>
+                    <div
+                      ref={divRef}
+                      style={{
+                        backgroundColor: 'black',
+                        color: 'white',
+                        padding: '10px',
+                        fontSize: '12px',
+                        whiteSpace: 'pre-wrap',
+                        fontFamily: 'monospace',
+                        overflow: 'auto',
+                        height: '100%',
+                      }}
+                    >
+                      {renderTraceback(generateProjectLog?.logs)}
+                    </div>
+                  </CoreModules.Stack>
+                ) : null}
+              </CoreModules.Stack>
+            </div>
           </div>
         </div>
       </div>
