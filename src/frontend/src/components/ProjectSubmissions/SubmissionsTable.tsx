import React, { useEffect, useState } from 'react';
import AssetModules from '@/shared/AssetModules.js';
import { CustomSelect } from '@/components/common/Select.js';
import windowDimention from '@/hooks/WindowDimension';
import Table, { TableHeader } from '@/components/common/CustomTable';
import { SubmissionFormFieldsService, SubmissionTableService } from '@/api/SubmissionService';
import CoreModules from '@/shared/CoreModules.js';
import { SubmissionsTableSkeletonLoader } from '@/components/ProjectSubmissions/ProjectSubmissionsSkeletonLoader.js';
import { Loader2 } from 'lucide-react';
import { SubmissionActions } from '@/store/slices/SubmissionSlice';
import { reviewStateData } from '@/constants/projectSubmissionsConstants';
import CustomDatePicker from '@/components/common/CustomDatePicker';
import { format } from 'date-fns';
import Button from '@/components/common/Button';
import { DropdownMenu, DropdownMenuContent, DropdownMenuItem, DropdownMenuTrigger } from '@/components/common/Dropdown';
import { ConvertXMLToJOSM, getDownloadProjectSubmission } from '@/api/task';
import { Modal } from '@/components/common/Modal';
import { useNavigate, useSearchParams } from 'react-router-dom';
import filterParams from '@/utilfunctions/filterParams';
import UpdateReviewStatusModal from '@/components/ProjectSubmissions/UpdateReviewStatusModal';
import { useAppSelector } from '@/types/reduxTypes';
import { camelToFlat } from '@/utilfunctions/commonUtils';
import useDocumentTitle from '@/utilfunctions/useDocumentTitle';
import { UpdateTaskStatus } from '@/api/ProjectTaskStatus';

type filterType = {
  task_id: string;
  submitted_by: string | null;
  review_state: string | null;
  submitted_date: string | null;
};

const SubmissionsTable = ({ toggleView }) => {
  useDocumentTitle('Submission Table');
  const [searchParams, setSearchParams] = useSearchParams();

  const initialFilterState: filterType = {
    task_id: searchParams.get('task_id') ? searchParams?.get('task_id') || '' : '',
    submitted_by: searchParams.get('submitted_by'),
    review_state: searchParams.get('review_state'),
    submitted_date: searchParams.get('submitted_date'),
  };
  const [filter, setFilter] = useState<filterType>(initialFilterState);

  const { windowSize } = windowDimention();
  const dispatch = CoreModules.useAppDispatch();
  const params = CoreModules.useParams();
  const navigate = useNavigate();

  const projectId = params.projectId;
  const submissionFormFields = useAppSelector((state) => state.submission.submissionFormFields);
  const submissionTableData = useAppSelector((state) => state.submission.submissionTableData);
  const submissionFormFieldsLoading = useAppSelector((state) => state.submission.submissionFormFieldsLoading);
  const submissionTableDataLoading = useAppSelector((state) => state.submission.submissionTableDataLoading);
  const submissionTableRefreshing = useAppSelector((state) => state.submission.submissionTableRefreshing);
  const taskInfo = useAppSelector((state) => state.task.taskInfo);
  const projectInfo = useAppSelector((state) => state.project.projectInfo);
  const josmEditorError = useAppSelector((state) => state.task.josmEditorError);
  const downloadSubmissionLoading = useAppSelector((state) => state.task.downloadSubmissionLoading);
<<<<<<< HEAD
  const authDetails = CoreModules.useAppSelector((state) => state.login.authDetails);
  const updateTaskStatusLoading = useAppSelector((state) => state.common.loading);

  const projectData = useAppSelector((state) => state.project.projectTaskBoundries);
  const projectIndex = projectData.findIndex((project) => project.id == +projectId);
  const taskBoundaryData = useAppSelector((state) => state.project.projectTaskBoundries);
  const currentStatus = {
    ...taskBoundaryData?.[projectIndex]?.taskBoundries?.filter((task) => {
      return task?.index === +filter.task_id;
    })?.[0],
  };
=======
  const projectTaskBoundries = useAppSelector((state) => state.project.projectTaskBoundries);
  const projectIndex = projectTaskBoundries.findIndex((project) => project.id == +projectId);
  const taskList = projectTaskBoundries[projectIndex]?.taskBoundries;
>>>>>>> 1d80b69c

  const [numberOfFilters, setNumberOfFilters] = useState<number>(0);
  const [paginationPage, setPaginationPage] = useState<number>(1);
  const [submittedBy, setSubmittedBy] = useState<string | null>(null);

  useEffect(() => {
    let count = 0;
    const filters = Object.keys(filter);
    filters?.map((fltr) => {
      if (filter[fltr]) {
        count = count + 1;
      }
    });
    setNumberOfFilters(count);
  }, [filter]);

  useEffect(() => {
    let count = 0;
    const filters = Object.keys(filter);
    filters?.map((fltr) => {
      if (filter[fltr]) {
        count = count + 1;
      }
    });
    setNumberOfFilters(count);
  }, [filter]);

  const updatedSubmissionFormFields = submissionFormFields?.map((formField) => {
    if (formField.type !== 'structure') {
      return {
        ...formField,
        path: formField?.path.slice(1).replace(/\//g, '.'),
        name: formField?.name.charAt(0).toUpperCase() + formField?.name.slice(1).replace(/_/g, ' '),
      };
    }
    return null;
  });

  useEffect(() => {
    dispatch(
      SubmissionFormFieldsService(
        `${import.meta.env.VITE_API_URL}/submission/submission_form_fields?project_id=${projectId}`,
      ),
    );
  }, []);

  useEffect(() => {
    dispatch(
      SubmissionTableService(`${import.meta.env.VITE_API_URL}/submission/submission_table?project_id=${projectId}`, {
        page: paginationPage,
        ...filter,
      }),
    );
  }, [filter, paginationPage]);

  useEffect(() => {
    setPaginationPage(1);
  }, [filter]);

  const refreshTable = () => {
    dispatch(
      SubmissionFormFieldsService(
        `${import.meta.env.VITE_API_URL}/submission/submission_form_fields?project_id=${projectId}`,
      ),
    );
    dispatch(SubmissionActions.SetSubmissionTableRefreshing(true));
    dispatch(
      SubmissionTableService(`${import.meta.env.VITE_API_URL}/submission/submission_table?project_id=${projectId}`, {
        page: paginationPage,
        ...filter,
      }),
    );
  };

  useEffect(() => {
    const timeoutId = setTimeout(() => {
      if (submittedBy != null) {
        setFilter((prev) => ({ ...prev, submitted_by: submittedBy }));
      }
    }, 500);
    return () => clearTimeout(timeoutId);
  }, [submittedBy, 500]);

  const handleChangePage = (
    e: React.ChangeEvent<HTMLInputElement | HTMLTextAreaElement> | React.KeyboardEvent<HTMLInputElement>,
    newPage: number,
  ) => {
    if (!submissionTableData?.pagination?.pages) return;
    if (newPage + 1 > submissionTableData?.pagination?.pages || newPage + 1 < 1) {
      setPaginationPage(paginationPage);
      return;
    }
    setPaginationPage(newPage + 1);
  };

  const clearFilters = () => {
    setSearchParams({ tab: 'table' });
    setFilter({ task_id: '', submitted_by: null, review_state: null, submitted_date: null });
  };

  function getValueByPath(obj: any, path: string) {
    let value = obj;
    path?.split('.')?.map((item) => {
      if (path === 'start' || path === 'end') {
        // start & end date is static
        value = `${value[item]?.split('T')[0]} ${value[item]?.split('T')[1]}`;
      } else if (
        value &&
        value[item] &&
        typeof value[item] === 'object' &&
        Object.values(value[item]).includes('Point')
      ) {
        // if the object values contains 'Point' as type
        value = `${value[item].type} (${value[item].coordinates})`;
      } else {
        if (!value || !item) {
          value = '';
          return;
        }
        value = value?.[item];
      }
    });
    return value ? (typeof value === 'object' ? '-' : value) : '';
  }

  const uploadToJOSM = () => {
    dispatch(
      ConvertXMLToJOSM(
        `${import.meta.env.VITE_API_URL}/submission/get_osm_xml/${projectId}`,
        projectInfo?.outline_geojson?.bbox,
      ),
    );
  };

  const handleDownload = (downloadType) => {
    if (downloadType === 'csv') {
      dispatch(
        getDownloadProjectSubmission(
          `${import.meta.env.VITE_API_URL}/submission/download?project_id=${projectId}&export_json=false`,
          projectInfo?.title,
        ),
      );
    } else if (downloadType === 'json') {
      dispatch(
        getDownloadProjectSubmission(
          `${import.meta.env.VITE_API_URL}/submission/download?project_id=${projectId}&export_json=true`,
          projectInfo?.title,
        ),
      );
    }
  };

  const handleTaskMap = async () => {
    await dispatch(
      UpdateTaskStatus(
        `${import.meta.env.VITE_API_URL}/tasks/${currentStatus.id}/new-status/4`,
        projectId,
        +filter?.task_id,
        authDetails || {},
        { project_id: projectId },
      ),
    );
    navigate(`/project/${projectId}`);
  };

  useEffect(() => {
    const filteredParams = filterParams(filter);
    setSearchParams({ tab: 'table', ...filteredParams });
  }, [filter]);

  return (
    <div className="">
      <Modal
        className={`fmtm-w-[700px]`}
        description={
          <div>
            <h3 className="fmtm-text-lg fmtm-font-bold fmtm-mb-4">Connection with JOSM failed</h3>
            <p className="fmtm-text-lg">
              Please verify if JOSM is running on your computer and the remote control is enabled.
            </p>
          </div>
        }
        open={!!josmEditorError}
        onOpenChange={(value) => {
          dispatch(CoreModules.TaskActions.SetJosmEditorError(null));
        }}
      />
      <UpdateReviewStatusModal />
      <div className="fmtm-flex xl:fmtm-items-end xl:fmtm-justify-between fmtm-flex-col lg:fmtm-flex-row fmtm-gap-4 fmtm-mb-6">
        <div
          className={`${
            windowSize.width < 2000 ? 'fmtm-w-full md:fmtm-w-fit' : 'fmtm-w-fit'
          } fmtm-flex xl:fmtm-items-end fmtm-gap-2 xl:fmtm-gap-4 fmtm-rounded-lg fmtm-flex-col sm:fmtm-flex-row fmtm-order-2 md:-fmtm-order-1`}
        >
          <DropdownMenu modal={false}>
            <DropdownMenuTrigger>
              <button
                className={`fmtm-py-1 fmtm-px-2 fmtm-text-red-600 fmtm-rounded fmtm-border-[1px] fmtm-border-red-600 hover:fmtm-text-red-700 hover:fmtm-border-red-700 fmtm-flex fmtm-items-center fmtm-w-fit fmtm-text-base fmtm-gap-2 fmtm-bg-white`}
              >
                <AssetModules.TuneIcon style={{ fontSize: '20px' }} /> <p>FILTER</p>{' '}
                <div className="fmtm-text-sm fmtm-bg-primaryRed fmtm-text-white fmtm-rounded-full fmtm-w-4 fmtm-h-4 fmtm-flex fmtm-justify-center fmtm-items-center">
                  <p>{numberOfFilters}</p>
                </div>
              </button>
            </DropdownMenuTrigger>
            <DropdownMenuContent className="fmtm-z-[50]" align="start">
              <div
                className={`fmtm-w-fit -fmtm-bottom-20 fmtm-bg-white fmtm-px-4 fmtm-rounded-lg fmtm-shadow-2xl fmtm-pb-4 fmtm-pt-2 fmtm-grid fmtm-grid-cols-2 sm:fmtm-grid-cols-3 md:fmtm-grid-cols-4 lg:fmtm-grid-cols-5 fmtm-gap-4 fmtm-items-end`}
              >
                <div className={`${windowSize.width < 500 ? 'fmtm-w-full' : 'fmtm-w-[11rem]'}`}>
                  <CustomSelect
                    title="Task Id"
                    placeholder="Select"
                    data={taskInfo}
                    dataKey="value"
                    value={filter?.task_id?.toString() || undefined}
                    valueKey="task_id"
                    label="task_id"
                    onValueChange={(value) => value && setFilter((prev) => ({ ...prev, task_id: value.toString() }))}
                    className="fmtm-text-grey-700 fmtm-text-sm !fmtm-mb-0 fmtm-bg-white"
                  />
                </div>
                <div className={`${windowSize.width < 500 ? 'fmtm-w-full' : 'fmtm-w-[11rem]'}`}>
                  <CustomSelect
                    title="Review State"
                    placeholder="Select"
                    data={reviewStateData}
                    dataKey="value"
                    value={filter?.review_state || undefined}
                    valueKey="value"
                    label="label"
                    onValueChange={(value) =>
                      value && setFilter((prev) => ({ ...prev, review_state: value.toString() }))
                    }
                    errorMsg=""
                    className="fmtm-text-grey-700 fmtm-text-sm !fmtm-mb-0 fmtm-bg-white"
                  />
                </div>
                <div className={`${windowSize.width < 500 ? 'fmtm-w-full' : 'fmtm-w-[11rem]'}`}>
                  <CustomDatePicker
                    title="Submitted Date"
                    selectedDate={filter?.submitted_date}
                    setSelectedDate={(date) =>
                      setFilter((prev) => ({ ...prev, submitted_date: format(new Date(date), 'yyyy-MM-dd') }))
                    }
                    className="fmtm-text-grey-700 fmtm-text-sm !fmtm-mb-0 fmtm-w-full"
                  />
                </div>
                <div className={`${windowSize.width < 500 ? 'fmtm-w-full' : 'fmtm-w-[11rem]'}`}>
                  <p className={`fmtm-text-grey-700 fmtm-text-sm fmtm-font-semibold !fmtm-bg-transparent`}>
                    Submitted By
                  </p>
                  <div className="fmtm-border fmtm-border-gray-300 sm:fmtm-w-fit fmtm-flex fmtm-bg-white fmtm-items-center fmtm-px-1">
                    <input
                      type="search"
                      className="fmtm-h-[1.9rem] fmtm-p-2 fmtm-w-full fmtm-outline-none"
                      placeholder="Search User"
                      onChange={(e) => {
                        setSubmittedBy(e.target.value);
                      }}
                    ></input>
                    <AssetModules.SearchIcon className="fmtm-text-[#9B9999] fmtm-cursor-pointer" />
                  </div>
                </div>
                <Button
                  btnText="Reset Filter"
                  btnType="other"
                  className={`${
                    submissionTableDataLoading || submissionFormFieldsLoading ? '' : 'fmtm-bg-white'
                  } !fmtm-text-base !fmtm-font-bold !fmtm-rounded`}
                  onClick={clearFilters}
                  disabled={submissionTableDataLoading || submissionFormFieldsLoading}
                />
              </div>
            </DropdownMenuContent>
          </DropdownMenu>
          <div className="fmtm-flex fmtm-gap-2">
            <button
              className={`fmtm-px-2 fmtm-py-1 fmtm-flex fmtm-items-center fmtm-w-fit fmtm-rounded fmtm-gap-2 fmtm-duration-150 fmtm-bg-primaryRed hover:fmtm-bg-red-700`}
              onClick={uploadToJOSM}
            >
              <AssetModules.FileDownloadIcon className="fmtm-text-white" style={{ fontSize: '18px' }} />
              <p className="fmtm-text-white fmtm-text-base fmtm-truncate">UPLOAD TO JOSM</p>
            </button>
            <DropdownMenu>
              <DropdownMenuTrigger>
                <button
                  className={`fmtm-px-2 fmtm-py-1 fmtm-flex fmtm-items-center fmtm-w-fit fmtm-rounded fmtm-gap-2 fmtm-duration-150
                    fmtm-bg-primaryRed hover:fmtm-bg-red-700
                  `}
                >
                  <AssetModules.FileDownloadIcon className="fmtm-text-white" style={{ fontSize: '18px' }} />
                  <p className="fmtm-text-white fmtm-text-base">DOWNLOAD</p>
                </button>
              </DropdownMenuTrigger>
              <DropdownMenuContent align="start" className="fmtm-z-[5000] fmtm-bg-white">
                <DropdownMenuItem
                  disabled={downloadSubmissionLoading.type === 'csv' && downloadSubmissionLoading.loading}
                  onSelect={() => handleDownload('csv')}
                >
                  <div className="fmtm-flex fmtm-gap-2 fmtm-items-center">
                    <p className="fmtm-text-base">Download as Csv</p>
                    {downloadSubmissionLoading.type === 'csv' && downloadSubmissionLoading.loading && (
                      <Loader2 className="fmtm-h-4 fmtm-w-4 fmtm-animate-spin fmtm-text-primaryRed" />
                    )}
                  </div>
                </DropdownMenuItem>
                <DropdownMenuItem
                  onSelect={() => handleDownload('json')}
                  disabled={downloadSubmissionLoading.type === 'json' && downloadSubmissionLoading.loading}
                >
                  <div className="fmtm-flex fmtm-gap-2 fmtm-items-center">
                    <p className="fmtm-text-base">Download as Json</p>
                    {downloadSubmissionLoading.type === 'json' && downloadSubmissionLoading.loading && (
                      <Loader2 className="fmtm-h-4 fmtm-w-4 fmtm-animate-spin fmtm-text-primaryRed" />
                    )}
                  </div>{' '}
                </DropdownMenuItem>
              </DropdownMenuContent>
            </DropdownMenu>
            <button
              className={`fmtm-px-4 fmtm-py-1 fmtm-flex fmtm-items-center fmtm-w-fit fmtm-rounded fmtm-gap-2 fmtm-duration-150 ${
                submissionTableDataLoading || submissionFormFieldsLoading
                  ? 'fmtm-bg-gray-400 fmtm-cursor-not-allowed'
                  : 'fmtm-bg-primaryRed hover:fmtm-bg-red-700'
              }`}
              onClick={refreshTable}
              disabled={submissionTableDataLoading || submissionFormFieldsLoading}
            >
              {(submissionTableDataLoading || submissionFormFieldsLoading) && submissionTableRefreshing ? (
                <Loader2 className="fmtm-h-4 fmtm-w-4 fmtm-animate-spin fmtm-text-white" />
              ) : (
                <AssetModules.ReplayIcon className="fmtm-text-white" style={{ fontSize: '18px' }} />
              )}
              <p className="fmtm-text-white fmtm-text-base">REFRESH</p>
            </button>
          </div>
        </div>
        <div className="fmtm-w-full fmtm-flex fmtm-justify-end xl:fmtm-w-fit fmtm-gap-3">
          {filter?.task_id &&
            taskBoundaryData?.[projectIndex]?.taskBoundries?.find((task) => task?.index === +filter?.task_id)
              ?.task_status === 'LOCKED_FOR_VALIDATION' && (
              <Button
                isLoading={updateTaskStatusLoading}
                loadingText="FULLY MAPPED"
                btnText="FULLY MAPPED"
                btnType="primary"
                className="!fmtm-rounded !fmtm-text-base"
                onClick={handleTaskMap}
              />
            )}
          {toggleView}
        </div>
      </div>
      {submissionTableDataLoading || submissionFormFieldsLoading ? (
        <SubmissionsTableSkeletonLoader />
      ) : (
        <Table data={submissionTableData?.results || []} flag="dashboard" onRowClick={() => {}} isLoading={false}>
          <TableHeader
            dataField="SN"
            headerClassName="snHeader"
            rowClassName="snRow"
            dataFormat={(row, _, index) => <span>{index + 1}</span>}
          />
          <TableHeader
            dataField="Review State"
            headerClassName="codeHeader"
            rowClassName="codeRow"
            dataFormat={(row) => (
              <div className="fmtm-w-[7rem] fmtm-overflow-hidden fmtm-truncate">
                <span>{row?.__system?.reviewState ? camelToFlat(row?.__system?.reviewState) : 'Recieved'}</span>
              </div>
            )}
          />
          {updatedSubmissionFormFields?.map((field: any): React.ReactNode | null => {
            if (field) {
              return (
                <TableHeader
                  key={field?.path}
                  dataField={field?.name}
                  headerClassName="codeHeader"
                  rowClassName="codeRow"
                  dataFormat={(row) => (
                    <div
                      className="fmtm-w-[7rem] fmtm-overflow-hidden fmtm-truncate"
                      title={getValueByPath(row, field?.path)}
                    >
                      <span className="fmtm-text-[15px]">{getValueByPath(row, field?.path)}</span>
                    </div>
                  )}
                />
              );
            }
            return null;
          })}
          <TableHeader
            dataField="Actions"
            headerClassName="updatedHeader !fmtm-sticky fmtm-right-0 fmtm-shadow-[-10px_0px_20px_0px_rgba(0,0,0,0.1)] fmtm-text-center"
            rowClassName="updatedRow !fmtm-sticky fmtm-right-0 fmtm-bg-white fmtm-shadow-[-10px_0px_20px_0px_rgba(0,0,0,0.1)]"
            dataFormat={(row) => {
              const taskUId = taskList?.find((task) => task?.index == row?.task_id)?.id;
              return (
                <div className="fmtm-w-[5rem] fmtm-overflow-hidden fmtm-truncate fmtm-text-center">
                  <AssetModules.VisibilityOutlinedIcon
                    className="fmtm-text-[#545454] hover:fmtm-text-primaryRed"
                    onClick={() => {
                      navigate(`/project/${projectId}/tasks/${taskUId}/submission/${row?.meta?.instanceID}`);
                    }}
                  />{' '}
                  <span className="fmtm-text-primaryRed fmtm-border-[1px] fmtm-border-primaryRed fmtm-mx-1"></span>{' '}
                  <AssetModules.CheckOutlinedIcon
                    className="fmtm-text-[#545454] hover:fmtm-text-primaryRed"
                    onClick={() => {
                      dispatch(
                        SubmissionActions.SetUpdateReviewStatusModal({
                          toggleModalStatus: true,
                          instanceId: row?.meta?.instanceID,
                          taskId: row?.task_id,
                          projectId: projectId,
                          reviewState: row?.__system?.reviewState,
                          taskUId: taskUId,
                        }),
                      );
                    }}
                  />
                </div>
              );
            }}
          />
        </Table>
      )}
      {submissionTableData?.pagination && (
        <div
          style={{ fontFamily: 'BarlowMedium' }}
          className="fmtm-flex fmtm-items-center fmtm-justify-end fmtm-gap-2 sm:fmtm-gap-4"
        >
          <CoreModules.TablePagination
            component="div"
            count={submissionTableData?.pagination?.total}
            page={submissionTableData?.pagination?.page ? submissionTableData?.pagination?.page - 1 : 1}
            onPageChange={handleChangePage}
            rowsPerPage={submissionTableData?.pagination?.per_page}
            rowsPerPageOptions={[]}
            backIconButtonProps={{
              disabled:
                submissionTableDataLoading || submissionFormFieldsLoading || !submissionTableData?.pagination?.prev_num,
            }}
            nextIconButtonProps={{
              disabled:
                submissionTableDataLoading || submissionFormFieldsLoading || !submissionTableData?.pagination?.next_num,
            }}
            sx={{
              '&.MuiTablePagination-root': {
                display: 'flex',
                justifyContent: 'flex-end',
              },
              '& .MuiOutlinedInput-root': {
                '&.Mui-focused fieldset': {
                  borderColor: 'black',
                },
              },
              '&.Mui-focused .MuiFormLabel-root-MuiInputLabel-root': {
                color: 'black',
              },
              '.MuiTablePagination-spacer': { display: 'none' },
              '.MuiTablePagination-actions': {
                display: 'flex',
                '.MuiIconButton-root': { width: '30px', height: '30px' },
              },
            }}
            onRowsPerPageChange={() => {}}
          />
          <p className="fmtm-text-sm">Jump to</p>
          <input
            type="number"
            className={`fmtm-border-[1px] fmtm-border-[#E7E2E2] fmtm-text-sm fmtm-rounded-sm fmtm-w-11 fmtm-outline-none ${
              submissionTableDataLoading || (submissionFormFieldsLoading && 'fmtm-cursor-not-allowed')
            }`}
            onKeyDown={(e) => {
              if (e.currentTarget.value) {
                handleChangePage(e, parseInt(e.currentTarget.value) - 1);
              }
            }}
            disabled={submissionTableDataLoading || submissionFormFieldsLoading}
          />
        </div>
      )}
    </div>
  );
};

export default SubmissionsTable;<|MERGE_RESOLUTION|>--- conflicted
+++ resolved
@@ -57,7 +57,6 @@
   const projectInfo = useAppSelector((state) => state.project.projectInfo);
   const josmEditorError = useAppSelector((state) => state.task.josmEditorError);
   const downloadSubmissionLoading = useAppSelector((state) => state.task.downloadSubmissionLoading);
-<<<<<<< HEAD
   const authDetails = CoreModules.useAppSelector((state) => state.login.authDetails);
   const updateTaskStatusLoading = useAppSelector((state) => state.common.loading);
 
@@ -69,11 +68,7 @@
       return task?.index === +filter.task_id;
     })?.[0],
   };
-=======
-  const projectTaskBoundries = useAppSelector((state) => state.project.projectTaskBoundries);
-  const projectIndex = projectTaskBoundries.findIndex((project) => project.id == +projectId);
-  const taskList = projectTaskBoundries[projectIndex]?.taskBoundries;
->>>>>>> 1d80b69c
+  const taskList = projectData[projectIndex]?.taskBoundries;
 
   const [numberOfFilters, setNumberOfFilters] = useState<number>(0);
   const [paginationPage, setPaginationPage] = useState<number>(1);
