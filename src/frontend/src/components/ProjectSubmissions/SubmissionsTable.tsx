--- conflicted
+++ resolved
@@ -407,11 +407,7 @@
         <div className="fmtm-w-full fmtm-flex fmtm-justify-end xl:fmtm-w-fit fmtm-gap-3">
           {filter?.task_id &&
             taskBoundaryData?.[projectIndex]?.taskBoundries?.find((task) => task?.id === +filter?.task_id)
-<<<<<<< HEAD
-              ?.task_state === 'LOCKED_FOR_VALIDATION' && (
-=======
               ?.task_state === task_state.LOCKED_FOR_VALIDATION && (
->>>>>>> 646d9e11
               <Button
                 isLoading={updateTaskStatusLoading}
                 loadingText="MARK AS VALIDATED"
