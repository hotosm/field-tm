--- conflicted
+++ resolved
@@ -83,13 +83,8 @@
             <span className="fmtm-text-[#7A7676] fmtm-font-extralight fmtm-italic fmtm-font-archivo">
               updated status to{' '}
             </span>
-<<<<<<< HEAD
-            <p style={{ color: defaultTheme.statusTextTheme[taskEvent?.status] }} className="fmtm-font-archivo">
-              {taskEvent?.status}
-=======
             <p style={{ color: defaultTheme.statusTextTheme[taskEvent?.state] }} className="fmtm-font-archivo">
               {taskEvent?.state}
->>>>>>> 646d9e11
             </p>
             <div className="fmtm-flex fmtm-items-center fmtm-justify-between">
               <p className="fmtm-font-archivo fmtm-text-sm fmtm-text-[#7A7676]">#{selectedTask}</p>
