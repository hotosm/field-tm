import React, { useEffect, useState } from 'react';
import RichTextEditor from '@/components/common/Editor/Editor';
import Button from '@/components/common/Button';
import { PostProjectComments, GetProjectComments } from '@/api/Project';
import { useDispatch } from 'react-redux';
import { useParams } from 'react-router-dom';
import { useAppSelector } from '@/types/reduxTypes';
import AssetModules from '@/shared/AssetModules';
import { ProjectCommentsSekeletonLoader } from '@/components/ProjectDetailsV2/SkeletonLoader';
import { ProjectActions } from '@/store/slices/ProjectSlice';
import { CommonActions } from '@/store/slices/CommonSlice';

const Comments = () => {
  const dispatch = useDispatch();
  const params = useParams();
  const projectId: any = params.id;

  const [comment, setComment] = useState('');
  const [isEditorEmpty, setIsEditorEmpty] = useState(true);
  const projectCommentsList = useAppSelector((state) => state?.project?.projectCommentsList);
  const projectGetCommentsLoading = useAppSelector((state) => state?.project?.projectGetCommentsLoading);
  const projectPostCommentsLoading = useAppSelector((state) => state?.project?.projectPostCommentsLoading);
  const selectedTask = useAppSelector((state) => state.task.selectedTask);
  const projectData = useAppSelector((state) => state.project.projectTaskBoundries);
  const projectIndex = projectData.findIndex((project) => project.id == +projectId);
  const taskBoundaryData = useAppSelector((state) => state.project.projectTaskBoundries);
  const currentStatus = {
    ...taskBoundaryData?.[projectIndex]?.taskBoundries?.filter((task) => {
      return task?.id == selectedTask;
    })?.[0],
  };
  const filteredProjectCommentsList = projectCommentsList?.filter(
    (entry) => !entry?.comment?.includes('-SUBMISSION_INST-'),
  );

  useEffect(() => {
    dispatch(
      GetProjectComments(
        `${import.meta.env.VITE_API_URL}/tasks/${currentStatus?.id}/history/?project_id=${projectId}&comment=true`,
      ),
    );
  }, [selectedTask, projectId, currentStatus?.id]);

  const clearComment = () => {
    dispatch(ProjectActions.ClearEditorContent(true));
    setComment('');
  };

  const handleComment = () => {
    if (isEditorEmpty) {
      dispatch(
        CommonActions.SetSnackBar({
          open: true,
          message: 'Empty comment field.',
          variant: 'error',
          duration: 2000,
        }),
      );
      return;
    }
    dispatch(
<<<<<<< HEAD
      PostProjectComments(
        `${import.meta.env.VITE_API_URL}/tasks/${currentStatus?.id}/comment/?project_id=${projectId}`,
        {
          task_id: selectedTask.id,
          comment,
        },
      ),
=======
      PostProjectComments(`${import.meta.env.VITE_API_URL}/tasks/${currentStatus?.id}/event/?project_id=${projectId}`, {
        task_id: selectedTask.id,
        comment,
      }),
>>>>>>> 646d9e11
    );
    clearComment();
  };

  return (
    <div style={{ height: 'calc(100% - 120px)' }} className="fmtm-w-full fmtm-z-50">
      <div style={{ height: 'calc(100% - 271px)' }} className="fmtm-overflow-y-scroll scrollbar">
        {projectGetCommentsLoading ? (
          <div className="fmtm-flex fmtm-flex-col fmtm-gap-4 fmtm-mb-1">
            {Array.from({ length: 8 }).map((_, i) => (
              <ProjectCommentsSekeletonLoader key={i} />
            ))}
          </div>
        ) : (
          <div>
            {filteredProjectCommentsList?.length > 0 ? (
              <div className="fmtm-flex fmtm-flex-col fmtm-gap-4 fmtm-mb-1">
                {filteredProjectCommentsList?.map((commentEvent, i) => (
                  <div
                    key={i}
                    className="fmtm-flex fmtm-w-full fmtm-gap-4 fmtm-px-2 fmtm-border-b fmtm-border-[#e9e9e9] sm:fmtm-border-white fmtm-pb-3"
                  >
                    <div className="fmtm-h-8 fmtm-w-8 fmtm-rounded-full fmtm-flex fmtm-justify-center fmtm-items-center fmtm-bg-white">
                      <AssetModules.PersonIcon color="success" sx={{ fontSize: '30px' }} />
                    </div>
                    <div className="fmtm-flex-1 fmtm-flex fmtm-flex-col fmtm-gap-1">
                      <div className="fmtm-flex fmtm-gap-3 fmtm-items-center">
                        <p>{commentEvent?.username}</p>
                      </div>
                      <div>
                        <RichTextEditor
                          editorHtmlContent={commentEvent?.comment}
                          editable={false}
                          className="sm:!fmtm-bg-[#f5f5f5] !fmtm-rounded-none !fmtm-border-none"
                        />
                      </div>
                      <div className="fmtm-flex fmtm-items-center fmtm-justify-between">
                        <p className="fmtm-font-archivo fmtm-text-sm fmtm-text-[#7A7676]">#{selectedTask}</p>
                        <div className="fmtm-flex fmtm-items-center fmtm-gap-2">
                          <div className="fmtm-flex fmtm-items-center fmtm-mb-1">
                            <AssetModules.AccessTimeIcon
                              className="fmtm-text-primaryRed"
                              style={{ fontSize: '20px' }}
                            />
                          </div>
                          <p className="fmtm-font-archivo fmtm-text-sm fmtm-text-[#7A7676] fmtm-flex fmtm-gap-2">
                            <span>{commentEvent?.created_at?.split('T')[0]}</span>
                            <span>
                              {commentEvent?.created_at?.split('T')[1].split(':')[0]}:
                              {commentEvent?.created_at?.split('T')[1].split(':')[1]}
                            </span>
                          </p>
                        </div>
                      </div>
                    </div>
                  </div>
                ))}
              </div>
            ) : (
              <p className="fmtm-mt-5 fmtm-text-center fmtm-text-xl fmtm-text-gray-400">No Comments!</p>
            )}
          </div>
        )}
      </div>
      <div className="fmtm-pt-2 sm:fmtm-max-h-[235px] sm:fmtm-overflow-scroll sm:scrollbar">
        <RichTextEditor
          editorHtmlContent={comment}
          setEditorHtmlContent={(content) => setComment(content)}
          editable={true}
          isEditorEmpty={(status) => setIsEditorEmpty(status)}
        />
      </div>
      <div className="fmtm-mt-4 fmtm-w-full fmtm-flex fmtm-justify-center fmtm-items-center fmtm-gap-4">
        <div className="fmtm-w-1/2">
          <Button
            type="button"
            btnText="CLEAR COMMENT"
            btnType="other"
            className="!fmtm-rounded !fmtm-py-[3px] fmtm-w-full fmtm-flex fmtm-justify-center"
            onClick={() => {
              clearComment();
              dispatch(ProjectActions.SetMobileFooterSelection(''));
            }}
          />
        </div>
        <div className="fmtm-w-1/2">
          <Button
            type="button"
            btnText="SAVE COMMENT"
            btnType="primary"
            className="!fmtm-rounded fmtm-w-full fmtm-flex fmtm-justify-center"
            onClick={handleComment}
            isLoading={projectPostCommentsLoading}
            loadingText="Saving..."
          />
        </div>
      </div>
    </div>
  );
};

export default Comments;<|MERGE_RESOLUTION|>--- conflicted
+++ resolved
@@ -59,20 +59,10 @@
       return;
     }
     dispatch(
-<<<<<<< HEAD
-      PostProjectComments(
-        `${import.meta.env.VITE_API_URL}/tasks/${currentStatus?.id}/comment/?project_id=${projectId}`,
-        {
-          task_id: selectedTask.id,
-          comment,
-        },
-      ),
-=======
       PostProjectComments(`${import.meta.env.VITE_API_URL}/tasks/${currentStatus?.id}/event/?project_id=${projectId}`, {
         task_id: selectedTask.id,
         comment,
       }),
->>>>>>> 646d9e11
     );
     clearComment();
   };
