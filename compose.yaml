--- conflicted
+++ resolved
@@ -215,11 +215,7 @@
       - VITE_SYNC_URL=http://sync.${FMTM_DOMAIN}:${FMTM_DEV_PORT:-7050}
       - VITE_S3_URL=http://s3.${FMTM_DOMAIN}:${FMTM_DEV_PORT:-7050}
     ports:
-<<<<<<< HEAD
-      - "7055:7055"
-=======
       - "7053:7053"
->>>>>>> 3bb85448
     networks:
       - fmtm-net
     restart: "unless-stopped"
