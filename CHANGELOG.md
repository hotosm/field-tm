--- conflicted
+++ resolved
@@ -1,11 +1,5 @@
 # Changelog
 
-<<<<<<< HEAD
-## 2025.3.1 (2025-06-13)
-
-### Feat
-
-=======
 ## 2025.4.0 (2025-07-09)
 
 ### Feat
@@ -61,18 +55,11 @@
 - add status chip to project card & details section (#2623)
 - Project Completed Workflow (#2618)
 - **frontend**: request HOT's ODK server workflow (#2595)
->>>>>>> c44fa66d
 - **backend**: update submission retrieval to use pyodk except in submission detail page (#2599)
 - roadways mapping support
 - **Backend**: Ensure form_id generated is returned
 - **backend**: add project complete status to set it to read only (#2478)
 - migration added to update osm_id type from int to bigint (#2552)
-<<<<<<< HEAD
-- **backend**: migration to add dataset property to old projects (#2126)
-
-### Fix
-
-=======
 
 ### Fix
 
@@ -81,7 +68,6 @@
 - **backend**: suppress invalid error from pyodk about cache file  (#2614)
 - **mapper**: mapping feature for a second time (#2601)
 - **frontend**: submission count on project submissions page (#2612)
->>>>>>> c44fa66d
 - **mapper**: allow creating entity even without login (#2607)
 - **vectorLayer**: prevent stale FlatGeobuf response to be processed (#2605)
 - **mapper**: pass xlocation to submission xml (#2600)
@@ -111,17 +97,11 @@
 
 ### Refactor
 
-<<<<<<< HEAD
-- **frontend**: project creation error handling (#2562)
-- remove centra/form-xml endpoint (xml is in fieldtm db now)
-- **frontend**: update link to custom ODK Collect --> v2024.3.5 (entity refresh on load)
-=======
 - **userInvite**: invite multiple osm user by comma seperated value (#2621)
 - **frontend**: user role access components (#2611)
 - **frontend**: dedicated skeleton loader folder, reduce dup (#2609)
 - **frontend**: project creation error handling (#2562)
 - remove centra/form-xml endpoint (xml is in fieldtm db now)
->>>>>>> c44fa66d
 
 ## 2025.3.0 (2025-05-22)
 
