--- conflicted
+++ resolved
@@ -10,20 +10,6 @@
   "commit": true,
   "commitConvention": "angular",
   "contributors": [
-    {
-<<<<<<< HEAD
-      "login": "krtonga",
-      "name": "krtonga",
-      "avatar_url": "https://avatars.githubusercontent.com/u/7307817?v=4",
-      "profile": "https://github.com/krtonga",
-      "contributions": [
-        "code",
-        "doc",
-        "tool",
-        "ideas"
-      ]
-    }
-=======
       "login": "ivangayton",
       "name": "Ivan Gayton",
       "avatar_url": "https://avatars.githubusercontent.com/u/5991943?v=4",
@@ -44,7 +30,18 @@
         "maintenance",
         "mentoring",
     },
->>>>>>> 014ff333
+    {
+      "login": "krtonga",
+      "name": "krtonga",
+      "avatar_url": "https://avatars.githubusercontent.com/u/7307817?v=4",
+      "profile": "https://github.com/krtonga",
+      "contributions": [
+        "code",
+        "doc",
+        "tool",
+        "ideas"
+      ]
+    },
   ],
   "contributorsPerLine": 7,
   "linkToUsage": true
