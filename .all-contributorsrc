{
  "projectName": "fmtm",
  "projectOwner": "hotosm",
  "repoType": "github",
  "repoHost": "https://github.com",
  "files": [
    "README.md"
  ],
  "imageSize": 100,
  "commit": true,
  "commitConvention": "angular",
  "contributors": [
    {
      "login": "ivangayton",
      "name": "Ivan Gayton",
      "avatar_url": "https://avatars.githubusercontent.com/u/5991943?v=4",
      "profile": "http://ivangayton.net",
      "contributions": [
        "projectManagement",
        "code",
        "review",
        "ideas"
      ]
    },
    {
      "login": "robsavoye",
      "name": "Rob Savoye",
      "avatar_url": "https://avatars.githubusercontent.com/u/71342768?v=4",
      "profile": "https://www.hotosm.org",
      "contributions": [
        "maintenance",
        "mentoring"
      ]
    },
    {
      "login": "krtonga",
      "name": "krtonga",
      "avatar_url": "https://avatars.githubusercontent.com/u/7307817?v=4",
      "profile": "https://github.com/krtonga",
      "contributions": [
        "code",
        "doc",
        "tool",
        "ideas"
      ]
    },
    {
      "login": "biomassives",
      "name": "G. Willson",
      "avatar_url": "https://avatars.githubusercontent.com/u/4379874?v=4",
      "profile": "https://www.scdhub.org",
      "contributions": [
        "code"
      ]
    },
    {
<<<<<<< HEAD
      "login": "spwoodcock",
      "name": "Sam",
      "avatar_url": "https://avatars.githubusercontent.com/u/78538841?v=4",
      "profile": "https://github.com/spwoodcock",
      "contributions": [
        "code",
        "review",
        "infra",
=======
      "login": "petya-kangalova",
      "name": "Petya ",
      "avatar_url": "https://avatars.githubusercontent.com/u/98902727?v=4",
      "profile": "https://www.hotosm.org/people/petya-kangalova/",
      "contributions": [
        "doc",
        "eventOrganizing",
>>>>>>> 0f499a6c
        "ideas"
      ]
    }
  ],
  "contributorsPerLine": 7,
  "linkToUsage": true
}<|MERGE_RESOLUTION|>--- conflicted
+++ resolved
@@ -45,16 +45,6 @@
       ]
     },
     {
-      "login": "biomassives",
-      "name": "G. Willson",
-      "avatar_url": "https://avatars.githubusercontent.com/u/4379874?v=4",
-      "profile": "https://www.scdhub.org",
-      "contributions": [
-        "code"
-      ]
-    },
-    {
-<<<<<<< HEAD
       "login": "spwoodcock",
       "name": "Sam",
       "avatar_url": "https://avatars.githubusercontent.com/u/78538841?v=4",
@@ -63,7 +53,9 @@
         "code",
         "review",
         "infra",
-=======
+      ]
+    },
+    {
       "login": "petya-kangalova",
       "name": "Petya ",
       "avatar_url": "https://avatars.githubusercontent.com/u/98902727?v=4",
@@ -71,8 +63,16 @@
       "contributions": [
         "doc",
         "eventOrganizing",
->>>>>>> 0f499a6c
         "ideas"
+      ]
+    }
+    {
+      "login": "biomassives",
+      "name": "G. Willson",
+      "avatar_url": "https://avatars.githubusercontent.com/u/4379874?v=4",
+      "profile": "https://www.scdhub.org",
+      "contributions": [
+        "code"
       ]
     }
   ],
